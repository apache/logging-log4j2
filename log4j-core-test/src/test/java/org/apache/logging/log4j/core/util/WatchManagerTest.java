/*
 * Licensed to the Apache Software Foundation (ASF) under one or more
 * contributor license agreements.  See the NOTICE file distributed with
 * this work for additional information regarding copyright ownership.
 * The ASF licenses this file to you under the Apache License, Version 2.0
 * (the "License"); you may not use this file except in compliance with
 * the License.  You may obtain a copy of the License at
 *
 *      http://www.apache.org/licenses/LICENSE-2.0
 *
 * Unless required by applicable law or agreed to in writing, software
 * distributed under the License is distributed on an "AS IS" BASIS,
 * WITHOUT WARRANTIES OR CONDITIONS OF ANY KIND, either express or implied.
 * See the License for the specific language governing permissions and
 * limitations under the License.
 */
package org.apache.logging.log4j.core.util;

import static org.junit.jupiter.api.Assertions.assertNotNull;
import static org.junit.jupiter.api.Assertions.assertNull;
import static org.mockito.Mockito.clearInvocations;
import static org.mockito.Mockito.mock;
import static org.mockito.Mockito.never;
import static org.mockito.Mockito.timeout;
import static org.mockito.Mockito.verify;
import static org.mockito.Mockito.when;

import java.io.File;
import java.io.FileOutputStream;
import java.nio.file.Files;
import java.nio.file.Path;
import java.nio.file.Paths;
import java.nio.file.StandardCopyOption;
import java.util.Queue;
import java.util.concurrent.BlockingQueue;
import java.util.concurrent.LinkedBlockingQueue;
import java.util.concurrent.TimeUnit;
import org.apache.logging.log4j.core.config.ConfigurationScheduler;
<<<<<<< HEAD
=======
import org.apache.logging.log4j.core.config.ConfigurationSource;
>>>>>>> 8ee9387d
import org.junit.jupiter.api.AfterEach;
import org.junit.jupiter.api.BeforeEach;
import org.junit.jupiter.api.Test;
import org.junit.jupiter.api.condition.DisabledOnOs;
import org.junit.jupiter.api.condition.EnabledIfSystemProperty;
import org.junit.jupiter.api.condition.OS;

/**
 * Test the WatchManager
 */
@DisabledOnOs(OS.WINDOWS)
@EnabledIfSystemProperty(named = "WatchManagerTest.forceRun", matches = "true")
class WatchManagerTest {

    private final String testFile = "target/testWatchFile";
    private final String originalFile = "target/test-classes/log4j-test1.xml";
    private final String newFile = "target/test-classes/log4j-test1.yaml";

    private ConfigurationScheduler scheduler;
    private WatchManager watchManager;

    @BeforeEach
    void setUp() {
        scheduler = new ConfigurationScheduler();
        scheduler.incrementScheduledItems();
        watchManager = new WatchManager(scheduler);
        watchManager.setIntervalSeconds(1);
        scheduler.start();
        watchManager.start();
    }

    @AfterEach
    void tearDown() {
        watchManager.stop();
        scheduler.stop();
        watchManager = null;
        scheduler = null;
    }

    @Test
    void testWatchManager() throws Exception {
        final File sourceFile = new File(originalFile);
        Path source = Paths.get(sourceFile.toURI());
        try (final FileOutputStream targetStream = new FileOutputStream(testFile)) {
            Files.copy(source, targetStream);
        }
        final File updateFile = new File(newFile);
        final File targetFile = new File(testFile);
        final BlockingQueue<File> queue = new LinkedBlockingQueue<>();
        watchManager.watchFile(targetFile, new TestWatcher(queue));
        Thread.sleep(1000);
        source = Paths.get(updateFile.toURI());
        Files.copy(source, Paths.get(targetFile.toURI()), StandardCopyOption.REPLACE_EXISTING);
        Thread.sleep(1000);
        final File f = queue.poll(1, TimeUnit.SECONDS);
        assertNotNull(f, "File change not detected");
    }

    @Test
    void testWatchManagerReset() throws Exception {
        final File sourceFile = new File(originalFile);
        Path source = Paths.get(sourceFile.toURI());
        try (final FileOutputStream targetStream = new FileOutputStream(testFile)) {
            Files.copy(source, targetStream);
        }
        final File updateFile = new File(newFile);
        final File targetFile = new File(testFile);
        final BlockingQueue<File> queue = new LinkedBlockingQueue<>();
        watchManager.watchFile(targetFile, new TestWatcher(queue));
        watchManager.stop();
        Thread.sleep(1000);
        source = Paths.get(updateFile.toURI());
        Files.copy(source, Paths.get(targetFile.toURI()), StandardCopyOption.REPLACE_EXISTING);
        watchManager.reset();
        watchManager.start();
        Thread.sleep(1000);
        final File f = queue.poll(1, TimeUnit.SECONDS);
        assertNull(f, "File change detected");
    }

    @Test
    void testWatchManagerResetFile() throws Exception {
        final File sourceFile = new File(originalFile);
        Path source = Paths.get(sourceFile.toURI());
        try (final FileOutputStream targetStream = new FileOutputStream(testFile)) {
            Files.copy(source, targetStream);
        }
        final File updateFile = new File(newFile);
        final File targetFile = new File(testFile);
        final BlockingQueue<File> queue = new LinkedBlockingQueue<>();
        watchManager.watchFile(targetFile, new TestWatcher(queue));
        watchManager.stop();
        Thread.sleep(1000);
        source = Paths.get(updateFile.toURI());
        Files.copy(source, Paths.get(targetFile.toURI()), StandardCopyOption.REPLACE_EXISTING);
        watchManager.reset(targetFile);
        watchManager.start();
        Thread.sleep(1000);
        final File f = queue.poll(1, TimeUnit.SECONDS);
        assertNull(f, "File change detected");
    }

    /**
     * Verify the
     */
    @Test
    void testWatchManagerCallsWatcher() {
<<<<<<< HEAD
        Source source = mock(Source.class);
        Watcher watcher = mock(Watcher.class);
        when(watcher.isModified()).thenReturn(false);
        watchManager.watch(source, watcher);
=======
        Watcher watcher = mock(Watcher.class);
        when(watcher.isModified()).thenReturn(false);
        watchManager.watch(new Source(ConfigurationSource.NULL_SOURCE), watcher);
>>>>>>> 8ee9387d
        verify(watcher, timeout(2000)).isModified();
        verify(watcher, never()).modified();
        when(watcher.isModified()).thenReturn(true);
        clearInvocations(watcher);
        verify(watcher, timeout(2000)).isModified();
        verify(watcher).modified();
    }

    private static class TestWatcher implements FileWatcher {

        private final Queue<File> queue;

        public TestWatcher(final Queue<File> queue) {
            this.queue = queue;
        }

        @Override
        public void fileModified(final File file) {
            System.out.println(file.toString() + " was modified");
            queue.add(file);
        }
    }
}<|MERGE_RESOLUTION|>--- conflicted
+++ resolved
@@ -36,10 +36,7 @@
 import java.util.concurrent.LinkedBlockingQueue;
 import java.util.concurrent.TimeUnit;
 import org.apache.logging.log4j.core.config.ConfigurationScheduler;
-<<<<<<< HEAD
-=======
 import org.apache.logging.log4j.core.config.ConfigurationSource;
->>>>>>> 8ee9387d
 import org.junit.jupiter.api.AfterEach;
 import org.junit.jupiter.api.BeforeEach;
 import org.junit.jupiter.api.Test;
@@ -147,16 +144,9 @@
      */
     @Test
     void testWatchManagerCallsWatcher() {
-<<<<<<< HEAD
-        Source source = mock(Source.class);
-        Watcher watcher = mock(Watcher.class);
-        when(watcher.isModified()).thenReturn(false);
-        watchManager.watch(source, watcher);
-=======
         Watcher watcher = mock(Watcher.class);
         when(watcher.isModified()).thenReturn(false);
         watchManager.watch(new Source(ConfigurationSource.NULL_SOURCE), watcher);
->>>>>>> 8ee9387d
         verify(watcher, timeout(2000)).isModified();
         verify(watcher, never()).modified();
         when(watcher.isModified()).thenReturn(true);
