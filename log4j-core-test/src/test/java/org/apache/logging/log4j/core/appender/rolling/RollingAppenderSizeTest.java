--- conflicted
+++ resolved
@@ -49,44 +49,7 @@
 @UsingStatusListener
 public class RollingAppenderSizeTest {
 
-<<<<<<< HEAD
     private static long DEFAULT_SHUTDOWN_MS = 500;
-=======
-    @Rule
-    public RuleChain chain;
-
-    private static final String DIR = "target/rolling1";
-
-    private final String fileExtension;
-
-    private Logger logger;
-
-    private final boolean createOnDemand;
-
-    @Parameterized.Parameters(name = "{0} \u2192 {1} (createOnDemand = {2})")
-    public static Collection<Object[]> data() {
-        return Arrays.asList(new Object[][] { //
-                // @formatter:off
-               {"log4j-rolling-gz-lazy.xml", ".gz", true},
-               {"log4j-rolling-gz.xml", ".gz", false},
-               {"log4j-rolling-numbered-gz.xml", ".gz", false},
-               {"log4j-rolling-zip-lazy.xml", ".zip", true},
-               {"log4j-rolling-zip.xml", ".zip", false},
-                // Apache Commons Compress
-               {"log4j-rolling-bzip2-lazy.xml", ".bz2", true},
-               {"log4j-rolling-bzip2.xml", ".bz2", false},
-               {"log4j-rolling-deflate-lazy.xml", ".deflate", true},
-               {"log4j-rolling-deflate.xml", ".deflate", false},
-               {"log4j-rolling-zstd-lazy.xml", ".zst", true},
-               {"log4j-rolling-zstd.xml", ".zst", false},
-               {"log4j-rolling-pack200-lazy.xml", ".pack200", true},
-               {"log4j-rolling-pack200.xml", ".pack200", false},
-               {"log4j-rolling-xz-lazy.xml", ".xz", true},
-               {"log4j-rolling-xz.xml", ".xz", false},
-                });
-                // @formatter:on
-    }
->>>>>>> 11239254
 
     private static final Pattern MESSAGE_PATTERN = Pattern.compile("This is test message numer \\d+.");
 
@@ -96,7 +59,8 @@
             "bz2",
             "deflate",
             "pack200",
-            "xz");
+            "xz",
+            "zst");
 
     static Stream<Arguments> parameters() {
         return FILE_EXTENSIONS.stream().flatMap(fileExtension -> {
