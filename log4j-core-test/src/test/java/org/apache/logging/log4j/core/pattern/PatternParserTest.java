/*
 * Licensed to the Apache Software Foundation (ASF) under one or more
 * contributor license agreements.  See the NOTICE file distributed with
 * this work for additional information regarding copyright ownership.
 * The ASF licenses this file to you under the Apache License, Version 2.0
 * (the "License"); you may not use this file except in compliance with
 * the License.  You may obtain a copy of the License at
 *
 *      http://www.apache.org/licenses/LICENSE-2.0
 *
 * Unless required by applicable law or agreed to in writing, software
 * distributed under the License is distributed on an "AS IS" BASIS,
 * WITHOUT WARRANTIES OR CONDITIONS OF ANY KIND, either express or implied.
 * See the License for the specific language governing permissions and
 * limitations under the License.
 */
package org.apache.logging.log4j.core.pattern;

import static org.assertj.core.api.Assertions.assertThat;
import static org.junit.jupiter.api.Assertions.assertEquals;
import static org.junit.jupiter.api.Assertions.assertInstanceOf;
import static org.junit.jupiter.api.Assertions.assertNotNull;
import static org.junit.jupiter.api.Assertions.assertTrue;

import java.util.Calendar;
import java.util.List;
import java.util.stream.Stream;
import org.apache.logging.log4j.Level;
import org.apache.logging.log4j.MarkerManager;
import org.apache.logging.log4j.core.LogEvent;
import org.apache.logging.log4j.core.Logger;
import org.apache.logging.log4j.core.LoggerContext;
import org.apache.logging.log4j.core.config.Configuration;
import org.apache.logging.log4j.core.config.NullConfiguration;
import org.apache.logging.log4j.core.impl.ContextDataFactory;
import org.apache.logging.log4j.core.impl.Log4jLogEvent;
import org.apache.logging.log4j.core.impl.ThrowableFormatOptions;
import org.apache.logging.log4j.core.util.DummyNanoClock;
import org.apache.logging.log4j.core.util.SystemNanoClock;
import org.apache.logging.log4j.message.SimpleMessage;
import org.apache.logging.log4j.util.StringMap;
import org.apache.logging.log4j.util.Strings;
import org.junit.jupiter.api.BeforeEach;
import org.junit.jupiter.api.Test;
import org.junit.jupiter.params.ParameterizedTest;
<<<<<<< HEAD
import org.junit.jupiter.params.provider.ValueSource;
=======
import org.junit.jupiter.params.provider.MethodSource;
>>>>>>> c41feedd

class PatternParserTest {

    static String OUTPUT_FILE = "output/PatternParser";
    static String WITNESS_FILE = "witness/PatternParser";
    LoggerContext ctx = LoggerContext.getContext();
    Logger root = ctx.getRootLogger();

    private static final String msgPattern = "%m%n";
    private final String mdcMsgPattern1 = "%m : %X%n";
    private final String mdcMsgPattern2 = "%m : %X{key1}%n";
    private final String mdcMsgPattern3 = "%m : %X{key2}%n";
    private final String mdcMsgPattern4 = "%m : %X{key3}%n";
    private final String mdcMsgPattern5 = "%m : %X{key1},%X{key2},%X{key3}%n";
    private final String deeplyNestedPattern = "%notEmpty{ %maxLen{%X{var}}{3} }";

    private static final String badPattern = "[%d{yyyyMMdd HH:mm:ss,SSS] %-5p [%c{10}] - %m%n";
    private static final String customPattern = "[%d{yyyyMMdd HH:mm:ss,SSS}] %-5p [%-25.25c{1}:%-4L] - %m%n";
    private static final String patternTruncateFromEnd = "%d; %-5p %5.-5c %m%n";
    private static final String patternTruncateFromBeginning = "%d; %-5p %5.5c %m%n";
    private static final String nestedPatternHighlight =
            "%highlight{%d{dd MMM yyyy HH:mm:ss,SSS}{GMT+0} [%t] %-5level: %msg%n%throwable}";

    private static final String KEY = "Converter";
    private PatternParser parser;

    @BeforeEach
    void setup() {
        parser = new PatternParser(KEY);
    }

    private void validateConverter(final List<PatternFormatter> formatter, final int index, final String name) {
        final PatternConverter pc = formatter.get(index).getConverter();
        assertEquals(
                pc.getName(), name, "Incorrect converter " + pc.getName() + " at index " + index + " expected " + name);
    }

    /**
     * Test the default pattern
     */
    @Test
    void defaultPattern() {
        final List<PatternFormatter> formatters = parser.parse(msgPattern);
        assertNotNull(formatters);
        assertEquals(2, formatters.size());
        validateConverter(formatters, 0, "Message");
        validateConverter(formatters, 1, "Line Sep");
    }

    @ParameterizedTest
    @ValueSource(strings = {"%m", "%p", "%c", "%d"})
    void testAlwaysWriteExceptions_appendsThrowable(String pattern) {
        // With alwaysWriteExceptions=true, parser should auto-append a %throwable
        final List<PatternFormatter> formatters = parser.parse(pattern + "%n", true, false, false);
        assertThat(formatters).hasSize(3);
        assertThat(formatters.get(2).getConverter()).isInstanceOf(ThrowablePatternConverter.class);

        // With alwaysWriteExceptions=false, parser should leave the pattern unchanged
        final List<PatternFormatter> formatters2 = parser.parse(pattern + "%n", false, false, false);
        assertThat(formatters2).hasSize(2);
        assertThat(formatters2.get(1).getConverter()).isNotInstanceOf(ThrowablePatternConverter.class);
    }

    @ParameterizedTest
    @ValueSource(
            strings = {
                "%black{%throwable}",
                "%blue{%throwable}",
                "%cyan{%throwable}",
                "%green{%throwable}",
                "%magenta{%throwable}",
                "%red{%throwable}",
                "%white{%throwable}",
                "%yellow{%throwable}",
                "%encode{%throwable}{JSON}",
                "%equals{%throwable}{java.lang.Throwable}{T}",
                "%equalsIgnoreCase{%throwable}{java.lang.Throwable}{T}",
                "%highlight{%throwable}",
                "%maxLen{%throwable}{1024}",
                "%replace{%throwable}{\n}{ }",
                "%style{%throwable}{red bold}",
                "%notEmpty{%throwable}",
            })
    void testAlwaysWriteExceptions_recognizesNestedPatterns(String pattern) {
        // With alwaysWriteExceptions=true, parser must detect the nested %throwable
        // and NOT auto-append another one at the top level
        final List<PatternFormatter> formatters = parser.parse(pattern, true, false, false);

        // Only one top-level formatter is expected (the wrapper itself), not a trailing ThrowablePatternConverter
        assertThat(formatters).hasSize(1);
        assertThat(formatters.get(0).getConverter()).isNotInstanceOf(ThrowablePatternConverter.class);
    }

    /**
     * Test the custom pattern
     */
    @Test
    void testCustomPattern() {
        final List<PatternFormatter> formatters = parser.parse(customPattern);
        assertNotNull(formatters);
        final StringMap mdc = ContextDataFactory.createContextData();
        mdc.putValue("loginId", "Fred");
        // The line number of the Throwable definition
        final int nextLineNumber = 107;
        final Throwable t = new Throwable();
        final StackTraceElement[] elements = t.getStackTrace();
        final Log4jLogEvent event = Log4jLogEvent.newBuilder() //
                .setLoggerName("org.apache.logging.log4j.PatternParserTest") //
                .setMarker(MarkerManager.getMarker("TEST")) //
                .setLoggerFqcn(Logger.class.getName()) //
                .setLevel(Level.INFO) //
                .setMessage(new SimpleMessage("Hello, world")) //
                .setContextData(mdc) //
                .setThreadName("Thread1") //
                .setSource(elements[0])
                .setTimeMillis(System.currentTimeMillis())
                .build();
        final StringBuilder buf = new StringBuilder();
        for (final PatternFormatter formatter : formatters) {
            formatter.format(event, buf);
        }
        final String str = buf.toString();
<<<<<<< HEAD
        final String expected = "INFO  [PatternParserTest        :148 ] - Hello, world" + Strings.LINE_SEPARATOR;
=======
        final String expected =
                "INFO  [PatternParserTest        :" + nextLineNumber + " ] - Hello, world" + Strings.LINE_SEPARATOR;
>>>>>>> c41feedd
        assertThat(str).endsWith(expected);
    }

    @Test
    void testPatternTruncateFromBeginning() {
        final List<PatternFormatter> formatters = parser.parse(patternTruncateFromBeginning);
        assertNotNull(formatters);
        final LogEvent event = Log4jLogEvent.newBuilder() //
                .setLoggerName("org.apache.logging.log4j.PatternParserTest") //
                .setLoggerFqcn(Logger.class.getName()) //
                .setLevel(Level.INFO) //
                .setMessage(new SimpleMessage("Hello, world")) //
                .setThreadName("Thread1") //
                .setTimeMillis(System.currentTimeMillis()) //
                .build();
        final StringBuilder buf = new StringBuilder();
        for (final PatternFormatter formatter : formatters) {
            formatter.format(event, buf);
        }
        final String str = buf.toString();
        final String expected = "INFO  rTest Hello, world" + Strings.LINE_SEPARATOR;
        assertTrue(str.endsWith(expected), "Expected to end with: " + expected + ". Actual: " + str);
    }

    @Test
    void testPatternTruncateFromEnd() {
        final List<PatternFormatter> formatters = parser.parse(patternTruncateFromEnd);
        assertNotNull(formatters);
        final LogEvent event = Log4jLogEvent.newBuilder() //
                .setLoggerName("org.apache.logging.log4j.PatternParserTest") //
                .setLoggerFqcn(Logger.class.getName()) //
                .setLevel(Level.INFO) //
                .setMessage(new SimpleMessage("Hello, world")) //
                .setThreadName("Thread1") //
                .setTimeMillis(System.currentTimeMillis()) //
                .build();
        final StringBuilder buf = new StringBuilder();
        for (final PatternFormatter formatter : formatters) {
            formatter.format(event, buf);
        }
        final String str = buf.toString();
        final String expected = "INFO  org.a Hello, world" + Strings.LINE_SEPARATOR;
        assertTrue(str.endsWith(expected), "Expected to end with: " + expected + ". Actual: " + str);
    }

    @Test
    void testBadPattern() {
        final Calendar cal = Calendar.getInstance();
        cal.set(2001, Calendar.FEBRUARY, 3, 4, 5, 6);
        cal.set(Calendar.MILLISECOND, 789);
        final long timestamp = cal.getTimeInMillis();

        final List<PatternFormatter> formatters = parser.parse(badPattern);
        assertNotNull(formatters);
        final Throwable t = new Throwable();
        final StackTraceElement[] elements = t.getStackTrace();
        final LogEvent event = Log4jLogEvent.newBuilder() //
                .setLoggerName("a.b.c") //
                .setLoggerFqcn(Logger.class.getName()) //
                .setLevel(Level.INFO) //
                .setMessage(new SimpleMessage("Hello, world")) //
                .setThreadName("Thread1") //
                .setSource(elements[0]) //
                .setTimeMillis(timestamp) //
                .build();
        final StringBuilder buf = new StringBuilder();
        for (final PatternFormatter formatter : formatters) {
            formatter.format(event, buf);
        }
        final String str = buf.toString();

        // eats all characters until the closing '}' character
        final String expected = "[2001-02-03 04:05:06,789] - Hello, world";
        assertTrue(str.startsWith(expected), "Expected to start with: " + expected + ". Actual: " + str);
    }

    @Test
    void testNestedPatternHighlight() {
        testNestedPatternHighlight(Level.TRACE, "\u001B[30m");
        testNestedPatternHighlight(Level.DEBUG, "\u001B[36m");
        testNestedPatternHighlight(Level.INFO, "\u001B[32m");
        testNestedPatternHighlight(Level.WARN, "\u001B[33m");
        testNestedPatternHighlight(Level.ERROR, "\u001B[1;31m");
        testNestedPatternHighlight(Level.FATAL, "\u001B[1;31m");
    }

    private void testNestedPatternHighlight(final Level level, final String expectedStart) {
        final List<PatternFormatter> formatters = parser.parse(nestedPatternHighlight);
        assertNotNull(formatters);
        final Throwable t = new Throwable();
        final LogEvent event = Log4jLogEvent.newBuilder() //
                .setLoggerName("org.apache.logging.log4j.PatternParserTest") //
                .setMarker(MarkerManager.getMarker("TEST")) //
                .setLoggerFqcn(Logger.class.getName()) //
                .setLevel(level) //
                .setMessage(new SimpleMessage("Hello, world")) //
                .setThreadName("Thread1") //
                .setSource(/*stackTraceElement[0]*/ null) //
                .setTimeMillis(System.currentTimeMillis()) //
                .build();
        final StringBuilder buf = new StringBuilder();
        for (final PatternFormatter formatter : formatters) {
            formatter.format(event, buf);
        }
        final String str = buf.toString();
        final String expectedEnd = String.format("] %-5s: Hello, world%s\u001B[m", level, Strings.LINE_SEPARATOR);
        assertTrue(str.startsWith(expectedStart), "Expected to start with: " + expectedStart + ". Actual: " + str);
        assertTrue(str.endsWith(expectedEnd), "Expected to end with: \"" + expectedEnd + "\". Actual: \"" + str);
    }

    @Test
    void testNanoPatternShort() {
        testFirstConverter("%N", NanoTimePatternConverter.class);
    }

    @Test
    void testNanoPatternLong() {
        testFirstConverter("%nano", NanoTimePatternConverter.class);
    }

    @Test
    void testThreadNamePattern() {
        testThreadNamePattern("%thread");
    }

    @Test
    void testThreadNameFullPattern() {
        testThreadNamePattern("%threadName");
    }

    @Test
    void testThreadIdFullPattern() {
        testThreadIdPattern("%threadId");
    }

    @Test
    void testThreadIdShortPattern1() {
        testThreadIdPattern("%tid");
    }

    @Test
    void testThreadIdShortPattern2() {
        testThreadIdPattern("%T");
    }

    @Test
    void testThreadPriorityShortPattern() {
        testThreadPriorityPattern("%tp");
    }

    @Test
    void testThreadPriorityFullPattern() {
        testThreadPriorityPattern("%threadPriority");
    }

    @Test
    void testLoggerFqcnPattern() {
        testFirstConverter("%fqcn", LoggerFqcnPatternConverter.class);
    }

    @Test
    void testEndOfBatchPattern() {
        testFirstConverter("%endOfBatch", EndOfBatchPatternConverter.class);
    }

    private void testThreadIdPattern(final String pattern) {
        testFirstConverter(pattern, ThreadIdPatternConverter.class);
    }

    private void testThreadNamePattern(final String pattern) {
        testFirstConverter(pattern, ThreadNamePatternConverter.class);
    }

    private void testThreadPriorityPattern(final String pattern) {
        testFirstConverter(pattern, ThreadPriorityPatternConverter.class);
    }

    private void testFirstConverter(final String pattern, final Class<?> checkClass) {
        final List<PatternFormatter> formatters = parser.parse(pattern);
        assertNotNull(formatters);
        final String msg = formatters.toString();
        assertEquals(1, formatters.size(), msg);
        assertTrue(checkClass.isInstance(formatters.get(0).getConverter()), msg);
    }

    @Test
    void testThreadNameShortPattern() {
        testThreadNamePattern("%t");
    }

    @Test
    void testNanoPatternShortChangesConfigurationNanoClock() {
        final Configuration config = new NullConfiguration();
        assertInstanceOf(DummyNanoClock.class, config.getNanoClock());

        final PatternParser pp = new PatternParser(config, KEY, null);
        assertInstanceOf(DummyNanoClock.class, config.getNanoClock());

        pp.parse("%m");
        assertInstanceOf(DummyNanoClock.class, config.getNanoClock());

        pp.parse("%nano"); // this changes the config clock
        assertInstanceOf(SystemNanoClock.class, config.getNanoClock());
    }

    @Test
    void testNanoPatternLongChangesNanoClockFactoryMode() {
        final Configuration config = new NullConfiguration();
        assertInstanceOf(DummyNanoClock.class, config.getNanoClock());

        final PatternParser pp = new PatternParser(config, KEY, null);
        assertInstanceOf(DummyNanoClock.class, config.getNanoClock());

        pp.parse("%m");
        assertInstanceOf(DummyNanoClock.class, config.getNanoClock());

        pp.parse("%N");
        assertInstanceOf(SystemNanoClock.class, config.getNanoClock());
    }

    @Test
    void testDeeplyNestedPattern() {
        final List<PatternFormatter> formatters = parser.parse(deeplyNestedPattern);
        assertNotNull(formatters);
        assertEquals(1, formatters.size());

        final StringMap mdc = ContextDataFactory.createContextData();
        mdc.putValue("var", "1234");
        final Log4jLogEvent event = Log4jLogEvent.newBuilder() //
                .setContextData(mdc)
                .build();
        final StringBuilder buf = new StringBuilder();
        formatters.get(0).format(event, buf);
        final String expected = " 123 ";
        assertEquals(expected, buf.toString());
    }

    @Test
    void testMissingClosingBracket() {
        testFirstConverter("%d{", DatePatternConverter.class);
    }

    @Test
    void testClosingBracketButWrongPlace() {
        final List<PatternFormatter> formatters = parser.parse("}%d{");
        assertNotNull(formatters);
        assertEquals(2, formatters.size());

        validateConverter(formatters, 0, "SimpleLiteral");
        validateConverter(formatters, 1, "Date");
    }

    static Stream<String> testAlwaysWriteExceptions_ensuresPrecededByNewline() {
        return Stream.of("", "%m", "%n", "%m%n");
    }

    @ParameterizedTest
    @MethodSource
    void testAlwaysWriteExceptions_ensuresPrecededByNewline(final String pattern) {
        final List<PatternFormatter> formatters = parser.parse(pattern, true, false, false);
        assertNotNull(formatters);
        if (pattern.endsWith("%n")) {
            // Case 1: the original pattern ends with a new line, so the last converter is a ThrowablePatternConverter
            assertThat(formatters).hasSizeGreaterThan(1);
            final LogEventPatternConverter lastConverter =
                    formatters.get(formatters.size() - 1).getConverter();
            assertThat(lastConverter).isInstanceOf(ThrowablePatternConverter.class);
            LogEventPatternConverter secondLastConverter =
                    formatters.get(formatters.size() - 2).getConverter();
            assertThat(secondLastConverter).isInstanceOf(LineSeparatorPatternConverter.class);
        } else {
            // Case 2: the original pattern does not end with a new line, so we add a composite converter
            // that appends a new line and the exception if an exception is present.
            assertThat(formatters).hasSizeGreaterThan(0);
            final LogEventPatternConverter lastConverter =
                    formatters.get(formatters.size() - 1).getConverter();
            assertThat(lastConverter).isInstanceOf(VariablesNotEmptyReplacementConverter.class);
            final List<PatternFormatter> nestedFormatters =
                    ((VariablesNotEmptyReplacementConverter) lastConverter).formatters;
            assertThat(nestedFormatters).hasSize(2);
            assertThat(nestedFormatters.get(0).getConverter()).isInstanceOf(LineSeparatorPatternConverter.class);
            assertThat(nestedFormatters.get(1).getConverter()).isInstanceOf(ThrowablePatternConverter.class);
        }
    }

    @Test
    void testExceptionWithFilters() {
        final List<PatternFormatter> formatters =
                parser.parse("%d{DEFAULT} - %msg - %xEx{full}{filters(org.junit,org.eclipse)}%n");
        assertNotNull(formatters);
        assertEquals(6, formatters.size());
        final PatternFormatter patternFormatter = formatters.get(4);
        final LogEventPatternConverter converter = patternFormatter.getConverter();
        assertEquals(ExtendedThrowablePatternConverter.class, converter.getClass());
        final ExtendedThrowablePatternConverter exConverter = (ExtendedThrowablePatternConverter) converter;
        final ThrowableFormatOptions options = exConverter.getOptions();
        assertTrue(options.getIgnorePackages().contains("org.junit"));
        assertTrue(options.getIgnorePackages().contains("org.eclipse"));
        assertEquals(System.lineSeparator(), options.getSeparator());
    }

    @Test
    void testExceptionWithFiltersAndSeparator() {
        final List<PatternFormatter> formatters =
                parser.parse("%d{DEFAULT} - %msg - %xEx{full}{filters(org.junit,org.eclipse)}{separator(|)}%n");
        assertNotNull(formatters);
        assertEquals(6, formatters.size());
        final PatternFormatter patternFormatter = formatters.get(4);
        final LogEventPatternConverter converter = patternFormatter.getConverter();
        assertEquals(ExtendedThrowablePatternConverter.class, converter.getClass());
        final ExtendedThrowablePatternConverter exConverter = (ExtendedThrowablePatternConverter) converter;
        final ThrowableFormatOptions options = exConverter.getOptions();
        final List<String> ignorePackages = options.getIgnorePackages();
        assertNotNull(ignorePackages);
        final String ignorePackagesString = ignorePackages.toString();
        assertTrue(ignorePackages.contains("org.junit"), ignorePackagesString);
        assertTrue(ignorePackages.contains("org.eclipse"), ignorePackagesString);
        assertEquals("|", options.getSeparator());
    }

    // LOG4J2-2564: Multiple newInstance methods.
    @Test
    void testMapPatternConverter() {
        final List<PatternFormatter> formatters = parser.parse("%K");
        assertNotNull(formatters);
        assertEquals(1, formatters.size());
        final PatternFormatter formatter = formatters.get(0);
        assertInstanceOf(MapPatternConverter.class, formatter.getConverter(), "Expected a MapPatternConverter");
    }
}<|MERGE_RESOLUTION|>--- conflicted
+++ resolved
@@ -43,11 +43,8 @@
 import org.junit.jupiter.api.BeforeEach;
 import org.junit.jupiter.api.Test;
 import org.junit.jupiter.params.ParameterizedTest;
-<<<<<<< HEAD
+import org.junit.jupiter.params.provider.MethodSource;
 import org.junit.jupiter.params.provider.ValueSource;
-=======
-import org.junit.jupiter.params.provider.MethodSource;
->>>>>>> c41feedd
 
 class PatternParserTest {
 
@@ -151,7 +148,7 @@
         final StringMap mdc = ContextDataFactory.createContextData();
         mdc.putValue("loginId", "Fred");
         // The line number of the Throwable definition
-        final int nextLineNumber = 107;
+        final int nextLineNumber = 152; // Adjust this when the code above changes!
         final Throwable t = new Throwable();
         final StackTraceElement[] elements = t.getStackTrace();
         final Log4jLogEvent event = Log4jLogEvent.newBuilder() //
@@ -170,12 +167,8 @@
             formatter.format(event, buf);
         }
         final String str = buf.toString();
-<<<<<<< HEAD
-        final String expected = "INFO  [PatternParserTest        :148 ] - Hello, world" + Strings.LINE_SEPARATOR;
-=======
         final String expected =
                 "INFO  [PatternParserTest        :" + nextLineNumber + " ] - Hello, world" + Strings.LINE_SEPARATOR;
->>>>>>> c41feedd
         assertThat(str).endsWith(expected);
     }
 
