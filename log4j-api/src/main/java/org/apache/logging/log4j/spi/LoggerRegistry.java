--- conflicted
+++ resolved
@@ -18,10 +18,6 @@
 
 import static java.util.Objects.requireNonNull;
 
-<<<<<<< HEAD
-import java.util.ArrayList;
-=======
->>>>>>> ea10ad3e
 import java.util.Collection;
 import java.util.Collections;
 import java.util.HashMap;
@@ -31,23 +27,18 @@
 import java.util.concurrent.locks.Lock;
 import java.util.concurrent.locks.ReadWriteLock;
 import java.util.concurrent.locks.ReentrantReadWriteLock;
-<<<<<<< HEAD
-import org.apache.logging.log4j.Logger;
-import org.apache.logging.log4j.message.MessageFactory;
-import org.apache.logging.log4j.message.ParameterizedMessageFactory;
-=======
 import java.util.stream.Collectors;
 import org.apache.logging.log4j.Logger;
 import org.apache.logging.log4j.message.MessageFactory;
 import org.apache.logging.log4j.message.ParameterizedMessageFactory;
 import org.jspecify.annotations.NullMarked;
->>>>>>> ea10ad3e
 import org.jspecify.annotations.Nullable;
 
 /**
  * Convenience class to be used as an {@link ExtendedLogger} registry by {@code LoggerContext} implementations.
  * @since 2.6
  */
+@NullMarked
 public class LoggerRegistry<T extends ExtendedLogger> {
 
     private final Map<String, Map<MessageFactory, T>> loggerByMessageFactoryByName = new HashMap<>();
@@ -63,11 +54,9 @@
      *
      * @param <T> subtype of {@code ExtendedLogger}
      * @since 2.6
-<<<<<<< HEAD
-=======
-     * @deprecated As of version {@code 2.25.0}, planned to be removed!
->>>>>>> ea10ad3e
-     */
+     * @deprecated As of version {@code 2.25.0}, planned to be removed!
+     */
+    @Deprecated
     public interface MapFactory<T extends ExtendedLogger> {
 
         Map<String, T> createInnerMap();
@@ -82,11 +71,9 @@
      *
      * @param <T> subtype of {@code ExtendedLogger}
      * @since 2.6
-<<<<<<< HEAD
-=======
-     * @deprecated As of version {@code 2.25.0}, planned to be removed!
->>>>>>> ea10ad3e
-     */
+     * @deprecated As of version {@code 2.25.0}, planned to be removed!
+     */
+    @Deprecated
     public static class ConcurrentMapFactory<T extends ExtendedLogger> implements MapFactory<T> {
 
         @Override
@@ -110,11 +97,9 @@
      *
      * @param <T> subtype of {@code ExtendedLogger}
      * @since 2.6
-<<<<<<< HEAD
-=======
-     * @deprecated As of version {@code 2.25.0}, planned to be removed!
->>>>>>> ea10ad3e
-     */
+     * @deprecated As of version {@code 2.25.0}, planned to be removed!
+     */
+    @Deprecated
     public static class WeakMapFactory<T extends ExtendedLogger> implements MapFactory<T> {
 
         @Override
@@ -139,8 +124,10 @@
      * Constructs an instance <b>ignoring</b> the given the map factory.
      *
      * @param mapFactory a map factory
-     */
-    public LoggerRegistry(final MapFactory<T> mapFactory) {
+     * @deprecated As of version {@code 2.25.0}, planned to be removed!
+     */
+    @Deprecated
+    public LoggerRegistry(@Nullable final MapFactory<T> mapFactory) {
         this();
     }
 
@@ -153,11 +140,10 @@
      *
      * @param name a logger name
      * @return the logger associated with the name
-     */
-<<<<<<< HEAD
-=======
-    @Deprecated
->>>>>>> ea10ad3e
+     * @deprecated As of version {@code 2.25.0}, planned to be removed!
+     * Use {@link #getLogger(String, MessageFactory)} instead.
+     */
+    @Deprecated
     public @Nullable T getLogger(final String name) {
         requireNonNull(name, "name");
         return getLogger(name, null);
@@ -189,24 +175,11 @@
     }
 
     public Collection<T> getLoggers() {
-<<<<<<< HEAD
-        return getLoggers(new ArrayList<>());
-    }
-
-    public Collection<T> getLoggers(final Collection<T> destination) {
-        requireNonNull(destination, "destination");
-        readLock.lock();
-        try {
-            loggerByMessageFactoryByName.values().stream()
-                    .flatMap(loggerByMessageFactory -> loggerByMessageFactory.values().stream())
-                    .forEach(destination::add);
-=======
         readLock.lock();
         try {
             return loggerByMessageFactoryByName.values().stream()
                     .flatMap(loggerByMessageFactory -> loggerByMessageFactory.values().stream())
                     .collect(Collectors.toList());
->>>>>>> ea10ad3e
         } finally {
             readLock.unlock();
         }
@@ -227,7 +200,10 @@
      *
      * @param name a logger name
      * @return {@code true}, if the logger exists; {@code false} otherwise.
-     */
+     * @deprecated As of version {@code 2.25.0}, planned to be removed!
+     * Use {@link #hasLogger(String, MessageFactory)} instead.
+     */
+    @Deprecated
     public boolean hasLogger(final String name) {
         requireNonNull(name, "name");
         final @Nullable T logger = getLogger(name);
@@ -247,7 +223,7 @@
      * @return {@code true}, if the logger exists; {@code false} otherwise.
      * @since 2.5
      */
-    public boolean hasLogger(final String name, final MessageFactory messageFactory) {
+    public boolean hasLogger(final String name, @Nullable final MessageFactory messageFactory) {
         requireNonNull(name, "name");
         final @Nullable T logger = getLogger(name, messageFactory);
         return logger != null;
