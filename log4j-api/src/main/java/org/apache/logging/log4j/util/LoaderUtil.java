/*
 * Licensed to the Apache Software Foundation (ASF) under one or more
 * contributor license agreements. See the NOTICE file distributed with
 * this work for additional information regarding copyright ownership.
 * The ASF licenses this file to You under the Apache license, Version 2.0
 * (the "License"); you may not use this file except in compliance with
 * the License. You may obtain a copy of the License at
 *
 *      http://www.apache.org/licenses/LICENSE-2.0
 *
 * Unless required by applicable law or agreed to in writing, software
 * distributed under the License is distributed on an "AS IS" BASIS,
 * WITHOUT WARRANTIES OR CONDITIONS OF ANY KIND, either express or implied.
 * See the license for the specific language governing permissions and
 * limitations under the license.
 */
package org.apache.logging.log4j.util;

import java.io.IOException;
import java.lang.reflect.InvocationTargetException;
import java.net.URL;
import java.security.AccessController;
import java.security.PrivilegedAction;
import java.util.ArrayList;
import java.util.Collection;
import java.util.Enumeration;
import java.util.LinkedHashSet;
import java.util.List;
import java.util.Objects;

/**
 * <em>Consider this class private.</em> Utility class for ClassLoaders.
 *
 * @see ClassLoader
 * @see RuntimePermission
 * @see Thread#getContextClassLoader()
 * @see ClassLoader#getSystemClassLoader()
 */
public final class LoaderUtil {

    /**
     * System property to set to ignore the thread context ClassLoader.
     *
     * @since 2.1
     */
    public static final String IGNORE_TCCL_PROPERTY = "log4j.ignoreTCL";
    public static final String FORCE_TCL_ONLY_PROPERTY = "log4j.forceTCLOnly";

    private static final SecurityManager SECURITY_MANAGER = System.getSecurityManager();

    // this variable must be lazily loaded; otherwise, we get a nice circular class loading problem where LoaderUtil
    // wants to use PropertiesUtil, but then PropertiesUtil wants to use LoaderUtil.
    private static Boolean ignoreTCCL;

    private static final boolean GET_CLASS_LOADER_DISABLED;

    protected static Boolean forceTcclOnly;

    private static final PrivilegedAction<ClassLoader> TCCL_GETTER = new ThreadContextClassLoaderGetter();

    static {
        if (SECURITY_MANAGER != null) {
            boolean getClassLoaderDisabled;
            try {
                SECURITY_MANAGER.checkPermission(new RuntimePermission("getClassLoader"));
                getClassLoaderDisabled = false;
            } catch (final SecurityException ignored) {
                getClassLoaderDisabled = true;
            }
            GET_CLASS_LOADER_DISABLED = getClassLoaderDisabled;
        } else {
            GET_CLASS_LOADER_DISABLED = false;
        }
    }

    private LoaderUtil() {
    }

    /**
     * Gets the current Thread ClassLoader. Returns the system ClassLoader if the TCCL is {@code null}. If the system
     * ClassLoader is {@code null} as well, then the ClassLoader for this class is returned. If running with a
     * {@link SecurityManager} that does not allow access to the Thread ClassLoader or system ClassLoader, then the
     * ClassLoader for this class is returned.
     *
     * @return the current ThreadContextClassLoader.
     */
    public static ClassLoader getThreadContextClassLoader() {
        if (GET_CLASS_LOADER_DISABLED) {
            // we can at least get this class's ClassLoader regardless of security context
            // however, if this is null, there's really no option left at this point
            return LoaderUtil.class.getClassLoader();
        }
        return SECURITY_MANAGER == null ? TCCL_GETTER.run() : AccessController.doPrivileged(TCCL_GETTER);
    }

    /**
     *
     */
    private static class ThreadContextClassLoaderGetter implements PrivilegedAction<ClassLoader> {
        @Override
        public ClassLoader run() {
            final ClassLoader cl = Thread.currentThread().getContextClassLoader();
            if (cl != null) {
                return cl;
            }
            final ClassLoader ccl = LoaderUtil.class.getClassLoader();
            return ccl == null && !GET_CLASS_LOADER_DISABLED ? ClassLoader.getSystemClassLoader() : ccl;
        }
    }

    public static ClassLoader[] getClassLoaders() {
        List<ClassLoader> classLoaders = new ArrayList<>();
        ClassLoader tcl = getThreadContextClassLoader();
        classLoaders.add(tcl);
        if (!isForceTccl()) {
            // Some implementations may use null to represent the bootstrap class loader.
            ClassLoader current = LoaderUtil.class.getClassLoader();
            if (current != null && current != tcl) {
                classLoaders.add(current);
                ClassLoader parent = current.getParent();
                while (parent != null && !classLoaders.contains(parent)) {
                    classLoaders.add(parent);
                }
            }
            ClassLoader parent = tcl == null ? null : tcl.getParent();
            while (parent != null && !classLoaders.contains(parent)) {
                classLoaders.add(parent);
                parent = parent.getParent();
            }
            ClassLoader systemClassLoader = ClassLoader.getSystemClassLoader();
            if (!classLoaders.contains(systemClassLoader)) {
                classLoaders.add(systemClassLoader);
            }
<<<<<<< HEAD
        }
        ClassLoader parent = tcl.getParent();
        while (parent != null && !classLoaders.contains(parent)) {
            classLoaders.add(parent);
            parent = parent.getParent();
        }
        if (!classLoaders.contains(ClassLoader.getSystemClassLoader())) {
            classLoaders.add(ClassLoader.getSystemClassLoader());
=======
>>>>>>> 47d2f975
        }
        return classLoaders.toArray(new ClassLoader[classLoaders.size()]);
    }

    /**
     * Determines if a named Class can be loaded or not.
     *
     * @param className The class name.
     * @return {@code true} if the class could be found or {@code false} otherwise.
     * @since 2.7
     */
    public static boolean isClassAvailable(final String className) {
        try {
            final Class<?> clazz = loadClass(className);
            return clazz != null;
        } catch (final ClassNotFoundException | LinkageError e) {
            return false;
        } catch (final Throwable e) {
            LowLevelLogUtil.logException("Unknown error checking for existence of class: " + className, e);
            return false;
        }
    }

    /**
     * Loads a class by name. This method respects the {@link #IGNORE_TCCL_PROPERTY} Log4j property. If this property is
     * specified and set to anything besides {@code false}, then the default ClassLoader will be used.
     *
     * @param className The class name.
     * @return the Class for the given name.
     * @throws ClassNotFoundException if the specified class name could not be found
     * @since 2.1
     */
    public static Class<?> loadClass(final String className) throws ClassNotFoundException {
        if (isIgnoreTccl()) {
            return Class.forName(className);
        }
        try {
            return getThreadContextClassLoader().loadClass(className);
        } catch (final Throwable ignored) {
            return Class.forName(className);
        }
    }

    /**
     * Loads and instantiates a Class using the default constructor.
     *
     * @param clazz The class.
     * @return new instance of the class.
     * @throws IllegalAccessException if the class can't be instantiated through a public constructor
     * @throws InstantiationException if there was an exception whilst instantiating the class
     * @throws InvocationTargetException if there was an exception whilst constructing the class
     * @since 2.7
     */
    public static <T> T newInstanceOf(final Class<T> clazz)
            throws InstantiationException, IllegalAccessException, InvocationTargetException {
        try {
            return clazz.getConstructor().newInstance();
        } catch (final NoSuchMethodException ignored) {
            // FIXME: looking at the code for Class.newInstance(), this seems to do the same thing as above
            return clazz.newInstance();
        }
    }

    /**
     * Loads and instantiates a Class using the default constructor.
     *
     * @param className The class name.
     * @return new instance of the class.
     * @throws ClassNotFoundException if the class isn't available to the usual ClassLoaders
     * @throws IllegalAccessException if the class can't be instantiated through a public constructor
     * @throws InstantiationException if there was an exception whilst instantiating the class
     * @throws NoSuchMethodException if there isn't a no-args constructor on the class
     * @throws InvocationTargetException if there was an exception whilst constructing the class
     * @since 2.1
     */
    @SuppressWarnings("unchecked")
    public static <T> T newInstanceOf(final String className) throws ClassNotFoundException, IllegalAccessException,
            InstantiationException, NoSuchMethodException, InvocationTargetException {
        return newInstanceOf((Class<T>) loadClass(className));
    }

    /**
     * Loads and instantiates a derived class using its default constructor.
     *
     * @param className The class name.
     * @param clazz The class to cast it to.
     * @param <T> The type of the class to check.
     * @return new instance of the class cast to {@code T}
     * @throws ClassNotFoundException if the class isn't available to the usual ClassLoaders
     * @throws IllegalAccessException if the class can't be instantiated through a public constructor
     * @throws InstantiationException if there was an exception whilst instantiating the class
     * @throws NoSuchMethodException if there isn't a no-args constructor on the class
     * @throws InvocationTargetException if there was an exception whilst constructing the class
     * @throws ClassCastException if the constructed object isn't type compatible with {@code T}
     * @since 2.1
     */
    public static <T> T newCheckedInstanceOf(final String className, final Class<T> clazz)
            throws ClassNotFoundException, NoSuchMethodException, InvocationTargetException, InstantiationException,
            IllegalAccessException {
        return clazz.cast(newInstanceOf(className));
    }

    /**
     * Loads and instantiates a class given by a property name.
     *
     * @param propertyName The property name to look up a class name for.
     * @param clazz        The class to cast it to.
     * @param <T>          The type to cast it to.
     * @return new instance of the class given in the property or {@code null} if the property was unset.
     * @throws ClassNotFoundException    if the class isn't available to the usual ClassLoaders
     * @throws IllegalAccessException    if the class can't be instantiated through a public constructor
     * @throws InstantiationException    if there was an exception whilst instantiating the class
     * @throws NoSuchMethodException     if there isn't a no-args constructor on the class
     * @throws InvocationTargetException if there was an exception whilst constructing the class
     * @throws ClassCastException        if the constructed object isn't type compatible with {@code T}
     * @since 2.5
     */
    public static <T> T newCheckedInstanceOfProperty(final String propertyName, final Class<T> clazz)
        throws ClassNotFoundException, NoSuchMethodException, InvocationTargetException, InstantiationException,
        IllegalAccessException {
        final String className = PropertiesUtil.getProperties().getStringProperty(propertyName);
        if (className == null) {
            return null;
        }
        return newCheckedInstanceOf(className, clazz);
    }

    private static boolean isIgnoreTccl() {
        // we need to lazily initialize this, but concurrent access is not an issue
        if (ignoreTCCL == null) {
            final String ignoreTccl = PropertiesUtil.getProperties().getStringProperty(IGNORE_TCCL_PROPERTY, null);
            ignoreTCCL = ignoreTccl != null && !"false".equalsIgnoreCase(ignoreTccl.trim());
        }
        return ignoreTCCL;
    }

    private static boolean isForceTccl() {
        if (forceTcclOnly == null) {
            // PropertiesUtil.getProperties() uses that code path so don't use that!
            try {
                forceTcclOnly = System.getSecurityManager() == null ?
                    Boolean.getBoolean(FORCE_TCL_ONLY_PROPERTY) :
                    AccessController.doPrivileged(new PrivilegedAction<Boolean>() {
                        @Override
                        public Boolean run() {
                            return Boolean.getBoolean(FORCE_TCL_ONLY_PROPERTY);
                        }
                    });
            } catch (final SecurityException se) {
                forceTcclOnly = false;
            }
        }
        return forceTcclOnly;
    }

    /**
     * Finds classpath {@linkplain URL resources}.
     *
     * @param resource the name of the resource to find.
     * @return a Collection of URLs matching the resource name. If no resources could be found, then this will be empty.
     * @since 2.1
     */
    public static Collection<URL> findResources(final String resource) {
        final Collection<UrlResource> urlResources = findUrlResources(resource);
        final Collection<URL> resources = new LinkedHashSet<>(urlResources.size());
        for (final UrlResource urlResource : urlResources) {
            resources.add(urlResource.getUrl());
        }
        return resources;
    }

    static Collection<UrlResource> findUrlResources(final String resource) {
        // @formatter:off
        final ClassLoader[] candidates = {
                getThreadContextClassLoader(),
                isForceTccl() ? null : LoaderUtil.class.getClassLoader(),
                isForceTccl() || GET_CLASS_LOADER_DISABLED ? null : ClassLoader.getSystemClassLoader()};
        // @formatter:on
        final Collection<UrlResource> resources = new LinkedHashSet<>();
        for (final ClassLoader cl : candidates) {
            if (cl != null) {
                try {
                    final Enumeration<URL> resourceEnum = cl.getResources(resource);
                    while (resourceEnum.hasMoreElements()) {
                        resources.add(new UrlResource(cl, resourceEnum.nextElement()));
                    }
                } catch (final IOException e) {
                    LowLevelLogUtil.logException(e);
                }
            }
        }
        return resources;
    }

    /**
     * {@link URL} and {@link ClassLoader} pair.
     */
    static class UrlResource {
        private final ClassLoader classLoader;
        private final URL url;

        UrlResource(final ClassLoader classLoader, final URL url) {
            this.classLoader = classLoader;
            this.url = url;
        }

        public ClassLoader getClassLoader() {
            return classLoader;
        }

        public URL getUrl() {
            return url;
        }

        @Override
        public boolean equals(final Object o) {
            if (this == o) {
                return true;
            }
            if (o == null || getClass() != o.getClass()) {
                return false;
            }

            final UrlResource that = (UrlResource) o;

            if (classLoader != null ? !classLoader.equals(that.classLoader) : that.classLoader != null) {
                return false;
            }
            if (url != null ? !url.equals(that.url) : that.url != null) {
                return false;
            }

            return true;
        }

        @Override
        public int hashCode() {
            return Objects.hashCode(classLoader) + Objects.hashCode(url);
        }
    }
}<|MERGE_RESOLUTION|>--- conflicted
+++ resolved
@@ -131,17 +131,6 @@
             if (!classLoaders.contains(systemClassLoader)) {
                 classLoaders.add(systemClassLoader);
             }
-<<<<<<< HEAD
-        }
-        ClassLoader parent = tcl.getParent();
-        while (parent != null && !classLoaders.contains(parent)) {
-            classLoaders.add(parent);
-            parent = parent.getParent();
-        }
-        if (!classLoaders.contains(ClassLoader.getSystemClassLoader())) {
-            classLoaders.add(ClassLoader.getSystemClassLoader());
-=======
->>>>>>> 47d2f975
         }
         return classLoaders.toArray(new ClassLoader[classLoaders.size()]);
     }
