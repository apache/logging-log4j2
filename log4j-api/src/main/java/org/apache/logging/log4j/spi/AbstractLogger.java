--- conflicted
+++ resolved
@@ -2765,20 +2765,9 @@
      *
      * @since 2.20.0
      */
-<<<<<<< HEAD
     protected LogBuilder getLogBuilder(Level level) {
         DefaultLogBuilder builder = recycler.acquire();
         return builder.reset(this, level);
-=======
-    protected LogBuilder getLogBuilder(final Level level) {
-        if (Constants.ENABLE_THREADLOCALS) {
-            final DefaultLogBuilder builder = logBuilder.get();
-            if (!builder.isInUse()) {
-                return builder.reset(this, level);
-            }
-        }
-        return new DefaultLogBuilder(this, level);
->>>>>>> a0fa9e36
     }
 
 }