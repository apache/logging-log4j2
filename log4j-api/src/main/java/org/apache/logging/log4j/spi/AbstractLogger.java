--- conflicted
+++ resolved
@@ -22,7 +22,17 @@
 import org.apache.logging.log4j.LoggingException;
 import org.apache.logging.log4j.Marker;
 import org.apache.logging.log4j.MarkerManager;
-import org.apache.logging.log4j.message.*;
+import org.apache.logging.log4j.message.DefaultFlowMessageFactory;
+import org.apache.logging.log4j.message.EntryMessage;
+import org.apache.logging.log4j.message.FlowMessageFactory;
+import org.apache.logging.log4j.message.Message;
+import org.apache.logging.log4j.message.MessageFactory;
+import org.apache.logging.log4j.message.MessageFactory2;
+import org.apache.logging.log4j.message.ParameterizedMessage;
+import org.apache.logging.log4j.message.ParameterizedMessageFactory;
+import org.apache.logging.log4j.message.ReusableMessageFactory;
+import org.apache.logging.log4j.message.SimpleMessage;
+import org.apache.logging.log4j.message.StringFormattedMessage;
 import org.apache.logging.log4j.status.StatusLogger;
 import org.apache.logging.log4j.util.Constants;
 import org.apache.logging.log4j.util.LambdaUtil;
@@ -928,15 +938,10 @@
      * @param result The result being returned from the method call.
      * @return the return value passed to this method.
      */
-<<<<<<< HEAD
     protected <R> R exit(final StackTraceElement source, final String fqcn, final R result) {
-        logIfEnabled(fqcn, Level.TRACE, EXIT_MARKER, exitMsg(source, null, result), null);
-=======
-    protected <R> R exit(final String fqcn, final R result) {
         if (isEnabled(Level.TRACE, EXIT_MARKER, (CharSequence) null, null)) {
-            logMessageSafely(fqcn, Level.TRACE, EXIT_MARKER, exitMsg(null, result), null);
-        }
->>>>>>> 7a3c4774
+            logMessageSafely(fqcn, Level.TRACE, EXIT_MARKER, exitMsg(source, null, result), null);
+        }
         return result;
     }
 
@@ -949,15 +954,10 @@
      * @param result The result being returned from the method call.
      * @return the return value passed to this method.
      */
-<<<<<<< HEAD
     protected <R> R exit(final StackTraceElement source, final String fqcn, final String format, final R result) {
-        logIfEnabled(fqcn, Level.TRACE, EXIT_MARKER, exitMsg(source, format, result), null);
-=======
-    protected <R> R exit(final String fqcn, final String format, final R result) {
         if (isEnabled(Level.TRACE, EXIT_MARKER, (CharSequence) null, null)) {
-            logMessageSafely(fqcn, Level.TRACE, EXIT_MARKER, exitMsg(format, result), null);
-        }
->>>>>>> 7a3c4774
+            logMessageSafely(fqcn, Level.TRACE, EXIT_MARKER, exitMsg(source, format, result), null);
+        }
         return result;
     }
 
