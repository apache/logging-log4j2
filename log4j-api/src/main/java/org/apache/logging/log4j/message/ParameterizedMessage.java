/*
 * Licensed to the Apache Software Foundation (ASF) under one or more
 * contributor license agreements.  See the NOTICE file distributed with
 * this work for additional information regarding copyright ownership.
 * The ASF licenses this file to you under the Apache License, Version 2.0
 * (the "License"); you may not use this file except in compliance with
 * the License.  You may obtain a copy of the License at
 *
 *      http://www.apache.org/licenses/LICENSE-2.0
 *
 * Unless required by applicable law or agreed to in writing, software
 * distributed under the License is distributed on an "AS IS" BASIS,
 * WITHOUT WARRANTIES OR CONDITIONS OF ANY KIND, either express or implied.
 * See the License for the specific language governing permissions and
 * limitations under the License.
 */
package org.apache.logging.log4j.message;

import java.util.Arrays;
import java.util.Objects;

import org.apache.logging.log4j.spi.LoggingSystem;
import org.apache.logging.log4j.spi.Recycler;
import org.apache.logging.log4j.util.StringBuilderFormattable;
import org.apache.logging.log4j.util.StringBuilders;

/**
 * Handles messages that consist of a format string containing '{}' to represent each replaceable token, and
 * the parameters.
 * <p>
 * This class was originally written for <a href="http://lilithapp.com/">Lilith</a> by Joern Huxhorn where it is
 * licensed under the LGPL. It has been relicensed here with his permission providing that this attribution remain.
 * </p>
 */
public class ParameterizedMessage implements Message, StringBuilderFormattable {

    // Should this be configurable?
    private static final int DEFAULT_STRING_BUILDER_SIZE = 255;

    /**
     * Prefix for recursion.
     */
    public static final String RECURSION_PREFIX = ParameterFormatter.RECURSION_PREFIX;
    /**
     * Suffix for recursion.
     */
    public static final String RECURSION_SUFFIX = ParameterFormatter.RECURSION_SUFFIX;

    /**
     * Prefix for errors.
     */
    public static final String ERROR_PREFIX = ParameterFormatter.ERROR_PREFIX;

    /**
     * Separator for errors.
     */
    public static final String ERROR_SEPARATOR = ParameterFormatter.ERROR_SEPARATOR;

    /**
     * Separator for error messages.
     */
    public static final String ERROR_MSG_SEPARATOR = ParameterFormatter.ERROR_MSG_SEPARATOR;

    /**
     * Suffix for errors.
     */
    public static final String ERROR_SUFFIX = ParameterFormatter.ERROR_SUFFIX;

<<<<<<< HEAD
    private static final int HASHVAL = 31;

    private static final Recycler<StringBuilder> STRING_BUILDER_RECYCLER = LoggingSystem.getRecyclerFactory().create(
            () -> new StringBuilder(DEFAULT_STRING_BUILDER_SIZE),
            stringBuilder -> {
                StringBuilders.trimToMaxSize(stringBuilder, DEFAULT_STRING_BUILDER_SIZE);
                stringBuilder.setLength(0);
            });
=======
    // storing JDK classes in ThreadLocals does not cause memory leaks in web apps, so this is okay
    private static final ThreadLocal<StringBuilder> threadLocalStringBuilder = new ThreadLocal<>();
>>>>>>> a0fa9e36

    private String messagePattern;
    private final Object[] argArray;

    private String formattedMessage;
    private Throwable throwable;
    private int[] indices;
    private int usedCount;

    /**
     * Creates a parameterized message.
     * @param messagePattern The message "format" string. This will be a String containing "{}" placeholders
     * where parameters should be substituted.
     * @param arguments The arguments for substitution.
     * @param throwable A Throwable.
     */
    public ParameterizedMessage(final String messagePattern, final Object[] arguments, final Throwable throwable) {
        this.argArray = arguments;
        this.throwable = throwable;
        init(messagePattern);
    }

    /**
     * Constructs a ParameterizedMessage which contains the arguments converted to String as well as an optional
     * Throwable.
     *
     * <p>If the last argument is a Throwable and is NOT used up by a placeholder in the message pattern it is returned
     * in {@link #getThrowable()} and won't be contained in the created String[].
     * If it is used up {@link #getThrowable()} will return null even if the last argument was a Throwable!</p>
     *
     * @param messagePattern the message pattern that to be checked for placeholders.
     * @param arguments      the argument array to be converted.
     */
    public ParameterizedMessage(final String messagePattern, final Object... arguments) {
        this.argArray = arguments;
        init(messagePattern);
    }

    /**
     * Constructor with a pattern and a single parameter.
     * @param messagePattern The message pattern.
     * @param arg The parameter.
     */
    public ParameterizedMessage(final String messagePattern, final Object arg) {
        this(messagePattern, new Object[]{arg});
    }

    /**
     * Constructor with a pattern and two parameters.
     * @param messagePattern The message pattern.
     * @param arg0 The first parameter.
     * @param arg1 The second parameter.
     */
    public ParameterizedMessage(final String messagePattern, final Object arg0, final Object arg1) {
        this(messagePattern, new Object[]{arg0, arg1});
    }

    private void init(final String messagePattern) {
        this.messagePattern = messagePattern;
        final int len = Math.max(1, messagePattern == null ? 0 : messagePattern.length() >> 1); // divide by 2
        this.indices = new int[len]; // LOG4J2-1542 ensure non-zero array length
        final int placeholders = ParameterFormatter.countArgumentPlaceholders2(messagePattern, indices);
        initThrowable(argArray, placeholders);
        this.usedCount = Math.min(placeholders, argArray == null ? 0 : argArray.length);
    }

    private void initThrowable(final Object[] params, final int usedParams) {
        if (params != null) {
            final int argCount = params.length;
            if (usedParams < argCount && this.throwable == null && params[argCount - 1] instanceof Throwable) {
                this.throwable = (Throwable) params[argCount - 1];
            }
        }
    }

    /**
     * Returns the message pattern.
     * @return the message pattern.
     */
    @Override
    public String getFormat() {
        return messagePattern;
    }

    /**
     * Returns the message parameters.
     * @return the message parameters.
     */
    @Override
    public Object[] getParameters() {
        return argArray;
    }

    /**
     * Returns the Throwable that was given as the last argument, if any.
     * It will not survive serialization. The Throwable exists as part of the message
     * primarily so that it can be extracted from the end of the list of parameters
     * and then be added to the LogEvent. As such, the Throwable in the event should
     * not be used once the LogEvent has been constructed.
     *
     * @return the Throwable, if any.
     */
    @Override
    public Throwable getThrowable() {
        return throwable;
    }

    /**
     * Returns the formatted message.
     * @return the formatted message.
     */
    @Override
    public String getFormattedMessage() {
        if (formattedMessage == null) {
            final StringBuilder buffer = STRING_BUILDER_RECYCLER.acquire();
            try {
                formatTo(buffer);
                formattedMessage = buffer.toString();
            } finally {
                STRING_BUILDER_RECYCLER.release(buffer);
            }
        }
        return formattedMessage;
    }

    @Override
    public void formatTo(final StringBuilder buffer) {
        if (formattedMessage != null) {
            buffer.append(formattedMessage);
        } else {
            if (indices[0] < 0) {
                ParameterFormatter.formatMessage(buffer, messagePattern, argArray, usedCount);
            } else {
                ParameterFormatter.formatMessage2(buffer, messagePattern, argArray, usedCount, indices);
            }
        }
    }

    /**
     * Replace placeholders in the given messagePattern with arguments.
     *
     * @param messagePattern the message pattern containing placeholders.
     * @param arguments      the arguments to be used to replace placeholders.
     * @return the formatted message.
     */
    public static String format(final String messagePattern, final Object[] arguments) {
        return ParameterFormatter.format(messagePattern, arguments);
    }

    @Override
    public boolean equals(final Object o) {
        if (this == o) return true;
        if (o == null || getClass() != o.getClass()) return false;
        final ParameterizedMessage that = (ParameterizedMessage) o;
        return Objects.equals(messagePattern, that.messagePattern) && Arrays.equals(argArray, that.argArray);
    }

    @Override
    public int hashCode() {
        int result = Objects.hash(messagePattern);
        result = 31 * result + Arrays.hashCode(argArray);
        return result;
    }

    /**
     * Counts the number of unescaped placeholders in the given messagePattern.
     *
     * @param messagePattern the message pattern to be analyzed.
     * @return the number of unescaped placeholders.
     */
    public static int countArgumentPlaceholders(final String messagePattern) {
        return ParameterFormatter.countArgumentPlaceholders(messagePattern);
    }

    /**
     * This method performs a deep toString of the given Object.
     * Primitive arrays are converted using their respective Arrays.toString methods while
     * special handling is implemented for "container types", i.e. Object[], Map and Collection because those could
     * contain themselves.
     * <p>
     * It should be noted that neither AbstractMap.toString() nor AbstractCollection.toString() implement such a
     * behavior. They only check if the container is directly contained in itself, but not if a contained container
     * contains the original one. Because of that, Arrays.toString(Object[]) isn't safe either.
     * Confusing? Just read the last paragraph again and check the respective toString() implementation.
     * </p>
     * <p>
     * This means, in effect, that logging would produce a usable output even if an ordinary System.out.println(o)
     * would produce a relatively hard-to-debug StackOverflowError.
     * </p>
     * @param o The object.
     * @return The String representation.
     */
    public static String deepToString(final Object o) {
        return ParameterFormatter.deepToString(o);
    }

    /**
     * This method returns the same as if Object.toString() would not have been
     * overridden in obj.
     * <p>
     * Note that this isn't 100% secure as collisions can always happen with hash codes.
     * </p>
     * <p>
     * Copied from Object.hashCode():
     * </p>
     * <blockquote>
     * As much as is reasonably practical, the hashCode method defined by
     * class {@code Object} does return distinct integers for distinct
     * objects. (This is typically implemented by converting the internal
     * address of the object into an integer, but this implementation
     * technique is not required by the Java&#8482; programming language.)
     * </blockquote>
     *
     * @param obj the Object that is to be converted into an identity string.
     * @return the identity string as also defined in Object.toString()
     */
    public static String identityToString(final Object obj) {
        return ParameterFormatter.identityToString(obj);
    }

    @Override
    public String toString() {
        return "ParameterizedMessage[messagePattern=" + messagePattern + ", stringArgs=" +
                Arrays.toString(argArray) + ", throwable=" + throwable + ']';
    }
}<|MERGE_RESOLUTION|>--- conflicted
+++ resolved
@@ -66,19 +66,12 @@
      */
     public static final String ERROR_SUFFIX = ParameterFormatter.ERROR_SUFFIX;
 
-<<<<<<< HEAD
-    private static final int HASHVAL = 31;
-
     private static final Recycler<StringBuilder> STRING_BUILDER_RECYCLER = LoggingSystem.getRecyclerFactory().create(
             () -> new StringBuilder(DEFAULT_STRING_BUILDER_SIZE),
             stringBuilder -> {
                 StringBuilders.trimToMaxSize(stringBuilder, DEFAULT_STRING_BUILDER_SIZE);
                 stringBuilder.setLength(0);
             });
-=======
-    // storing JDK classes in ThreadLocals does not cause memory leaks in web apps, so this is okay
-    private static final ThreadLocal<StringBuilder> threadLocalStringBuilder = new ThreadLocal<>();
->>>>>>> a0fa9e36
 
     private String messagePattern;
     private final Object[] argArray;
