--- conflicted
+++ resolved
@@ -73,24 +73,16 @@
         "justification": "LOG4J2-2586 - Support the host name resolving to mulitple ip addresses"
       },
       {
-<<<<<<< HEAD
-        "code": "java.generics.formalTypeParameterAdded",
-        "old": "method org.apache.logging.log4j.core.appender.WriterAppender.Builder org.apache.logging.log4j.core.appender.WriterAppender::newBuilder()",
-        "new": "method <B extends org.apache.logging.log4j.core.appender.WriterAppender.Builder<B extends org.apache.logging.log4j.core.appender.WriterAppender.Builder<B>>> B org.apache.logging.log4j.core.appender.WriterAppender::newBuilder()",
-        "typeParameter": "B extends org.apache.logging.log4j.core.appender.WriterAppender.Builder<B extends org.apache.logging.log4j.core.appender.WriterAppender.Builder<B>>",
-        "justification": "LOG4J2-2491 - Allow all appenders to optionally carry a property array"
+        "code": "java.method.noLongerStatic",
+        "old": "method java.net.Socket org.apache.logging.log4j.core.net.TcpSocketManager::createSocket(java.lang.String, int, org.apache.logging.log4j.core.net.SocketOptions, int) throws java.io.IOException",
+        "new": "method java.net.Socket org.apache.logging.log4j.core.net.TcpSocketManager::createSocket(java.net.InetSocketAddress) throws java.io.IOException",
+        "justification": "LOG4J2-2586 - Support the host name resolving to mulitple ip addresses"
       },
       {
         "code": "java.method.numberOfParametersChanged",
         "old": "method void org.apache.logging.log4j.core.layout.JsonLayout::<init>(org.apache.logging.log4j.core.config.Configuration, boolean, boolean, boolean, boolean, boolean, boolean, java.lang.String, java.lang.String, java.nio.charset.Charset, boolean)",
         "new": "method void org.apache.logging.log4j.core.layout.JsonLayout::<init>(org.apache.logging.log4j.core.config.Configuration, boolean, boolean, boolean, boolean, boolean, boolean, java.lang.String, java.lang.String, java.lang.String, java.nio.charset.Charset, boolean)",
         "justification": "LOG4J2-2337 - Allow to specify custom end-of-line for JSON layout"
-=======
-        "code": "java.method.noLongerStatic",
-        "old": "method java.net.Socket org.apache.logging.log4j.core.net.TcpSocketManager::createSocket(java.lang.String, int, org.apache.logging.log4j.core.net.SocketOptions, int) throws java.io.IOException",
-        "new": "method java.net.Socket org.apache.logging.log4j.core.net.TcpSocketManager::createSocket(java.net.InetSocketAddress) throws java.io.IOException",
-        "justification": "LOG4J2-2586 - Support the host name resolving to mulitple ip addresses"
->>>>>>> 07e500bc
       }
     ]
   }
