/*
 * Licensed to the Apache Software Foundation (ASF) under one or more
 * contributor license agreements.  See the NOTICE file distributed with
 * this work for additional information regarding copyright ownership.
 * The ASF licenses this file to you under the Apache License, Version 2.0
 * (the "License"); you may not use this file except in compliance with
 * the License.  You may obtain a copy of the License at
 *
 *      http://www.apache.org/licenses/LICENSE-2.0
 *
 * Unless required by applicable law or agreed to in writing, software
 * distributed under the License is distributed on an "AS IS" BASIS,
 * WITHOUT WARRANTIES OR CONDITIONS OF ANY KIND, either express or implied.
 * See the License for the specific language governing permissions and
 * limitations under the License.
 */
package org.apache.logging.log4j.core.layout;

import java.nio.charset.Charset;
import java.util.Arrays;
import java.util.List;
import java.util.Map;

import org.apache.logging.log4j.core.Layout;
import org.apache.logging.log4j.core.LogEvent;
import org.apache.logging.log4j.core.config.Configuration;
import org.apache.logging.log4j.core.config.DefaultConfiguration;
import org.apache.logging.log4j.core.config.plugins.PluginConfiguration;
import org.apache.logging.log4j.core.impl.Log4jPropertyKey;
import org.apache.logging.log4j.core.pattern.FormattingInfo;
import org.apache.logging.log4j.core.pattern.LogEventPatternConverter;
import org.apache.logging.log4j.core.pattern.PatternFormatter;
import org.apache.logging.log4j.core.pattern.PatternParser;
import org.apache.logging.log4j.core.pattern.RegexReplacement;
import org.apache.logging.log4j.plugins.Configurable;
import org.apache.logging.log4j.plugins.Plugin;
import org.apache.logging.log4j.plugins.PluginBuilderAttribute;
import org.apache.logging.log4j.plugins.PluginElement;
import org.apache.logging.log4j.plugins.PluginFactory;
import org.apache.logging.log4j.spi.Recycler;
import org.apache.logging.log4j.util.PropertiesUtil;
import org.apache.logging.log4j.util.PropertyEnvironment;
import org.apache.logging.log4j.util.Strings;

/**
 * A flexible layout configurable with pattern string.
 * <p>
 * The goal of this class is to {@link Layout#toByteArray format} a {@link LogEvent} and
 * return the results. The format of the result depends on the <em>conversion pattern</em>.
 * </p>
 * <p>
 * The conversion pattern is closely related to the conversion pattern of the printf function in C. A conversion pattern
 * is composed of literal text and format control expressions called <em>conversion specifiers</em>.
 * </p>
 * <p>
 * See the Log4j Manual for details on the supported pattern converters.
 * </p>
 */
@Configurable(elementType = Layout.ELEMENT_TYPE, printObject = true)
@Plugin
public final class PatternLayout extends AbstractStringLayout {

    /**
     * Default pattern string for log output. Currently set to the string <b>"%m%n"</b> which just prints the
     * application supplied message.
     */
    public static final String DEFAULT_CONVERSION_PATTERN = "%m%n";

    /**
     * A conversion pattern equivalent to the TTCCLayout. Current value is <b>%r [%t] %p %c %notEmpty{%x }- %m%n</b>.
     */
    public static final String TTCC_CONVERSION_PATTERN = "%r [%t] %p %c %notEmpty{%x }- %m%n";

    /**
     * A simple pattern. Current value is <b>%d [%t] %p %c - %m%n</b>.
     */
    public static final String SIMPLE_CONVERSION_PATTERN = "%d [%t] %p %c - %m%n";

    /** Key to identify pattern converters. */
    public static final String KEY = "Converter";

    /**
     * Conversion pattern.
     */
    private final String conversionPattern;
    private final PatternSelector patternSelector;
    private final Serializer eventSerializer;

    /**
     * Constructs a PatternLayout using the supplied conversion pattern.
     *
     * @param config The Configuration.
     * @param replace The regular expression to match.
     * @param eventPattern conversion pattern.
     * @param patternSelector The PatternSelector.
     * @param charset The character set.
     * @param alwaysWriteExceptions Whether exceptions should always be handled in this pattern (if {@code true},
     *                         exceptions will be written even if the pattern does not specify so).
     * @param disableAnsi
     *            If {@code "true"}, do not output ANSI escape codes
     * @param noConsoleNoAnsi
     *            If {@code "true"} (default) and {@link System#console()} is null, do not output ANSI escape codes
     * @param headerPattern header conversion pattern.
     * @param footerPattern footer conversion pattern.
     */
    private PatternLayout(final Configuration config, final RegexReplacement replace, final String eventPattern,
            final PatternSelector patternSelector, final Charset charset, final boolean alwaysWriteExceptions,
            final boolean disableAnsi, final boolean noConsoleNoAnsi, final String headerPattern,
            final String footerPattern) {
        super(config, charset,
                newSerializerBuilder()
                        .setConfiguration(config)
                        .setReplace(replace)
                        .setPatternSelector(patternSelector)
                        .setAlwaysWriteExceptions(alwaysWriteExceptions)
                        .setDisableAnsi(disableAnsi)
                        .setNoConsoleNoAnsi(noConsoleNoAnsi)
                        .setPattern(headerPattern)
                        .build(),
                newSerializerBuilder()
                        .setConfiguration(config)
                        .setReplace(replace)
                        .setPatternSelector(patternSelector)
                        .setAlwaysWriteExceptions(alwaysWriteExceptions)
                        .setDisableAnsi(disableAnsi)
                        .setNoConsoleNoAnsi(noConsoleNoAnsi)
                        .setPattern(footerPattern)
                        .build());
        this.conversionPattern = eventPattern;
        this.patternSelector = patternSelector;
        this.eventSerializer = newSerializerBuilder()
                .setConfiguration(config)
                .setReplace(replace)
                .setPatternSelector(patternSelector)
                .setAlwaysWriteExceptions(alwaysWriteExceptions)
                .setDisableAnsi(disableAnsi)
                .setNoConsoleNoAnsi(noConsoleNoAnsi)
                .setPattern(eventPattern)
                .setDefaultPattern(DEFAULT_CONVERSION_PATTERN)
                .build();
    }

    public static SerializerBuilder newSerializerBuilder() {
        return new SerializerBuilder();
    }

    @Override
    public boolean requiresLocation() {
        return eventSerializer.requiresLocation();
    }

    /**
     * Gets the conversion pattern.
     *
     * @return the conversion pattern.
     */
    public String getConversionPattern() {
        return conversionPattern;
    }

    /**
     * Gets this PatternLayout's content format. Specified by:
     * <ul>
     * <li>Key: "structured" Value: "false"</li>
     * <li>Key: "formatType" Value: "conversion" (format uses the keywords supported by OptionConverter)</li>
     * <li>Key: "format" Value: provided "conversionPattern" param</li>
     * </ul>
     *
     * @return Map of content format keys supporting PatternLayout
     */
    @Override
    public Map<String, String> getContentFormat() {
        return Map.of(
                "structured", "false",
                "formatType", "conversion",
                "format", conversionPattern
        );
    }

    /**
     * Formats a logging event to a writer.
     *
     * @param event logging event to be formatted.
     * @return The event formatted as a String.
     */
    @Override
    public String toSerializable(final LogEvent event) {
        return eventSerializer.toSerializable(event);
    }

    public void serialize(final LogEvent event, final StringBuilder stringBuilder) {
        eventSerializer.toSerializable(event, stringBuilder);
    }

    @Override
    public void encode(final LogEvent event, final ByteBufferDestination destination) {
        final StringBuilder builder = stringBuilderRecycler.acquire();
        StringBuilder text = builder;
        try {
            text = eventSerializer.toSerializable(event, builder);
            final Encoder<StringBuilder> encoder = stringBuilderEncoderRecycler.acquire();
            try {
                encoder.encode(text, destination);
            } finally {
                stringBuilderEncoderRecycler.release(encoder);
            }
        } finally {
            stringBuilderRecycler.release(text);
        }
    }

    /**
     * Creates a PatternParser.
     * @param config The Configuration.
     * @return The PatternParser.
     */
    public static PatternParser createPatternParser(final Configuration config) {
        if (config == null) {
            return new PatternParser(null, KEY, LogEventPatternConverter.class);
        }
        PatternParser parser = config.getComponent(KEY);
        if (parser == null) {
            parser = new PatternParser(config, KEY, LogEventPatternConverter.class);
            config.addComponent(KEY, parser);
            parser = config.getComponent(KEY);
        }
        return parser;
    }

    @Override
    public String toString() {
        return patternSelector == null ? conversionPattern : patternSelector.toString();
    }

    private interface PatternSerializer extends Serializer, Serializer2 {}

    private static final class NoFormatPatternSerializer implements PatternSerializer {

        private final LogEventPatternConverter[] converters;
        private final Recycler<StringBuilder> recycler;

        private NoFormatPatternSerializer(final PatternFormatter[] formatters, final Recycler<StringBuilder> recycler) {
            this.converters = new LogEventPatternConverter[formatters.length];
            for (int i = 0; i < formatters.length; i++) {
                converters[i] = formatters[i].getConverter();
            }
            this.recycler = recycler;
        }

        @Override
        public String toSerializable(final LogEvent event) {
            final StringBuilder sb = recycler.acquire();
            try {
                return toSerializable(event, sb).toString();
            } finally {
                recycler.release(sb);
            }
        }

        @Override
        public StringBuilder toSerializable(final LogEvent event, final StringBuilder buffer) {
            for (LogEventPatternConverter converter : converters) {
                converter.format(event, buffer);
            }
            return buffer;
        }

        @Override
        public boolean requiresLocation() {
            for (LogEventPatternConverter converter : converters) {
                if (converter.requiresLocation()) {
                    return true;
                }
            }
            return false;
        }

        @Override
        public String toString() {
            return super.toString() + "[converters=" + Arrays.toString(converters) + "]";
        }
    }

    private static final class PatternFormatterPatternSerializer implements PatternSerializer {

        private final PatternFormatter[] formatters;
        private final Recycler<StringBuilder> recycler;

        private PatternFormatterPatternSerializer(final PatternFormatter[] formatters, final Recycler<StringBuilder> recycler) {
            this.formatters = formatters;
            this.recycler = recycler;
        }

        @Override
        public String toSerializable(final LogEvent event) {
            final StringBuilder sb = recycler.acquire();
            try {
                return toSerializable(event, sb).toString();
            } finally {
                recycler.release(sb);
            }
        }

        @Override
        public StringBuilder toSerializable(final LogEvent event, final StringBuilder buffer) {
            for (PatternFormatter formatter : formatters) {
                formatter.format(event, buffer);
            }
            return buffer;
        }

        @Override
        public String toString() {
            return super.toString() +
                    "[formatters=" +
                    Arrays.toString(formatters) +
                    "]";
        }
    }

    private static final class PatternSerializerWithReplacement implements Serializer, Serializer2 {

        private final PatternSerializer delegate;
        private final RegexReplacement replace;
        private final Recycler<StringBuilder> recycler;

        private PatternSerializerWithReplacement(final PatternSerializer delegate, final RegexReplacement replace,
                                                 final Recycler<StringBuilder> recycler) {
            this.delegate = delegate;
            this.replace = replace;
            this.recycler = recycler;
        }

        @Override
        public String toSerializable(final LogEvent event) {
            final StringBuilder sb = recycler.acquire();
            try {
                return toSerializable(event, sb).toString();
            } finally {
                recycler.release(sb);
            }
        }

        @Override
        public StringBuilder toSerializable(final LogEvent event, final StringBuilder buf) {
            final StringBuilder buffer = delegate.toSerializable(event, buf);
            String str = buffer.toString();
            str = replace.format(str);
            buffer.setLength(0);
            buffer.append(str);
            return buffer;
        }



        @Override
        public String toString() {
            return super.toString() +
                    "[delegate=" +
                    delegate +
                    ", replace=" +
                    replace +
                    "]";
        }

        @Override
        public boolean requiresLocation() {
            return delegate.requiresLocation();
        }
    }

    public static class SerializerBuilder implements org.apache.logging.log4j.plugins.util.Builder<Serializer> {

        private Configuration configuration;
        private RegexReplacement replace;
        private String pattern;
        private String defaultPattern;
        private PatternSelector patternSelector;
        private boolean alwaysWriteExceptions;
        private boolean disableAnsi;
        private boolean noConsoleNoAnsi;

        @Override
        public Serializer build() {
            if (Strings.isEmpty(pattern) && Strings.isEmpty(defaultPattern)) {
                return null;
            }
            final Recycler<StringBuilder> recycler = createStringBuilderRecycler(configuration.getRecyclerFactory());
            if (patternSelector == null) {
                try {
                    final PatternParser parser = createPatternParser(configuration);
                    final List<PatternFormatter> list = parser.parse(pattern == null ? defaultPattern : pattern,
                            alwaysWriteExceptions, disableAnsi, noConsoleNoAnsi);
                    final PatternFormatter[] formatters = list.toArray(new PatternFormatter[0]);
                    boolean hasFormattingInfo = false;
                    for (PatternFormatter formatter : formatters) {
                        final FormattingInfo info = formatter.getFormattingInfo();
                        if (info != null && info != FormattingInfo.getDefault()) {
                            hasFormattingInfo = true;
                            break;
                        }
                    }
<<<<<<< HEAD
                    PatternSerializer serializer = hasFormattingInfo
                            ? new PatternFormatterPatternSerializer(formatters, recycler)
                            : new NoFormatPatternSerializer(formatters, recycler);
                    return replace == null ? serializer : new PatternSerializerWithReplacement(serializer, replace, recycler);
=======
                    final PatternSerializer serializer = hasFormattingInfo
                            ? new PatternFormatterPatternSerializer(formatters)
                            : new NoFormatPatternSerializer(formatters);
                    return replace == null ? serializer : new PatternSerializerWithReplacement(serializer, replace);
>>>>>>> a0fa9e36
                } catch (final RuntimeException ex) {
                    throw new IllegalArgumentException("Cannot parse pattern '" + pattern + "'", ex);
                }
            }
            return new PatternSelectorSerializer(patternSelector, replace, recycler);
        }

        public SerializerBuilder setConfiguration(final Configuration configuration) {
            this.configuration = configuration;
            return this;
        }

        public SerializerBuilder setReplace(final RegexReplacement replace) {
            this.replace = replace;
            return this;
        }

        public SerializerBuilder setPattern(final String pattern) {
            this.pattern = pattern;
            return this;
        }

        public SerializerBuilder setDefaultPattern(final String defaultPattern) {
            this.defaultPattern = defaultPattern;
            return this;
        }

        public SerializerBuilder setPatternSelector(final PatternSelector patternSelector) {
            this.patternSelector = patternSelector;
            return this;
        }

        public SerializerBuilder setAlwaysWriteExceptions(final boolean alwaysWriteExceptions) {
            this.alwaysWriteExceptions = alwaysWriteExceptions;
            return this;
        }

        public SerializerBuilder setDisableAnsi(final boolean disableAnsi) {
            this.disableAnsi = disableAnsi;
            return this;
        }

        public SerializerBuilder setNoConsoleNoAnsi(final boolean noConsoleNoAnsi) {
            this.noConsoleNoAnsi = noConsoleNoAnsi;
            return this;
        }

    }

    private static final class PatternSelectorSerializer implements Serializer, Serializer2 {

        private final PatternSelector patternSelector;
        private final RegexReplacement replace;
        private final Recycler<StringBuilder> recycler;

        private PatternSelectorSerializer(final PatternSelector patternSelector, final RegexReplacement replace,
                                          final Recycler<StringBuilder> recycler) {
            super();
            this.patternSelector = patternSelector;
            this.replace = replace;
            this.recycler = recycler;
        }

        @Override
        public String toSerializable(final LogEvent event) {
            final StringBuilder sb = recycler.acquire();
            try {
                return toSerializable(event, sb).toString();
            } finally {
                recycler.release(sb);
            }
        }

        @Override
        public StringBuilder toSerializable(final LogEvent event, final StringBuilder buffer) {
            for (PatternFormatter formatter : patternSelector.getFormatters(event)) {
                formatter.format(event, buffer);
            }
            if (replace != null) { // creates temporary objects
                String str = buffer.toString();
                str = replace.format(str);
                buffer.setLength(0);
                buffer.append(str);
            }
            return buffer;
        }

        @Override
        public boolean requiresLocation() {
            return patternSelector.requiresLocation();
        }

        @Override
        public String toString() {
            final StringBuilder builder = new StringBuilder();
            builder.append(super.toString());
            builder.append("[patternSelector=");
            builder.append(patternSelector);
            builder.append(", replace=");
            builder.append(replace);
            builder.append("]");
            return builder.toString();
        }
    }

    /**
     * Creates a PatternLayout using the default options. These options include using UTF-8, the default conversion
     * pattern, exceptions being written, and with ANSI escape codes.
     *
     * @return the PatternLayout.
     * @see #DEFAULT_CONVERSION_PATTERN Default conversion pattern
     */
    public static PatternLayout createDefaultLayout() {
        return newBuilder().build();
    }

    /**
     * Creates a PatternLayout using the default options and the given configuration. These options include using UTF-8,
     * the default conversion pattern, exceptions being written, and with ANSI escape codes.
     *
     * @param configuration The Configuration.
     *
     * @return the PatternLayout.
     * @see #DEFAULT_CONVERSION_PATTERN Default conversion pattern
     */
    public static PatternLayout createDefaultLayout(final Configuration configuration) {
        return newBuilder().setConfiguration(configuration).build();
    }

    /**
     * Creates a builder for a custom PatternLayout.
     *
     * @return a PatternLayout builder.
     */
    @PluginFactory
    public static Builder newBuilder() {
        return new Builder();
    }

    /**
     * Custom PatternLayout builder. Use the {@link PatternLayout#newBuilder() builder factory method} to create this.
     */
    public static class Builder implements org.apache.logging.log4j.plugins.util.Builder<PatternLayout> {

        @PluginBuilderAttribute
        private String pattern = PatternLayout.DEFAULT_CONVERSION_PATTERN;

        @PluginElement("PatternSelector")
        private PatternSelector patternSelector;

        @PluginConfiguration
        private Configuration configuration;

        @PluginElement("Replace")
        private RegexReplacement regexReplacement;

        // LOG4J2-783 use platform default by default
        @PluginBuilderAttribute
        private Charset charset = Charset.defaultCharset();

        @PluginBuilderAttribute
        private boolean alwaysWriteExceptions = true;

        @PluginBuilderAttribute
        private boolean disableAnsi = !useAnsiEscapeCodes();

        @PluginBuilderAttribute
        private boolean noConsoleNoAnsi;

        @PluginBuilderAttribute
        private String header;

        @PluginBuilderAttribute
        private String footer;

        private Builder() {
        }

        private boolean useAnsiEscapeCodes() {
            final PropertyEnvironment properties = PropertiesUtil.getProperties();
            final boolean isPlatformSupportsAnsi = !properties.isOsWindows();
            final boolean isJansiRequested = !properties.getBooleanProperty(Log4jPropertyKey.CONSOLE_JANSI_ENABLED, false);
            return isPlatformSupportsAnsi || isJansiRequested;
        }

        /**
         * @param pattern
         *        The pattern. If not specified, defaults to DEFAULT_CONVERSION_PATTERN.
         */
        public Builder setPattern(final String pattern) {
            this.pattern = pattern;
            return this;
        }

        /**
         * @param patternSelector
         *        Allows different patterns to be used based on some selection criteria.
         */
        public Builder setPatternSelector(final PatternSelector patternSelector) {
            this.patternSelector = patternSelector;
            return this;
        }

        /**
         * @param configuration
         *        The Configuration. Some Converters require access to the Interpolator.
         */
        public Builder setConfiguration(final Configuration configuration) {
            this.configuration = configuration;
            return this;
        }

        /**
         * @param regexReplacement
         *        A Regex replacement
         */
        public Builder setRegexReplacement(final RegexReplacement regexReplacement) {
            this.regexReplacement = regexReplacement;
            return this;
        }

        /**
         * @param charset
         *        The character set. The platform default is used if not specified.
         */
        public Builder setCharset(final Charset charset) {
            // LOG4J2-783 if null, use platform default by default
            if (charset != null) {
                this.charset = charset;
            }
            return this;
        }

        /**
         * @param alwaysWriteExceptions
         *        If {@code "true"} (default) exceptions are always written even if the pattern contains no exception tokens.
         */
        public Builder setAlwaysWriteExceptions(final boolean alwaysWriteExceptions) {
            this.alwaysWriteExceptions = alwaysWriteExceptions;
            return this;
        }

        /**
         * @param disableAnsi
         *        If {@code "true"} (default is value of system property `log4j.skipJansi`, or `true` if undefined),
         *        do not output ANSI escape codes
         */
        public Builder setDisableAnsi(final boolean disableAnsi) {
            this.disableAnsi = disableAnsi;
            return this;
        }

        /**
         * @param noConsoleNoAnsi
         *        If {@code "true"} (default is false) and {@link System#console()} is null, do not output ANSI escape codes
         */
        public Builder setNoConsoleNoAnsi(final boolean noConsoleNoAnsi) {
            this.noConsoleNoAnsi = noConsoleNoAnsi;
            return this;
        }

        /**
         * @param header
         *        The header to place at the top of the document, once.
         */
        public Builder setHeader(final String header) {
            this.header = header;
            return this;
        }

        /**
         * @param footer
         *        The footer to place at the bottom of the document, once.
         */
        public Builder setFooter(final String footer) {
            this.footer = footer;
            return this;
        }

        @Override
        public PatternLayout build() {
            // fall back to DefaultConfiguration
            if (configuration == null) {
                configuration = new DefaultConfiguration();
            }
            return new PatternLayout(configuration, regexReplacement, pattern, patternSelector, charset,
                alwaysWriteExceptions, disableAnsi, noConsoleNoAnsi, header, footer);
        }
    }

    public Serializer getEventSerializer() {
        return eventSerializer;
    }
}<|MERGE_RESOLUTION|>--- conflicted
+++ resolved
@@ -400,17 +400,10 @@
                             break;
                         }
                     }
-<<<<<<< HEAD
-                    PatternSerializer serializer = hasFormattingInfo
+                    final PatternSerializer serializer = hasFormattingInfo
                             ? new PatternFormatterPatternSerializer(formatters, recycler)
                             : new NoFormatPatternSerializer(formatters, recycler);
                     return replace == null ? serializer : new PatternSerializerWithReplacement(serializer, replace, recycler);
-=======
-                    final PatternSerializer serializer = hasFormattingInfo
-                            ? new PatternFormatterPatternSerializer(formatters)
-                            : new NoFormatPatternSerializer(formatters);
-                    return replace == null ? serializer : new PatternSerializerWithReplacement(serializer, replace);
->>>>>>> a0fa9e36
                 } catch (final RuntimeException ex) {
                     throw new IllegalArgumentException("Cannot parse pattern '" + pattern + "'", ex);
                 }
