--- conflicted
+++ resolved
@@ -62,13 +62,8 @@
         charBuf.clear();
         text.getChars(0, text.length(), charBuf.array(), charBuf.arrayOffset());
         charBuf.limit(text.length());
-<<<<<<< HEAD
-        CoderResult result = charsetEncoder.encode(charBuf, byteBuf, true);
+        final CoderResult result = charsetEncoder.encode(charBuf, byteBuf, true);
         writeEncodedText(charsetEncoder, charBuf, byteBuf, destination, result, destinationIsLocked);
-=======
-        final CoderResult result = charsetEncoder.encode(charBuf, byteBuf, true);
-        writeEncodedText(charsetEncoder, charBuf, byteBuf, destination, result);
->>>>>>> 400eef1c
     }
 
     /**
