--- conflicted
+++ resolved
@@ -124,15 +124,9 @@
                         + "JMX lookups will not be available, continuing configuration. Ignoring " + t);
                 break;
             case LOOKUP_KEY_WEB:
-<<<<<<< HEAD
-                LOGGER.info("Log4j appears to be running in a Servlet environment, but there's no `log4j-jakarta-web` module " +
-                        "available. If you want better web container support, please add the `log4j-jakarta-web` JAR to your " +
-                        "web archive or server lib directory.");
-=======
-                LOGGER.info("Log4j appears to be running in a Servlet environment, but there's no log4j-web module "
-                        + "available. If you want better web container support, please add the log4j-web JAR to your "
+                LOGGER.info("Log4j appears to be running in a Servlet environment, but there's no `log4j-jakarta-web` module "
+                        + "available. If you want better web container support, please add the `log4j-jakarta-web` JAR to your "
                         + "web archive or server lib directory.");
->>>>>>> b0f21506
                 break;
             case LOOKUP_KEY_DOCKER:
             case LOOKUP_KEY_SPRING:
