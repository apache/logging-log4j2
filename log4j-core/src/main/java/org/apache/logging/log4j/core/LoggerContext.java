--- conflicted
+++ resolved
@@ -33,7 +33,6 @@
 import java.util.concurrent.TimeUnit;
 import java.util.concurrent.locks.Lock;
 import java.util.concurrent.locks.ReentrantLock;
-import java.util.stream.Collectors;
 import org.apache.logging.log4j.LogManager;
 import org.apache.logging.log4j.core.config.Configuration;
 import org.apache.logging.log4j.core.config.ConfigurationFactory;
@@ -50,11 +49,8 @@
 import org.apache.logging.log4j.core.util.NetUtils;
 import org.apache.logging.log4j.core.util.ShutdownCallbackRegistry;
 import org.apache.logging.log4j.core.util.internal.InternalLoggerRegistry;
-<<<<<<< HEAD
-=======
 import org.apache.logging.log4j.message.DefaultFlowMessageFactory;
 import org.apache.logging.log4j.message.FlowMessageFactory;
->>>>>>> ea10ad3e
 import org.apache.logging.log4j.message.MessageFactory;
 import org.apache.logging.log4j.message.ParameterizedMessageFactory;
 import org.apache.logging.log4j.message.ReusableMessageFactory;
@@ -65,6 +61,7 @@
 import org.apache.logging.log4j.spi.ThreadContextMapFactory;
 import org.apache.logging.log4j.util.LoaderUtil;
 import org.apache.logging.log4j.util.PropertiesUtil;
+import org.jspecify.annotations.Nullable;
 
 /**
  * The LoggerContext is the anchor for the logging system. It maintains a list of all the loggers requested by
@@ -99,8 +96,6 @@
             MESSAGE_FACTORY_PROPERTY_NAME,
             Constants.ENABLE_THREADLOCALS ? ReusableMessageFactory.INSTANCE : ParameterizedMessageFactory.INSTANCE);
 
-<<<<<<< HEAD
-=======
     private static final String FLOW_MESSAGE_FACTORY_PROPERTY_NAME = "log4j2.flowMessageFactory";
     /**
      * The default flow message factory to use while creating loggers.
@@ -126,7 +121,6 @@
         }
     }
 
->>>>>>> ea10ad3e
     private final InternalLoggerRegistry loggerRegistry = new InternalLoggerRegistry();
     private final CopyOnWriteArrayList<PropertyChangeListener> propertyChangeListeners = new CopyOnWriteArrayList<>();
     private volatile List<LoggerContextShutdownAware> listeners;
@@ -557,7 +551,7 @@
      * @return a collection of the current loggers.
      */
     public Collection<Logger> getLoggers() {
-        return loggerRegistry.getLoggers().collect(Collectors.toList());
+        return loggerRegistry.getLoggers();
     }
 
     /**
@@ -568,7 +562,7 @@
      * @return a logger matching the given name and message factory
      */
     @Override
-    public Logger getLogger(final String name, final MessageFactory messageFactory) {
+    public Logger getLogger(final String name, @Nullable final MessageFactory messageFactory) {
         final MessageFactory effectiveMessageFactory =
                 messageFactory != null ? messageFactory : DEFAULT_MESSAGE_FACTORY;
         return loggerRegistry.computeIfAbsent(name, effectiveMessageFactory, this::newInstance);
@@ -581,10 +575,7 @@
      * @since 2.17.2
      * @deprecated since 2.25.0 without a replacement.
      */
-<<<<<<< HEAD
-=======
     @Deprecated
->>>>>>> ea10ad3e
     public org.apache.logging.log4j.spi.LoggerRegistry<Logger> getLoggerRegistry() {
         org.apache.logging.log4j.spi.LoggerRegistry<Logger> result =
                 new org.apache.logging.log4j.spi.LoggerRegistry<>();
@@ -610,7 +601,7 @@
      * @return True if the Logger exists, false otherwise.
      */
     @Override
-    public boolean hasLogger(final String name, final MessageFactory messageFactory) {
+    public boolean hasLogger(final String name, @Nullable final MessageFactory messageFactory) {
         final MessageFactory effectiveMessageFactory =
                 messageFactory != null ? messageFactory : DEFAULT_MESSAGE_FACTORY;
         return loggerRegistry.hasLogger(name, effectiveMessageFactory);
