--- conflicted
+++ resolved
@@ -59,21 +59,12 @@
             LOGGER.debug("{} shutting down threads in {}", SIMPLE_NAME, getExecutorService());
             executorService.shutdown();
             try {
-<<<<<<< HEAD
-                executorService.awaitTermination(timeoutToUse, timeUnitToUse);
-            } catch (InterruptedException ie) {
-                executorService.shutdownNow();
-                try {
-                    executorService.awaitTermination(timeoutToUse, timeUnitToUse);
-                } catch (InterruptedException inner) {
-=======
                 executorService.awaitTermination(timeout, timeUnit);
             } catch (final InterruptedException ie) {
                 executorService.shutdownNow();
                 try {
                     executorService.awaitTermination(timeout, timeUnit);
                 } catch (final InterruptedException inner) {
->>>>>>> a840a4f1
                     LOGGER.warn("ConfigurationScheduler stopped but some scheduled services may not have completed.");
                 }
                 // Preserve interrupt status
