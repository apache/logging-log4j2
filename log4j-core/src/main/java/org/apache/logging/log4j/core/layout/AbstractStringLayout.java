/*
 * Licensed to the Apache Software Foundation (ASF) under one or more
 * contributor license agreements.  See the NOTICE file distributed with
 * this work for additional information regarding copyright ownership.
 * The ASF licenses this file to you under the Apache License, Version 2.0
 * (the "License"); you may not use this file except in compliance with
 * the License.  You may obtain a copy of the License at
 *
 *      http://www.apache.org/licenses/LICENSE-2.0
 *
 * Unless required by applicable law or agreed to in writing, software
 * distributed under the License is distributed on an "AS IS" BASIS,
 * WITHOUT WARRANTIES OR CONDITIONS OF ANY KIND, either express or implied.
 * See the License for the specific language governing permissions and
 * limitations under the License.
 */
package org.apache.logging.log4j.core.layout;

import java.nio.charset.Charset;

import org.apache.logging.log4j.core.LogEvent;
import org.apache.logging.log4j.core.config.Configuration;
import org.apache.logging.log4j.core.config.LoggerConfig;
<<<<<<< HEAD
import org.apache.logging.log4j.core.impl.Log4jProperties;
import org.apache.logging.log4j.core.impl.LogEventFactory;
import org.apache.logging.log4j.core.util.StringEncoder;
=======
import org.apache.logging.log4j.core.impl.Log4jPropertyKey;
import org.apache.logging.log4j.core.impl.LogEventFactory;
import org.apache.logging.log4j.core.util.Constants;
import org.apache.logging.log4j.core.util.StringEncoder;
import org.apache.logging.log4j.plugins.PluginAttribute;
>>>>>>> a0fa9e36
import org.apache.logging.log4j.plugins.PluginElement;
import org.apache.logging.log4j.spi.Recycler;
import org.apache.logging.log4j.spi.RecyclerFactory;
import org.apache.logging.log4j.util.PropertiesUtil;
import org.apache.logging.log4j.util.PropertyKey;
import org.apache.logging.log4j.util.StringBuilders;

/**
 * Abstract base class for Layouts that result in a String.
 * <p>
 * Since 2.4.1, this class has custom logic to convert ISO-8859-1 or US-ASCII Strings to byte[] arrays to improve
 * performance: all characters are simply cast to bytes.
 * </p>
 */
public abstract class AbstractStringLayout extends AbstractLayout {

    public abstract static class Builder<B extends Builder<B>> extends AbstractLayout.Builder<B> {

<<<<<<< HEAD
        @PluginElement("footerSerializer")
=======
        private Charset charset;
>>>>>>> a0fa9e36
        private Serializer footerSerializer;
        private Serializer headerSerializer;

        public Serializer getFooterSerializer() {
            return footerSerializer;
        }

        public Serializer getHeaderSerializer() {
            return headerSerializer;
        }

<<<<<<< HEAD
        public B setFooterSerializer(final Serializer footerSerializer) {
=======
        public B setCharset(@PluginAttribute final Charset charset) {
            this.charset = charset;
            return asBuilder();
        }

        public B setFooterSerializer(@PluginElement final Serializer footerSerializer) {
>>>>>>> a0fa9e36
            this.footerSerializer = footerSerializer;
            return asBuilder();
        }

        public B setHeaderSerializer(@PluginElement final Serializer headerSerializer) {
            this.headerSerializer = headerSerializer;
            return asBuilder();
        }

    }

    public interface Serializer extends Serializer2 {

        String toSerializable(final LogEvent event);

        default boolean requiresLocation() {
            return false;
        }

        @Override
        default StringBuilder toSerializable(final LogEvent event, final StringBuilder builder) {
            builder.append(toSerializable(event));
            return builder;
        }

    }

    /**
     * Variation of {@link Serializer} that avoids allocating temporary objects.
     * As of 2.13 this interface was merged into the Serializer interface.
     * @since 2.6
     */
    public interface Serializer2  {
        StringBuilder toSerializable(final LogEvent event, final StringBuilder builder);
    }

    /**
     * Default length for new StringBuilder instances: {@value} .
     */
    protected static final int DEFAULT_STRING_BUILDER_SIZE = 1024;

<<<<<<< HEAD
    protected static final int MAX_STRING_BUILDER_SIZE = Math.max(
            DEFAULT_STRING_BUILDER_SIZE,
            PropertiesUtil
                    .getProperties()
                    .getIntegerProperty(
                            Log4jProperties.GC_LAYOUT_STRING_BUILDER_MAX_SIZE,
                            Math.multiplyExact(2, DEFAULT_STRING_BUILDER_SIZE)));
=======
    protected static final int MAX_STRING_BUILDER_SIZE = Math.max(DEFAULT_STRING_BUILDER_SIZE,
            size(Log4jPropertyKey.GC_LAYOUT_STRING_BUILDER_MAX_SIZE, 2 * 1024));

    private static final ThreadLocal<StringBuilder> threadLocal = new ThreadLocal<>();

    /**
     * Returns a {@code StringBuilder} that this Layout implementation can use to write the formatted log event to.
     *
     * @return a {@code StringBuilder}
     */
    protected static StringBuilder getStringBuilder() {
        if (AbstractLogger.getRecursionDepth() > 1) { // LOG4J2-2368
            // Recursive logging may clobber the cached StringBuilder.
            return new StringBuilder(DEFAULT_STRING_BUILDER_SIZE);
        }
        StringBuilder result = threadLocal.get();
        if (result == null) {
            result = new StringBuilder(DEFAULT_STRING_BUILDER_SIZE);
            threadLocal.set(result);
        }
        trimToMaxSize(result);
        result.setLength(0);
        return result;
    }

    private static int size(final PropertyKey property, final int defaultValue) {
        return PropertiesUtil.getProperties().getIntegerProperty(property, defaultValue);
    }
>>>>>>> a0fa9e36

    protected static Recycler<StringBuilder> createStringBuilderRecycler(final RecyclerFactory recyclerFactory) {
        return recyclerFactory.create(
                () -> new StringBuilder(DEFAULT_STRING_BUILDER_SIZE),
                stringBuilder -> {
                    StringBuilders.trimToMaxSize(stringBuilder, MAX_STRING_BUILDER_SIZE);
                    stringBuilder.setLength(0);
                });
    }

    private final Serializer footerSerializer;

    private final Serializer headerSerializer;

    protected final Recycler<Encoder<StringBuilder>> stringBuilderEncoderRecycler;

    protected final Recycler<StringBuilder> stringBuilderRecycler;

    protected AbstractStringLayout(final Configuration configuration, final Charset charset) {
        this(configuration, charset, null, (byte[]) null);
    }

    /**
     * Builds a new layout.
     * @param configuration a configuration
     * @param header the header bytes
     * @param footer the footer bytes
     */
    protected AbstractStringLayout(
            final Configuration configuration,
            final Charset charset,
            final byte[] header,
            final byte[] footer) {
        super(configuration, charset, header, footer);
        this.headerSerializer = null;
        this.footerSerializer = null;
        final RecyclerFactory recyclerFactory = configuration.getRecyclerFactory();
        this.stringBuilderEncoderRecycler = createStringBuilderEncoderRecycler(recyclerFactory, getCharset());
        this.stringBuilderRecycler = createStringBuilderRecycler(recyclerFactory);
    }

    /**
     * Builds a new layout.
     * @param configuration a configuration
     * @param charset the charset used to encode the header bytes, footer bytes and anything else that needs to be
     *      converted from strings to bytes.
     * @param headerSerializer the header bytes serializer
     * @param footerSerializer the footer bytes serializer
     */
    protected AbstractStringLayout(
            final Configuration configuration,
            final Charset charset,
            final Serializer headerSerializer,
            final Serializer footerSerializer) {
        super(configuration, charset, null, null);
        this.headerSerializer = headerSerializer;
        this.footerSerializer = footerSerializer;
        this.stringBuilderEncoderRecycler = createStringBuilderEncoderRecycler(configuration.getRecyclerFactory(), getCharset());
        this.stringBuilderRecycler = createStringBuilderRecycler(configuration.getRecyclerFactory());
    }

    private static Recycler<Encoder<StringBuilder>> createStringBuilderEncoderRecycler(
            final RecyclerFactory recyclerFactory,
            final Charset charset) {
        return recyclerFactory.create(() -> new StringBuilderEncoder(charset));
    }

    protected byte[] getBytes(final String s) {
        return s.getBytes(charset);
    }

    @Override
    public Charset getCharset() {
        return charset;
    }

    /**
     * @return The default content type for Strings.
     */
    @Override
    public String getContentType() {
        return "text/plain";
    }

    /**
     * Returns the footer, if one is available.
     *
     * @return A byte array containing the footer.
     */
    @Override
    public byte[] getFooter() {
        return serializeToBytes(footerSerializer, super.getFooter());
    }

    public Serializer getFooterSerializer() {
        return footerSerializer;
    }

    /**
     * Returns the header, if one is available.
     *
     * @return A byte array containing the header.
     */
    @Override
    public byte[] getHeader() {
        return serializeToBytes(headerSerializer, super.getHeader());
    }

    public Serializer getHeaderSerializer() {
        return headerSerializer;
    }

<<<<<<< HEAD
=======
    /**
     * Returns a {@code Encoder<StringBuilder>} that this Layout implementation can use for encoding log events.
     *
     * @return a {@code Encoder<StringBuilder>}
     */
    protected Encoder<StringBuilder> getStringBuilderEncoder() {
        if (textEncoder == null) {
            textEncoder = new StringBuilderEncoder(getCharset());
        }
        return textEncoder;
    }

>>>>>>> a0fa9e36
    protected byte[] serializeToBytes(final Serializer serializer, final byte[] defaultValue) {
        final String serializable = serializeToString(serializer);
        if (serializable == null) {
            return defaultValue;
        }
        return StringEncoder.toBytes(serializable, getCharset());
    }

    protected String serializeToString(final Serializer serializer) {
        if (serializer == null) {
            return null;
        }
<<<<<<< HEAD
        final LoggerConfig rootLogger = configuration.getRootLogger();
        final LogEventFactory logEventFactory = configuration.getLogEventFactory();
        // Using "" for the FQCN, does it matter?
        final LogEvent logEvent = logEventFactory.createEvent(rootLogger.getName(), null, Strings.EMPTY,
                rootLogger.getLevel(), null, null, null);
=======
        final Configuration config = getConfiguration();
        if (config == null) {
            return null;
        }
        final LoggerConfig rootLogger = config.getRootLogger();
        final LogEventFactory logEventFactory = config.getComponent(LogEventFactory.KEY);
        final String fqcn = getClass().getName();
        final LogEvent logEvent = logEventFactory.createEvent(
                rootLogger.getName(), null, fqcn, rootLogger.getLevel(), null, null, null);
>>>>>>> a0fa9e36
        return serializer.toSerializable(logEvent);
    }

    /**
     * Formats the Log Event as a byte array.
     *
     * @param event The Log Event.
     * @return The formatted event as a byte array.
     */
    @Override
    public byte[] toByteArray(final LogEvent event) {
        return getBytes(toSerializable(event));
    }

    @Override
    public abstract String toSerializable(LogEvent event);

}<|MERGE_RESOLUTION|>--- conflicted
+++ resolved
@@ -19,24 +19,16 @@
 import java.nio.charset.Charset;
 
 import org.apache.logging.log4j.core.LogEvent;
+import org.apache.logging.log4j.core.StringLayout;
 import org.apache.logging.log4j.core.config.Configuration;
 import org.apache.logging.log4j.core.config.LoggerConfig;
-<<<<<<< HEAD
-import org.apache.logging.log4j.core.impl.Log4jProperties;
+import org.apache.logging.log4j.core.impl.Log4jPropertyKey;
 import org.apache.logging.log4j.core.impl.LogEventFactory;
 import org.apache.logging.log4j.core.util.StringEncoder;
-=======
-import org.apache.logging.log4j.core.impl.Log4jPropertyKey;
-import org.apache.logging.log4j.core.impl.LogEventFactory;
-import org.apache.logging.log4j.core.util.Constants;
-import org.apache.logging.log4j.core.util.StringEncoder;
-import org.apache.logging.log4j.plugins.PluginAttribute;
->>>>>>> a0fa9e36
 import org.apache.logging.log4j.plugins.PluginElement;
 import org.apache.logging.log4j.spi.Recycler;
 import org.apache.logging.log4j.spi.RecyclerFactory;
 import org.apache.logging.log4j.util.PropertiesUtil;
-import org.apache.logging.log4j.util.PropertyKey;
 import org.apache.logging.log4j.util.StringBuilders;
 
 /**
@@ -46,16 +38,14 @@
  * performance: all characters are simply cast to bytes.
  * </p>
  */
-public abstract class AbstractStringLayout extends AbstractLayout {
+public abstract class AbstractStringLayout extends AbstractLayout implements StringLayout {
 
     public abstract static class Builder<B extends Builder<B>> extends AbstractLayout.Builder<B> {
 
-<<<<<<< HEAD
         @PluginElement("footerSerializer")
-=======
-        private Charset charset;
->>>>>>> a0fa9e36
         private Serializer footerSerializer;
+
+        @PluginElement("headerSerializer")
         private Serializer headerSerializer;
 
         public Serializer getFooterSerializer() {
@@ -66,21 +56,12 @@
             return headerSerializer;
         }
 
-<<<<<<< HEAD
         public B setFooterSerializer(final Serializer footerSerializer) {
-=======
-        public B setCharset(@PluginAttribute final Charset charset) {
-            this.charset = charset;
-            return asBuilder();
-        }
-
-        public B setFooterSerializer(@PluginElement final Serializer footerSerializer) {
->>>>>>> a0fa9e36
             this.footerSerializer = footerSerializer;
             return asBuilder();
         }
 
-        public B setHeaderSerializer(@PluginElement final Serializer headerSerializer) {
+        public B setHeaderSerializer(final Serializer headerSerializer) {
             this.headerSerializer = headerSerializer;
             return asBuilder();
         }
@@ -117,44 +98,13 @@
      */
     protected static final int DEFAULT_STRING_BUILDER_SIZE = 1024;
 
-<<<<<<< HEAD
     protected static final int MAX_STRING_BUILDER_SIZE = Math.max(
             DEFAULT_STRING_BUILDER_SIZE,
             PropertiesUtil
                     .getProperties()
                     .getIntegerProperty(
-                            Log4jProperties.GC_LAYOUT_STRING_BUILDER_MAX_SIZE,
+                            Log4jPropertyKey.GC_LAYOUT_STRING_BUILDER_MAX_SIZE,
                             Math.multiplyExact(2, DEFAULT_STRING_BUILDER_SIZE)));
-=======
-    protected static final int MAX_STRING_BUILDER_SIZE = Math.max(DEFAULT_STRING_BUILDER_SIZE,
-            size(Log4jPropertyKey.GC_LAYOUT_STRING_BUILDER_MAX_SIZE, 2 * 1024));
-
-    private static final ThreadLocal<StringBuilder> threadLocal = new ThreadLocal<>();
-
-    /**
-     * Returns a {@code StringBuilder} that this Layout implementation can use to write the formatted log event to.
-     *
-     * @return a {@code StringBuilder}
-     */
-    protected static StringBuilder getStringBuilder() {
-        if (AbstractLogger.getRecursionDepth() > 1) { // LOG4J2-2368
-            // Recursive logging may clobber the cached StringBuilder.
-            return new StringBuilder(DEFAULT_STRING_BUILDER_SIZE);
-        }
-        StringBuilder result = threadLocal.get();
-        if (result == null) {
-            result = new StringBuilder(DEFAULT_STRING_BUILDER_SIZE);
-            threadLocal.set(result);
-        }
-        trimToMaxSize(result);
-        result.setLength(0);
-        return result;
-    }
-
-    private static int size(final PropertyKey property, final int defaultValue) {
-        return PropertiesUtil.getProperties().getIntegerProperty(property, defaultValue);
-    }
->>>>>>> a0fa9e36
 
     protected static Recycler<StringBuilder> createStringBuilderRecycler(final RecyclerFactory recyclerFactory) {
         return recyclerFactory.create(
@@ -267,21 +217,6 @@
         return headerSerializer;
     }
 
-<<<<<<< HEAD
-=======
-    /**
-     * Returns a {@code Encoder<StringBuilder>} that this Layout implementation can use for encoding log events.
-     *
-     * @return a {@code Encoder<StringBuilder>}
-     */
-    protected Encoder<StringBuilder> getStringBuilderEncoder() {
-        if (textEncoder == null) {
-            textEncoder = new StringBuilderEncoder(getCharset());
-        }
-        return textEncoder;
-    }
-
->>>>>>> a0fa9e36
     protected byte[] serializeToBytes(final Serializer serializer, final byte[] defaultValue) {
         final String serializable = serializeToString(serializer);
         if (serializable == null) {
@@ -294,13 +229,6 @@
         if (serializer == null) {
             return null;
         }
-<<<<<<< HEAD
-        final LoggerConfig rootLogger = configuration.getRootLogger();
-        final LogEventFactory logEventFactory = configuration.getLogEventFactory();
-        // Using "" for the FQCN, does it matter?
-        final LogEvent logEvent = logEventFactory.createEvent(rootLogger.getName(), null, Strings.EMPTY,
-                rootLogger.getLevel(), null, null, null);
-=======
         final Configuration config = getConfiguration();
         if (config == null) {
             return null;
@@ -308,9 +236,7 @@
         final LoggerConfig rootLogger = config.getRootLogger();
         final LogEventFactory logEventFactory = config.getComponent(LogEventFactory.KEY);
         final String fqcn = getClass().getName();
-        final LogEvent logEvent = logEventFactory.createEvent(
-                rootLogger.getName(), null, fqcn, rootLogger.getLevel(), null, null, null);
->>>>>>> a0fa9e36
+        final LogEvent logEvent = logEventFactory.createEvent(rootLogger.getName(), null, fqcn, rootLogger.getLevel(), null, null, null);
         return serializer.toSerializable(logEvent);
     }
 
