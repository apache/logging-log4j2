--- conflicted
+++ resolved
@@ -36,12 +36,8 @@
       -->
     <Fragment-Host>org.apache.logging.log4j.core</Fragment-Host>
 
-<<<<<<< HEAD
-    <!-- Dependency versions -->
-=======
     <!-- Dependency properties -->
     <mongodb.version>5.1.4</mongodb.version>
->>>>>>> fe7914b1
     <slf4j2.version>2.0.16</slf4j2.version>
   </properties>
 
@@ -49,11 +45,6 @@
     <dependencies>
 
       <dependency>
-<<<<<<< HEAD
-        <groupId>org.slf4j</groupId>
-        <artifactId>slf4j-simple</artifactId>
-        <version>${slf4j2.version}</version>
-=======
         <groupId>org.mongodb</groupId>
         <artifactId>bson</artifactId>
         <version>${mongodb.version}</version>
@@ -69,7 +60,12 @@
         <groupId>org.mongodb</groupId>
         <artifactId>mongodb-driver-sync</artifactId>
         <version>${mongodb.version}</version>
->>>>>>> fe7914b1
+      </dependency>
+
+      <dependency>
+        <groupId>org.slf4j</groupId>
+        <artifactId>slf4j-nop</artifactId>
+        <version>${slf4j2.version}</version>
       </dependency>
 
     </dependencies>
@@ -140,27 +136,6 @@
       <scope>test</scope>
     </dependency>
 
-<<<<<<< HEAD
-    <dependency>
-      <groupId>de.flapdoodle.embed</groupId>
-      <artifactId>de.flapdoodle.embed.mongo</artifactId>
-      <scope>test</scope>
-    </dependency>
-
-    <dependency>
-      <groupId>de.flapdoodle.embed</groupId>
-      <artifactId>de.flapdoodle.embed.process</artifactId>
-      <scope>test</scope>
-    </dependency>
-
-    <dependency>
-      <groupId>de.flapdoodle.reverse</groupId>
-      <artifactId>de.flapdoodle.reverse</artifactId>
-      <scope>test</scope>
-    </dependency>
-
-=======
->>>>>>> fe7914b1
     <dependency>
       <groupId>org.junit.jupiter</groupId>
       <artifactId>junit-jupiter-api</artifactId>
