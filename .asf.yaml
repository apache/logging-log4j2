--- conflicted
+++ resolved
@@ -65,25 +65,6 @@
 
   # Enforce Review-then-Commit
   protected_branches:
-<<<<<<< HEAD
-    2.x:
-      # All commits must be signed
-      required_signatures: true
-      # All reviews must be addressed before merging
-      required_conversation_resolution: true
-      # Require checks to pass before merging
-      required_status_checks:
-        checks:
-          # The GitHub Actions app: 15368
-          - app_id: 15368
-            context: "build / build (ubuntu-latest)"
-          - app_id: 15368
-            context: "analyze / Analyze"
-      # At least one positive review must be present
-      required_pull_request_reviews:
-        required_approving_review_count: 1
-=======
->>>>>>> 9f3c495e
     main:
       # All commits must be signed
       required_signatures: true
