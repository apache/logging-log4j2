<?xml version="1.0" encoding="UTF-8"?>
<!--
  ~ Licensed to the Apache Software Foundation (ASF) under one or more
  ~ contributor license agreements.  See the NOTICE file distributed with
  ~ this work for additional information regarding copyright ownership.
  ~ The ASF licenses this file to you under the Apache License, Version 2.0
  ~ (the "License"); you may not use this file except in compliance with
  ~ the License.  You may obtain a copy of the License at
  ~
  ~      http://www.apache.org/licenses/LICENSE-2.0
  ~
  ~ Unless required by applicable law or agreed to in writing, software
  ~ distributed under the License is distributed on an "AS IS" BASIS,
  ~ WITHOUT WARRANTIES OR CONDITIONS OF ANY KIND, either express or implied.
  ~ See the License for the specific language governing permissions and
  ~ limitations under the License.
  -->
<project xmlns="http://maven.apache.org/POM/4.0.0" xmlns:xsi="http://www.w3.org/2001/XMLSchema-instance" child.project.url.inherit.append.path="false" xsi:schemaLocation="http://maven.apache.org/POM/4.0.0 https://maven.apache.org/maven-v4_0_0.xsd">

  <!-- ██     ██  █████  ██████  ███    ██ ██ ███    ██  ██████  ██
       ██     ██ ██   ██ ██   ██ ████   ██ ██ ████   ██ ██       ██
       ██  █  ██ ███████ ██████  ██ ██  ██ ██ ██ ██  ██ ██   ███ ██
       ██ ███ ██ ██   ██ ██   ██ ██  ██ ██ ██ ██  ██ ██ ██    ██
        ███ ███  ██   ██ ██   ██ ██   ████ ██ ██   ████  ██████  ██

       Log4j project modules should use `log4j-parent` as their parents, not this POM!
       This POM constitutes the BOM to be imported by applications using Log4j project modules. -->

  <modelVersion>4.0.0</modelVersion>

  <parent>
    <groupId>org.apache.logging</groupId>
    <artifactId>logging-parent</artifactId>
    <version>12.1.0</version>
    <relativePath />
  </parent>

  <groupId>org.apache.logging.log4j</groupId>
  <artifactId>log4j-bom</artifactId>
  <version>${revision}</version>
  <packaging>pom</packaging>

  <name>Apache Log4j BOM</name>
  <description>Apache Log4j Bill-of-Materials</description>
  <url>https://logging.apache.org/log4j/2.x/</url>

  <inceptionYear>1999</inceptionYear>

  <developers>

    <developer>
      <id>rgoers</id>
      <name>Ralph Goers</name>
      <email>rgoers@apache.org</email>
      <organization>Nextiva</organization>
      <roles>
        <role>PMC Member</role>
      </roles>
      <timezone>America/Phoenix</timezone>
    </developer>

    <developer>
      <id>ggregory</id>
      <name>Gary Gregory</name>
      <email>ggregory@apache.org</email>
      <url>https://www.garygregory.com</url>
      <organization>The Apache Software Foundation</organization>
      <organizationUrl>https://www.apache.org/</organizationUrl>
      <roles>
        <role>PMC Member</role>
      </roles>
      <timezone>America/New_York</timezone>
    </developer>

    <developer>
      <id>sdeboy</id>
      <name>Scott Deboy</name>
      <email>sdeboy@apache.org</email>
      <roles>
        <role>PMC Member</role>
      </roles>
      <timezone>America/Los_Angeles</timezone>
    </developer>

    <developer>
      <id>rpopma</id>
      <name>Remko Popma</name>
      <email>rpopma@apache.org</email>
      <roles>
        <role>PMC Member</role>
      </roles>
      <timezone>Asia/Tokyo</timezone>
    </developer>

    <developer>
      <id>nickwilliams</id>
      <name>Nick Williams</name>
      <email>nickwilliams@apache.org</email>
      <roles>
        <role>PMC Member</role>
      </roles>
      <timezone>America/Chicago</timezone>
    </developer>

    <developer>
      <id>mattsicker</id>
      <name>Matt Sicker</name>
      <email>mattsicker@apache.org</email>
      <organization>Apple</organization>
      <roles>
        <role>PMC Member</role>
      </roles>
      <timezone>America/Chicago</timezone>
    </developer>

    <developer>
      <id>bbrouwer</id>
      <name>Bruce Brouwer</name>
      <email>bruce.brouwer@gmail.com</email>
      <roles>
        <role>Committer</role>
      </roles>
      <timezone>America/Detroit</timezone>
    </developer>

    <developer>
      <id>rgupta</id>
      <name>Raman Gupta</name>
      <email>rgupta@apache.org</email>
      <roles>
        <role>Committer</role>
      </roles>
      <timezone>America/New York</timezone>
    </developer>

    <developer>
      <id>mikes</id>
      <name>Mikael Ståldal</name>
      <email>mikes@apache.org</email>
      <organization>Spotify</organization>
      <roles>
        <role>PMC Member</role>
      </roles>
      <timezone>Europe/Stockholm</timezone>
    </developer>

    <developer>
      <id>ckozak</id>
      <name>Carter Kozak</name>
      <email>ckozak@apache.org</email>
      <url>https://github.com/carterkozak</url>
      <roles>
        <role>PMC Member</role>
      </roles>
      <timezone>America/New York</timezone>
    </developer>

    <developer>
      <id>vy</id>
      <name>Volkan Yazıcı</name>
      <email>vy@apache.org</email>
      <roles>
        <role>PMC Chair</role>
      </roles>
      <timezone>Europe/Amsterdam</timezone>
    </developer>

    <developer>
      <id>rgrabowski</id>
      <name>Ron Grabowski</name>
      <email>rgrabowski@apache.org</email>
      <roles>
        <role>PMC Member</role>
      </roles>
      <timezone>America/New_York</timezone>
    </developer>

    <developer>
      <id>pkarwasz</id>
      <name>Piotr P. Karwasz</name>
      <email>pkarwasz@apache.org</email>
      <roles>
        <role>PMC Member</role>
      </roles>
      <timezone>Europe/Warsaw</timezone>
    </developer>

    <developer>
      <id>grobmeier</id>
      <name>Christian Grobmeier</name>
      <email>grobmeier@apache.org</email>
      <roles>
        <role>PMC Member</role>
      </roles>
      <timezone>Europe/Berlin</timezone>
    </developer>

  </developers>

  <mailingLists>

    <mailingList>
      <name>log4j-user</name>
      <subscribe>log4j-user-subscribe@logging.apache.org</subscribe>
      <unsubscribe>log4j-user-unsubscribe@logging.apache.org</unsubscribe>
      <post>log4j-user@logging.apache.org</post>
      <archive>https://lists.apache.org/list.html?log4j-user@logging.apache.org</archive>
    </mailingList>

    <mailingList>
      <name>dev</name>
      <subscribe>dev-subscribe@logging.apache.org</subscribe>
      <unsubscribe>dev-unsubscribe@logging.apache.org</unsubscribe>
      <post>dev@logging.apache.org</post>
      <archive>https://lists.apache.org/list.html?dev@logging.apache.org</archive>
    </mailingList>

    <mailingList>
      <name>security</name>
      <subscribe>security-subscribe@logging.apache.org</subscribe>
      <unsubscribe>security-unsubscribe@logging.apache.org</unsubscribe>
      <post>security@logging.apache.org</post>
      <archive>https://lists.apache.org/list.html?security@logging.apache.org</archive>
    </mailingList>

  </mailingLists>

  <modules>

    <!-- the parent POM must come first: -->
    <module>log4j-parent</module>

    <!-- Next unpublished, but internally and *implicitly* (e.g., as a plugin dependency) consumed modules in alphabetical order: -->
    <module>log4j-api-java9</module>
    <module>log4j-core-java9</module>

    <!-- Last comes the rest of the modules in alphabetical order.
         Note that modules here must have a corresponding entry in `dependencyManagement > dependencies` block below! -->
    <module>log4j-1.2-api</module>
    <module>log4j-api</module>
    <module>log4j-api-test</module>
    <module>log4j-appserver</module>
    <module>log4j-cassandra</module>
    <module>log4j-core</module>
    <module>log4j-core-fuzz-test</module>
    <module>log4j-core-its</module>
    <module>log4j-core-test</module>
    <module>log4j-couchdb</module>
    <module>log4j-docker</module>
    <module>log4j-fuzz-test</module>
    <module>log4j-iostreams</module>
    <module>log4j-jakarta-jms</module>
    <module>log4j-jakarta-smtp</module>
    <module>log4j-jakarta-web</module>
    <module>log4j-jcl</module>
    <module>log4j-jpa</module>
    <module>log4j-jpl</module>
    <module>log4j-jdbc-dbcp2</module>
    <module>log4j-jul</module>
    <module>log4j-layout-template-json</module>
    <module>log4j-layout-template-json-fuzz-test</module>
    <module>log4j-layout-template-json-test</module>
    <module>log4j-mongodb</module>
    <module>log4j-mongodb4</module>
    <module>log4j-osgi-test</module>
    <module>log4j-perf-test</module>
    <module>log4j-slf4j-impl</module>
    <module>log4j-slf4j2-impl</module>
    <module>log4j-slf4j2-impl-fuzz-test</module>
    <module>log4j-spring-boot</module>
    <module>log4j-spring-cloud-config-client</module>
    <module>log4j-taglib</module>
    <module>log4j-to-slf4j</module>
    <module>log4j-to-jul</module>
    <module>log4j-web</module>

  </modules>

  <scm child.scm.connection.inherit.append.path="false" child.scm.developerConnection.inherit.append.path="false" child.scm.url.inherit.append.path="false">
    <connection>scm:git:https://github.com/apache/logging-log4j2.git</connection>
    <developerConnection>scm:git:https://github.com/apache/logging-log4j2.git</developerConnection>
    <tag>2.x</tag>
    <url>https://github.com/apache/logging-log4j2</url>
  </scm>

  <issueManagement>
    <system>GitHub Issues</system>
    <url>https://github.com/apache/logging-log4j2/issues</url>
  </issueManagement>

  <ciManagement>
    <system>GitHub Actions</system>
    <url>https://github.com/apache/logging-log4j2/actions</url>
  </ciManagement>

  <distributionManagement>
    <!-- `site` is only included to make `maven-site-plugin` stop complaining: -->
    <site>
      <id>www.example.com</id>
      <url>scp://www.example.com/www/docs/project/</url>
    </site>
    <downloadUrl>https://logging.apache.org/log4j/2.x/download.html</downloadUrl>
    <!-- `repository` from ASF parent POM (id: apache.releases.https) -->
    <!-- `snapshotRepository` from ASF parent POM (id: apache.snapshots.https) -->
  </distributionManagement>

  <properties>

    <!-- project version -->
    <revision>2.25.0-SNAPSHOT</revision>
    <!-- Versions used on the site: no snapshots! -->
    <site-log4j-api.version>2.24.3</site-log4j-api.version>
    <site-log4j-core.version>2.24.3</site-log4j-core.version>
    <site-log4j-layout-template-json.version>2.24.3</site-log4j-layout-template-json.version>

    <!-- =================
         Common properties
         ================= -->
    <module.name />

    <!-- `project.build.outputTimestamp` is required to be present for reproducible builds.
         We actually inherit one from the `org.apache:apache` through our parent `org.apache.logging:logging-parent`.
         Though inheriting this property has two undesired consequences:
         1. `artifact:compare` dumps an `ERROR` log stating that this `property should not be inherited but defined` (apache/logging-parent#50)
         2. This value is employed in various places while creating the distribution
         To mitigate these, we define a *dummy* value here and let the CI replace it during a release.
         Hence, *DO NOT MANUALLY EDIT THIS VALUE*! -->
    <project.build.outputTimestamp>2024-12-10T10:15:05Z</project.build.outputTimestamp>

    <!-- ========================
         Site-specific properties
         ======================== -->
    <!-- `maven-javadoc-plugin` is only used to generate Javadoc HTML used in the website.
         We don't deploy any Javadoc JARs.
         We also don't generate Javadoc HTML for all modules, but only for two modules: `log4j-api` and `log4j-core`.
         Hence, we disable it by default: -->
    <maven.javadoc.skip>true</maven.javadoc.skip>
    <doclint>all,-missing,-html</doclint>
    <!-- Skipping `maven-site-plugin` globally. -->
    <maven.site.skip>true</maven.site.skip>
    <maven.site.deploy.skip>true</maven.site.deploy.skip>
    <site-commons-compress.version>1.27.1</site-commons-compress.version>
    <site-commons-csv.version>1.14.0</site-commons-csv.version>
    <site-commons-logging.version>1.3.5</site-commons-logging.version>
    <site-conversant.version>1.2.21</site-conversant.version>
    <site-disruptor.version>4.0.0</site-disruptor.version>
    <site-flume.version>1.11.0</site-flume.version>
    <site-jackson.version>2.18.3</site-jackson.version>
    <site-javax-mail.version>1.6.2</site-javax-mail.version>
    <site-jctools.version>4.0.5</site-jctools.version>
    <site-je.version>18.3.12</site-je.version>
    <site-jeromq.version>0.6.0</site-jeromq.version>
    <site-kafka.version>3.9.0</site-kafka.version>
    <site-logback.version>1.3.15</site-logback.version>
    <site-slf4j.version>2.0.17</site-slf4j.version>

    <!-- =====================================================
         Direct dependency version properties (in alphabetical order)
         ===================================================== -->
    <jspecify.version>1.0.0</jspecify.version>
    <log4j-docgen.version>0.9.0</log4j-docgen.version>
    <node.version>21.7.1</node.version>
    <npm.version>10.5.0</npm.version>

    <!-- ==================================
         `log4j-docgen`-specific properties
         ================================== -->
    <!-- `log4j-docgen` qualified class name exclude pattern -->
    <log4j.docgen.typeFilter.excludePattern>^java\..+</log4j.docgen.typeFilter.excludePattern>
    <!-- Directories where `log4j-docgen` annotation processor will emit files to -->
    <log4j.docgen.pluginDescriptorsDir.phase1>${maven.multiModuleProjectDirectory}/target/plugin-descriptors/phase1</log4j.docgen.pluginDescriptorsDir.phase1>
    <log4j.docgen.pluginDescriptorsDir.phase2>${maven.multiModuleProjectDirectory}/target/plugin-descriptors/phase2</log4j.docgen.pluginDescriptorsDir.phase2>

    <!-- Downgrade temporarily Maven Surefire, since it breaks tests statistics on `develocity.apache.org` -->
    <version.maven-surefire>3.2.5</version.maven-surefire>
  </properties>

  <dependencyManagement>
    <dependencies>

      <!-- List of managed dependencies (in alphabetical order) that are intended for public consumption.
           Modules that are not used anywhere (e.g., `log4j-core-its`, `log4j-osgi-test`) should not be placed here.
           Modules that are used only internally (e.g., `log4j-layout-template-json-test`) should be added to `dependencyManagement > dependencies` in `log4j-parent/pom.xml`. -->

      <dependency>
        <groupId>org.apache.logging.log4j</groupId>
        <artifactId>log4j-1.2-api</artifactId>
        <version>${project.version}</version>
      </dependency>

      <dependency>
        <groupId>org.apache.logging.log4j</groupId>
        <artifactId>log4j-api</artifactId>
        <version>${project.version}</version>
      </dependency>

      <dependency>
        <groupId>org.apache.logging.log4j</groupId>
        <artifactId>log4j-api-test</artifactId>
        <version>${project.version}</version>
      </dependency>

      <dependency>
        <groupId>org.apache.logging.log4j</groupId>
        <artifactId>log4j-appserver</artifactId>
        <version>${project.version}</version>
      </dependency>

      <dependency>
        <groupId>org.apache.logging.log4j</groupId>
        <artifactId>log4j-cassandra</artifactId>
        <version>${project.version}</version>
      </dependency>

      <dependency>
        <groupId>org.apache.logging.log4j</groupId>
        <artifactId>log4j-core</artifactId>
        <version>${project.version}</version>
      </dependency>

      <dependency>
        <groupId>org.apache.logging.log4j</groupId>
        <artifactId>log4j-core-test</artifactId>
        <version>${project.version}</version>
      </dependency>

      <dependency>
        <groupId>org.apache.logging.log4j</groupId>
        <artifactId>log4j-couchdb</artifactId>
        <version>${project.version}</version>
      </dependency>

      <dependency>
        <groupId>org.apache.logging.log4j</groupId>
        <artifactId>log4j-docker</artifactId>
        <version>${project.version}</version>
      </dependency>

      <dependency>
        <groupId>org.apache.logging.log4j</groupId>
        <artifactId>log4j-flume-ng</artifactId>
        <version>2.23.1</version>
      </dependency>

      <dependency>
        <groupId>org.apache.logging.log4j</groupId>
        <artifactId>log4j-iostreams</artifactId>
        <version>${project.version}</version>
      </dependency>

      <dependency>
        <groupId>org.apache.logging.log4j</groupId>
        <artifactId>log4j-jakarta-jms</artifactId>
        <version>${project.version}</version>
      </dependency>

      <dependency>
        <groupId>org.apache.logging.log4j</groupId>
        <artifactId>log4j-jakarta-smtp</artifactId>
        <version>${project.version}</version>
      </dependency>

      <dependency>
        <groupId>org.apache.logging.log4j</groupId>
        <artifactId>log4j-jakarta-web</artifactId>
        <version>${project.version}</version>
      </dependency>

      <dependency>
        <groupId>org.apache.logging.log4j</groupId>
        <artifactId>log4j-jcl</artifactId>
        <version>${project.version}</version>
      </dependency>

      <dependency>
        <groupId>org.apache.logging.log4j</groupId>
        <artifactId>log4j-jpa</artifactId>
        <version>${project.version}</version>
      </dependency>

      <dependency>
        <groupId>org.apache.logging.log4j</groupId>
        <artifactId>log4j-jpl</artifactId>
        <version>${project.version}</version>
      </dependency>

      <dependency>
        <groupId>org.apache.logging.log4j</groupId>
        <artifactId>log4j-jul</artifactId>
        <version>${project.version}</version>
      </dependency>

      <dependency>
        <groupId>org.apache.logging.log4j</groupId>
        <artifactId>log4j-layout-template-json</artifactId>
        <version>${project.version}</version>
      </dependency>

      <dependency>
        <groupId>org.apache.logging.log4j</groupId>
        <artifactId>log4j-mongodb4</artifactId>
        <version>${project.version}</version>
      </dependency>

      <dependency>
        <groupId>org.apache.logging.log4j</groupId>
        <artifactId>log4j-mongodb</artifactId>
        <version>${project.version}</version>
      </dependency>

      <dependency>
        <groupId>org.apache.logging.log4j</groupId>
        <artifactId>log4j-slf4j2-impl</artifactId>
        <version>${project.version}</version>
      </dependency>

      <dependency>
        <groupId>org.apache.logging.log4j</groupId>
        <artifactId>log4j-slf4j-impl</artifactId>
        <version>${project.version}</version>
      </dependency>

      <dependency>
        <groupId>org.apache.logging.log4j</groupId>
        <artifactId>log4j-spring-boot</artifactId>
        <version>${project.version}</version>
      </dependency>

      <dependency>
        <groupId>org.apache.logging.log4j</groupId>
        <artifactId>log4j-spring-cloud-config-client</artifactId>
        <version>${project.version}</version>
      </dependency>

      <dependency>
        <groupId>org.apache.logging.log4j</groupId>
        <artifactId>log4j-taglib</artifactId>
        <version>${project.version}</version>
      </dependency>

      <dependency>
        <groupId>org.apache.logging.log4j</groupId>
        <artifactId>log4j-to-jul</artifactId>
        <version>${project.version}</version>
      </dependency>

      <dependency>
        <groupId>org.apache.logging.log4j</groupId>
        <artifactId>log4j-to-slf4j</artifactId>
        <version>${project.version}</version>
      </dependency>

      <dependency>
        <groupId>org.apache.logging.log4j</groupId>
        <artifactId>log4j-web</artifactId>
        <version>${project.version}</version>
      </dependency>

    </dependencies>
  </dependencyManagement>

  <build>

    <plugins>

      <!-- Apache RAT (Release Audit Tool) check to verify licenses.
           `apache-rat-plugin`: https://creadur.apache.org/rat/apache-rat-plugin/
           Release Audit Tool: https://creadur.apache.org/rat/index.html -->
      <plugin>
        <groupId>org.apache.rat</groupId>
        <artifactId>apache-rat-plugin</artifactId>
        <version>0.16.1</version>
        <configuration>
          <consoleOutput>true</consoleOutput>
          <excludes combine.children="append">
            <!-- Matches other RAT configurations in this POM -->
            <exclude>src/main/resources/META-INF/services/**/*</exclude>
            <exclude>src/test/resources/**/*</exclude>
            <!-- IDE settings imports -->
            <exclude>src/ide/**</exclude>
            <!-- Font Awesome License (Font: SIL OFL 1.1, CSS: MIT License)-->
            <exclude>src/site/resources/font-awesome-4.7.0/css/font-awesome.css</exclude>
            <exclude>src/site/resources/font-awesome-4.7.0/css/font-awesome.min.css</exclude>
            <exclude>src/site/resources/font-awesome-4.7.0/fonts/fontawesome-webfont.svg</exclude>
            <!-- Generated files -->
            <exclude>**/.toDelete</exclude>
            <exclude>velocity.log</exclude>
            <!-- Other -->
            <exclude>**/README.md</exclude>
            <exclude>SECURITY.md</exclude>
            <exclude>**/*.yml</exclude>
            <exclude>**/*.yaml</exclude>
            <exclude>**/*.json</exclude>
            <excllude>**/images/*.drawio</excllude>
            <exclude>**/fluent-bit.conf</exclude>
            <exclude>**/rabbitmq.config</exclude>
            <exclude>**/MANIFEST.MF</exclude>
            <exclude>.surefire-*</exclude>
            <exclude>**/.log4j-*</exclude>
          </excludes>
        </configuration>
      </plugin>

      <plugin>
        <groupId>org.apache.maven.plugins</groupId>
        <artifactId>maven-surefire-plugin</artifactId>
        <configuration>
          <forkCount>1C</forkCount>
          <reuseForks>false</reuseForks>
          <runOrder>random</runOrder>
          <systemPropertyVariables>
            <java.awt.headless>true</java.awt.headless>
          </systemPropertyVariables>
        </configuration>
      </plugin>

      <!--
        ~ Adds Antora examples to the list of checked files
        -->
      <plugin>
        <groupId>com.diffplug.spotless</groupId>
        <artifactId>spotless-maven-plugin</artifactId>
        <configuration>
          <java>
            <includes>
              <include>src/main/java/**/*.java</include>
              <include>src/test/java/**/*.java</include>
              <include>src/site/antora/modules/ROOT/examples/**/*.java</include>
            </includes>
          </java>
        </configuration>
      </plugin>

      <!-- ███████ ████████  █████  ██████  ████████        ███████ ██ ████████ ███████
           ██         ██    ██   ██ ██   ██    ██    ██     ██      ██    ██    ██
           ███████    ██    ███████ ██████     ██           ███████ ██    ██    █████
                ██    ██    ██   ██ ██   ██    ██    ██          ██ ██    ██    ██
           ███████    ██    ██   ██ ██   ██    ██           ███████ ██    ██    ███████

           This section consists of plugins responsible for generating the site.
           Note that only this (i.e., the root) module is supposed to have a `site` goal, it is skipped for all other modules! -->

      <!-- Define `currentYear` property used by the `maven-javadoc-plugin` configuration -->
      <plugin>
        <groupId>org.codehaus.mojo</groupId>
        <artifactId>build-helper-maven-plugin</artifactId>
        <executions>
          <execution>
            <id>define-currentYear-property</id>
            <goals>
              <goal>timestamp-property</goal>
            </goals>
            <phase>pre-site</phase>
            <inherited>false</inherited>
            <configuration>
              <name>currentYear</name>
              <pattern>yyyy</pattern>
              <locale>en_US</locale>
            </configuration>
          </execution>
        </executions>
      </plugin>

      <plugin>
        <groupId>org.apache.maven.plugins</groupId>
        <artifactId>maven-javadoc-plugin</artifactId>
        <executions>
          <execution>
            <id>generate-site-javadoc</id>
            <goals>
              <goal>javadoc-no-fork</goal>
            </goals>
            <phase>pre-site</phase>
            <!-- This execution must be inherited and enabled by modules publishing javadocs: `-api` and `-core`.
                 Such modules enable this execution via `maven.javadoc.skip` property.
                 Hence, don't insert a `<inherited>false</inherited>`, please! -->
            <configuration combine.self="override">
              <!-- `notimestamp` avoids `diff` noise and is required for reproducible builds: https://maven.apache.org/guides/mini/guide-reproducible-builds.html -->
              <notimestamp>true</notimestamp>
              <skip>${maven.javadoc.skip}</skip>
              <legacyMode>true</legacyMode>
              <bottom><![CDATA[<p align="center">
              Copyright &copy; {inceptionYear}-{currentYear} {organizationName}.
              All Rights Reserved.<br/>
              Apache, Log4j, and the Apache feather logo are trademarks or registered trademarks of {organizationName}.
              Oracle and Java are registered trademarks of Oracle and/or its affiliates.
              Other names may be trademarks of their respective owners.
            </p>]]></bottom>
              <offlineLinks>
                <link>
                  <url>https://logging.apache.org/log4j/2.x/javadoc/log4j-api</url>
                  <location>${maven.multiModuleProjectDirectory}/log4j-api/target/site/apidocs/</location>
                </link>
                <link>
                  <url>https://logging.apache.org/log4j/2.x/javadoc/log4j-core</url>
                  <location>${maven.multiModuleProjectDirectory}/log4j-core/target/site/apidocs/</location>
                </link>
              </offlineLinks>
            </configuration>
          </execution>
        </executions>
      </plugin>

      <plugin>

        <groupId>org.apache.maven.plugins</groupId>
        <artifactId>maven-resources-plugin</artifactId>

        <!-- These are dummy dependencies!
             They are not used anywhere while running `maven-resources-plugin`.
             `filter-antora-yml` execution above injects these `*.version` properties into `antora.yml`.
             Later on, we use them in the manual while referencing to Maven artifacts with their versions.
             We need these `<dependency>` entries to trick `dependabot` to update the version properties automatically.
             No, we cannot use `${project.version}`, because it is not released yet. -->
        <dependencies>

          <!-- Other dependencies -->

          <dependency>
            <groupId>org.apache.commons</groupId>
            <artifactId>commons-compress</artifactId>
            <version>${site-commons-compress.version}</version>
          </dependency>

          <dependency>
            <groupId>org.apache.commons</groupId>
            <artifactId>commons-csv</artifactId>
            <version>${site-commons-csv.version}</version>
          </dependency>

          <dependency>
            <groupId>commons-logging</groupId>
            <artifactId>commons-logging</artifactId>
            <version>${site-commons-logging.version}</version>
          </dependency>

          <dependency>
            <groupId>com.conversantmedia</groupId>
            <artifactId>disruptor</artifactId>
            <version>${site-conversant.version}</version>
          </dependency>

          <dependency>
            <groupId>com.lmax</groupId>
            <artifactId>disruptor</artifactId>
            <version>${site-disruptor.version}</version>
          </dependency>

          <dependency>
            <groupId>org.apache.flume</groupId>
            <artifactId>flume-ng-embedded-agent</artifactId>
            <version>${site-flume.version}</version>
          </dependency>

          <dependency>
            <groupId>com.fasterxml.jackson</groupId>
            <artifactId>jackson-bom</artifactId>
            <version>${site-jackson.version}</version>
            <type>pom</type>
          </dependency>

          <dependency>
            <groupId>com.sun.mail</groupId>
            <artifactId>javax.mail</artifactId>
            <version>${site-javax-mail.version}</version>
          </dependency>

          <dependency>
            <groupId>org.jctools</groupId>
            <artifactId>jctools-core</artifactId>
            <version>${site-jctools.version}</version>
          </dependency>

          <dependency>
            <groupId>com.sleepycat</groupId>
            <artifactId>je</artifactId>
            <version>${site-je.version}</version>
          </dependency>

          <dependency>
            <groupId>org.zeromq</groupId>
            <artifactId>jeromq</artifactId>
            <version>${site-jeromq.version}</version>
          </dependency>

          <dependency>
            <groupId>org.apache.kafka</groupId>
            <artifactId>kafka-clients</artifactId>
            <version>${site-kafka.version}</version>
          </dependency>

          <dependency>
            <groupId>ch.qos.logback</groupId>
            <artifactId>logback-core</artifactId>
            <version>${site-logback.version}</version>
          </dependency>

          <dependency>
            <groupId>org.slf4j</groupId>
            <artifactId>slf4j-api</artifactId>
            <version>${site-slf4j.version}</version>
          </dependency>

        </dependencies>

        <executions>

          <!-- Process `target/antora-yml` and output to `target/generated-site/antora` -->
          <execution>
            <id>filter-antora-yml</id>
          </execution>

          <!-- Copy `src/site` to `target/generated-site` -->
          <execution>
            <id>copy-site</id>
          </execution>

          <!-- Copy `target/site/apidocs` to the root module's `target/site/javadoc/<artifactId>` folder -->
          <execution>
            <id>copy-javadoc</id>
            <goals>
              <goal>copy-resources</goal>
            </goals>
            <phase>site</phase>
            <!-- This execution must be inherited and enabled by modules publishing javadocs: `-api` and `-core`.
                 Such modules enable this execution via `maven.javadoc.skip` property.
                 Hence, don't insert a `<inherited>false</inherited>`, please! -->
            <configuration>
              <skip>${maven.javadoc.skip}</skip>
              <outputDirectory>${maven.multiModuleProjectDirectory}/target/site/javadoc/${project.artifactId}</outputDirectory>
              <resources>
                <resource>
                  <directory>${project.build.directory}/site/apidocs</directory>
                </resource>
              </resources>
            </configuration>
          </execution>

          <!-- Copies the static resources in `src/site/resources` directly to `target/site`.
               These resources are not handled by Antora. -->
          <execution>
            <id>copy-site-resources</id>
            <goals>
              <goal>copy-resources</goal>
            </goals>
            <phase>site</phase>
            <configuration>
              <resources>
                <resource>
                  <directory>src/site/resources</directory>
                </resource>
              </resources>
              <outputDirectory>target/site</outputDirectory>
            </configuration>
          </execution>

        </executions>

      </plugin>

      <plugin>

        <groupId>org.apache.logging.log4j</groupId>
        <artifactId>log4j-docgen-maven-plugin</artifactId>
        <version>${log4j-docgen.version}</version>
        <inherited>false</inherited>

        <!-- Common docgen configuration -->
        <configuration>

          <!-- Descriptor processing order matters!

               Imagine we place all descriptors to the same folder.
               Assume that the filesystem walks folder contents in alphanumeric order.
               Sourcing `log4j-docgen:generate-*` from that folder will consume descriptors in the following order:

               1. `log4j-1.2.api`
               2. `log4j-cassandra`
               3. `log4j-core`
               4. ...

               For instance, `AbstractFilterable` is defined by the descriptors of both `log4j-cassandra` and `log4j-core`.
               Due to alphanumeric scanning order, it will appear as it is provided by `log4j-cassandra`.
               Though, it is actually provided by `log4j-core`.
               To avoid this problem, we place descriptors to folders associated with phases.
               We pass the folder of each phase in a certain order to `log4j-docgen:generate-*`. -->
          <descriptorFileMatchers>
            <descriptorFileMatcher>
              <baseDirectory>${log4j.docgen.pluginDescriptorsDir.phase1}</baseDirectory>
            </descriptorFileMatcher>
            <descriptorFileMatcher>
              <baseDirectory>${log4j.docgen.pluginDescriptorsDir.phase2}</baseDirectory>
            </descriptorFileMatcher>
          </descriptorFileMatchers>

          <typeFilter>
            <excludes>
              <exclude>${log4j.docgen.typeFilter.excludePattern}</exclude>
            </excludes>
          </typeFilter>

        </configuration>

        <executions>

          <!-- Generate AsciiDoc from downloaded plugin descriptors -->
          <execution>
            <id>generate-plugin-docs</id>
            <goals>
              <goal>generate-documentation</goal>
            </goals>
            <phase>pre-site</phase>
            <configuration>
              <templateDirectory>${project.basedir}/src/docgen</templateDirectory>
              <indexTemplates>
                <template>
                  <source>index.adoc.ftl</source>
                  <target>${project.build.directory}/generated-site/antora/modules/ROOT/pages/plugin-reference.adoc</target>
                </template>
              </indexTemplates>
              <typeTemplates>
                <template>
                  <source>type.adoc.ftl</source>
                  <target>${project.build.directory}/generated-site/antora/modules/ROOT/pages/_plugin-reference/%g-%a-%c.adoc</target>
                </template>
              </typeTemplates>
            </configuration>
          </execution>

          <!-- Generate XSD from downloaded plugin descriptors -->
          <execution>
            <id>generate-plugin-schema</id>
            <goals>
              <goal>generate-schema</goal>
            </goals>
            <phase>site</phase>
            <configuration>
              <schemaVersion>${project.version}</schemaVersion>
              <schemaFile>${project.build.directory}/log4j-config.xsd</schemaFile>
            </configuration>
          </execution>

        </executions>

      </plugin>

      <!-- ███████ ███    ██ ██████         ███████ ██ ████████ ███████
           ██      ████   ██ ██   ██ ██     ██      ██    ██    ██
           █████   ██ ██  ██ ██   ██        ███████ ██    ██    █████
           ██      ██  ██ ██ ██   ██ ██          ██ ██    ██    ██
           ███████ ██   ████ ██████         ███████ ██    ██    ███████ -->

    </plugins>

  </build>

  <profiles>

    <!-- `java8-tests` profile to force using Java 8 while running tests -->
    <profile>

      <id>java8-tests</id>

      <activation>
        <property>
          <name>env.CI</name>
          <value>true</value>
        </property>
      </activation>

<<<<<<< HEAD
=======
      <!-- There are certain Java 8 bugs[1] that cause Mockito failures[2].
           Adding necessary dependencies to workaround them.
           [1] https://bugs.openjdk.org/browse/JDK-8152174
           [2] https://github.com/mockito/mockito/issues/1449 -->
      <dependencies>
        <dependency>
          <groupId>org.jspecify</groupId>
          <artifactId>jspecify</artifactId>
          <version>${jspecify.version}</version>
          <scope>test</scope>
        </dependency>
      </dependencies>

>>>>>>> 514537de
      <build>
        <plugins>
          <plugin>
            <groupId>org.apache.maven.plugins</groupId>
            <artifactId>maven-surefire-plugin</artifactId>
            <executions>
              <!-- Modifies only the `default-test` run -->
              <execution>
                <id>default-test</id>
                <configuration>
                  <jdkToolchain>
                    <version>[1.8, 9)</version>
                  </jdkToolchain>
                </configuration>
              </execution>
            </executions>
          </plugin>
        </plugins>
      </build>

    </profile>

    <profile>
      <id>rerun-tests</id>
      <activation>
        <property>
          <name>env.CI</name>
          <value>true</value>
        </property>
      </activation>
      <properties>
        <surefire.rerunFailingTestsCount>2</surefire.rerunFailingTestsCount>
      </properties>
    </profile>

    <profile>
      <id>sequential-tests</id>
      <build>
        <plugins>
          <plugin>
            <groupId>org.apache.maven.plugins</groupId>
            <artifactId>maven-surefire-plugin</artifactId>
            <configuration>
              <forkCount>1</forkCount>
            </configuration>
          </plugin>
        </plugins>
      </build>
    </profile>

    <profile>
      <id>rewrite</id>

      <properties>
        <skipTests>true</skipTests>
      </properties>

      <build>
        <defaultGoal>clean package rewrite:runNoFork spotless:apply</defaultGoal>
        <plugins>
          <plugin>
            <groupId>org.openrewrite.maven</groupId>
            <artifactId>rewrite-maven-plugin</artifactId>
            <version>6.0.1</version>
            <configuration>
              <activeRecipes>
                <activeRecipe>org.openrewrite.java.logging.log4j.ParameterizedLogging</activeRecipe>
              </activeRecipes>
            </configuration>
            <dependencies>
              <dependency>
                <groupId>org.openrewrite.recipe</groupId>
                <artifactId>rewrite-migrate-java</artifactId>
                <version>3.0.0</version>
              </dependency>
              <dependency>
                <groupId>org.openrewrite.recipe</groupId>
                <artifactId>rewrite-logging-frameworks</artifactId>
                <version>3.2.0</version>
              </dependency>
            </dependencies>
          </plugin>
        </plugins>
      </build>
    </profile>

  </profiles>

</project><|MERGE_RESOLUTION|>--- conflicted
+++ resolved
@@ -968,22 +968,6 @@
         </property>
       </activation>
 
-<<<<<<< HEAD
-=======
-      <!-- There are certain Java 8 bugs[1] that cause Mockito failures[2].
-           Adding necessary dependencies to workaround them.
-           [1] https://bugs.openjdk.org/browse/JDK-8152174
-           [2] https://github.com/mockito/mockito/issues/1449 -->
-      <dependencies>
-        <dependency>
-          <groupId>org.jspecify</groupId>
-          <artifactId>jspecify</artifactId>
-          <version>${jspecify.version}</version>
-          <scope>test</scope>
-        </dependency>
-      </dependencies>
-
->>>>>>> 514537de
       <build>
         <plugins>
           <plugin>
