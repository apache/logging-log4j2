<?xml version="1.0" encoding="UTF-8"?>
<!--
  ~ Licensed to the Apache Software Foundation (ASF) under one or more
  ~ contributor license agreements.  See the NOTICE file distributed with
  ~ this work for additional information regarding copyright ownership.
  ~ The ASF licenses this file to you under the Apache License, Version 2.0
  ~ (the "License"); you may not use this file except in compliance with
  ~ the License.  You may obtain a copy of the License at
  ~
  ~      http://www.apache.org/licenses/LICENSE-2.0
  ~
  ~ Unless required by applicable law or agreed to in writing, software
  ~ distributed under the License is distributed on an "AS IS" BASIS,
  ~ WITHOUT WARRANTIES OR CONDITIONS OF ANY KIND, either express or implied.
  ~ See the License for the specific language governing permissions and
  ~ limitations under the License.
  -->
<project xmlns="http://maven.apache.org/POM/4.0.0" xmlns:xsi="http://www.w3.org/2001/XMLSchema-instance" xsi:schemaLocation="http://maven.apache.org/POM/4.0.0 http://maven.apache.org/xsd/maven-4.0.0.xsd">
  <modelVersion>4.0.0</modelVersion>
  <parent>
    <groupId>org.apache.logging.log4j</groupId>
    <artifactId>log4j-bom</artifactId>
    <version>${revision}</version>
  </parent>

  <!-- Using `log4j` instead of `log4j-parent` for backward compatibility: -->
  <artifactId>log4j</artifactId>
  <packaging>pom</packaging>

  <name>Apache Log4j Parent</name>
  <description>Apache Log4j Parent</description>

  <properties>
    <!-- ██     ██  █████  ██████  ███    ██ ██ ███    ██  ██████  ██
         ██     ██ ██   ██ ██   ██ ████   ██ ██ ████   ██ ██       ██
         ██  █  ██ ███████ ██████  ██ ██  ██ ██ ██ ██  ██ ██   ███ ██
         ██ ███ ██ ██   ██ ██   ██ ██  ██ ██ ██ ██  ██ ██ ██    ██
          ███ ███  ██   ██ ██   ██ ██   ████ ██ ██   ████  ██████  ██

         Dependency and plugin version properties might have many implications beyond their simple appearance!
         Walk through the following checklist before making a change in these properties!

         1. Follow the `<artifactId>.version` naming convention
         2. Make sure properties are sorted in alphabetical order
         3. Check parent POMs for any associations.
            For instance, Maven Surefire Plugin version property is such an exception.
            It is named as `surefire.version` rather than `maven-surefire-plugin.version`, since `surefire.version` is already employed by `apache.org:apache` parent POM.
         4. Think of consequences when users _import_ this POM along with, e.g., `spring-boot-dependencies` BOM -->

    <!-- =================================================
         Plugin version properties (in alphabetical order)
         ================================================= -->
    <asciidoctor-maven-plugin.version>2.2.4</asciidoctor-maven-plugin.version>
    <docker-maven-plugin.version>0.46.0</docker-maven-plugin.version>
    <exam-maven-plugin.version>4.14.0</exam-maven-plugin.version>
    <maven-taglib-plugin.version>2.4</maven-taglib-plugin.version>
    <!-- `surefire.version` property used in `apache.org:apache`: -->
    <surefire.version>3.5.2</surefire.version>

    <!-- =====================================================
         Direct dependency version properties (in alphabetical order)
         ===================================================== -->
    <activemq.version>6.1.7</activemq.version>
    <angus-activation.version>2.0.2</angus-activation.version>
    <angus-mail.version>2.0.3</angus-mail.version>
    <assertj.version>3.27.3</assertj.version>
    <awaitility.version>4.3.0</awaitility.version>
    <bsh.version>2.0b6</bsh.version>
    <bnd.annotation.version>7.1.0</bnd.annotation.version>
    <cassandra.version>3.11.19</cassandra.version>
    <cassandra-driver.version>3.11.5</cassandra-driver.version>
    <commons-codec.version>1.18.0</commons-codec.version>
    <commons-compress.version>1.27.1</commons-compress.version>
    <commons-csv.version>1.14.0</commons-csv.version>
    <commons-dbcp2.version>2.13.0</commons-dbcp2.version>
    <commons-io.version>2.19.0</commons-io.version>
    <commons-lang3.version>3.17.0</commons-lang3.version>
    <commons-logging.version>1.3.5</commons-logging.version>
    <!-- `com.conversantmedia:disruptor` version 1.2.16 requires Java 9: -->
    <conversant.disruptor.version>1.2.15</conversant.disruptor.version>
    <disruptor.version>3.4.4</disruptor.version>
    <embedded-ldap.version>0.9.0</embedded-ldap.version>
    <error-prone-annotations.version>2.38.0</error-prone-annotations.version>
    <felix.version>7.0.5</felix.version>
    <groovy.version>4.0.27</groovy.version>
    <guava.version>33.4.8-jre</guava.version>
    <h2.version>2.2.224</h2.version>
    <hamcrest.version>3.0</hamcrest.version>
    <HdrHistogram.version>2.2.2</HdrHistogram.version>
    <hsqldb.version>2.7.4</hsqldb.version>
    <jackson-bom.version>2.19.1</jackson-bom.version>
    <!-- Override the version in Jakarta EE 9 BOM: -->
    <jakarta-activation.version>2.1.3</jakarta-activation.version>
    <jakarta-mail.version>2.1.3</jakarta-mail.version>
    <!-- BOM with Jakarta EE 9 APIs: -->
    <jakartaee-bom.version>9.1.0</jakartaee-bom.version>
    <!-- No BOM for Java EE 8 APIs, so we list them separately: -->
    <javax-activation.version>1.2.0</javax-activation.version>
    <javax-inject.version>1</javax-inject.version>
    <javax-jms.version>2.0.1</javax-jms.version>
    <javax-mail.version>1.6.2</javax-mail.version>
    <javax-persistence.version>2.2</javax-persistence.version>
    <javax-servlet.version>4.0.1</javax-servlet.version>
    <javax-servlet-jsp.version>2.3.3</javax-servlet-jsp.version>
    <java-allocation-instrumenter.version>3.3.4</java-allocation-instrumenter.version>
    <jazzer.version>0.24.0</jazzer.version>
    <jconsole.version>1.7.0</jconsole.version>
    <jctools.version>4.0.5</jctools.version>
    <jeromq.version>0.6.0</jeromq.version>
    <jmdns.version>3.6.1</jmdns.version>
    <jmh.version>1.37</jmh.version>
    <jspecify.version>1.0.0</jspecify.version>
    <junit.version>4.13.2</junit.version>
<<<<<<< HEAD
    <junit-jupiter.version>5.13.2</junit-jupiter.version>
=======
    <junit-jupiter.version>5.13.3</junit-jupiter.version>
>>>>>>> 8ec57036
    <junit-pioneer.version>1.9.1</junit-pioneer.version>
    <kafka.version>3.9.1</kafka.version>
    <lightcouch.version>0.2.0</lightcouch.version>
    <log4j.version>1.2.17</log4j.version>
    <log4j-transform.version>0.2.0</log4j-transform.version>
    <log4j2-cachefile-transformer.version>2.15.0</log4j2-cachefile-transformer.version>
    <log4j2-ecs-layout.version>1.7.0</log4j2-ecs-layout.version>
    <logback.version>1.3.15</logback.version>
    <maven.version>3.9.10</maven.version>
    <mockito.version>4.11.0</mockito.version>
    <nashorn.version>15.6</nashorn.version>
    <org.eclipse.osgi.version>3.23.100</org.eclipse.osgi.version>
    <org.eclipse.persistence.version>2.7.16</org.eclipse.persistence.version>
    <oro.version>2.0.8</oro.version>
    <!-- The OSGi API version MUST always be the MINIMUM version Log4j supports: -->
    <osgi.api.version>6.0.0</osgi.api.version>
    <osgi.annotation.bundle.version>2.0.0</osgi.annotation.bundle.version>
    <osgi.annotation.versioning.version>1.1.2</osgi.annotation.versioning.version>
    <pax-exam.version>4.14.0</pax-exam.version>
    <plexus-utils.version>3.6.0</plexus-utils.version>
    <!-- `com.github.spotbugs:spotbugs-annotations:4.9.0` and onwards require Java 11: -->
    <spotbugs-annotations.version>4.8.6</spotbugs-annotations.version>
    <spring-boot.version>2.7.18</spring-boot.version>
    <spring-framework.version>5.3.39</spring-framework.version>
    <system-stubs.version>2.0.3</system-stubs.version>
    <velocity.version>1.7</velocity.version>
    <wiremock.version>2.35.2</wiremock.version>
    <xmlunit.version>2.10.3</xmlunit.version>
    <xz.version>1.10</xz.version>
    <zstd.version>1.5.7-4</zstd.version>

    <!-- =====================================================
         Pinned transitive dependency version properties (in alphabetical order)

         These are not directly used in the code, but ensure
         the independence of transitive dependencies from the order
         of dependencies (requireUpperBoundDeps rule).
         ===================================================== -->
    <asm.version>9.6</asm.version>
    <byte-buddy.version>1.14.9</byte-buddy.version>
    <commons-pool2.version>2.12.1</commons-pool2.version>
    <httpclient.version>4.5.14</httpclient.version>
    <httpcore.version>4.4.16</httpcore.version>
    <jna.version>5.17.0</jna.version>

    <!-- Add 'requires static' for annotation library dependencies (defined as <scope>provided</scope> in this file)
         to allow them to be visible at compile time to make the '-Xlint:classfile' check of javac pass.
         Overrides parent's 'bnd-jpms-module-info' and hence re-defines '$[bnd-module-name];access=0' -->
    <bnd-jpms-module-info>$[bnd-module-name];access=0;modules="
      biz.aQute.bnd.annotation,
      com.google.errorprone.annotations,
      com.github.spotbugs.annotations,
      org.osgi.annotation.bundle,
      org.osgi.annotation.versioning
      "</bnd-jpms-module-info>
  </properties>

  <dependencyManagement>
    <dependencies>

      <!-- BEGIN: Modules that are consumed only internally -->

      <dependency>
        <groupId>org.apache.logging.log4j</groupId>
        <artifactId>log4j-fuzz-test</artifactId>
        <version>${project.version}</version>
      </dependency>

      <dependency>
        <groupId>org.apache.logging.log4j</groupId>
        <artifactId>log4j-layout-template-json-test</artifactId>
        <version>${project.version}</version>
      </dependency>

      <!-- END: Modules that are consumed only internally -->

      <dependency>
        <groupId>org.apache.groovy</groupId>
        <artifactId>groovy-bom</artifactId>
        <version>${groovy.version}</version>
        <type>pom</type>
        <scope>import</scope>
      </dependency>

      <dependency>
        <groupId>com.fasterxml.jackson</groupId>
        <artifactId>jackson-bom</artifactId>
        <version>${jackson-bom.version}</version>
        <type>pom</type>
        <scope>import</scope>
      </dependency>

      <dependency>
        <groupId>jakarta.platform</groupId>
        <artifactId>jakarta.jakartaee-bom</artifactId>
        <version>${jakartaee-bom.version}</version>
        <type>pom</type>
        <scope>import</scope>
      </dependency>

      <dependency>
        <groupId>org.junit</groupId>
        <artifactId>junit-bom</artifactId>
        <version>${junit-jupiter.version}</version>
        <type>pom</type>
        <scope>import</scope>
      </dependency>

      <dependency>
        <groupId>org.mockito</groupId>
        <artifactId>mockito-bom</artifactId>
        <version>${mockito.version}</version>
        <type>pom</type>
        <scope>import</scope>
      </dependency>

      <dependency>
        <groupId>org.springframework</groupId>
        <artifactId>spring-framework-bom</artifactId>
        <version>${spring-framework.version}</version>
        <type>pom</type>
        <scope>import</scope>
      </dependency>

      <dependency>
        <groupId>org.apache.logging.log4j</groupId>
        <artifactId>log4j-api-java9</artifactId>
        <version>${project.version}</version>
        <type>zip</type>
      </dependency>

      <dependency>
        <groupId>org.apache.logging.log4j</groupId>
        <artifactId>log4j-core-java9</artifactId>
        <version>${project.version}</version>
        <type>zip</type>
      </dependency>

      <!-- Dummy dependency to trick `dependabot` into updating the `log4j-transform.version` property: -->
      <dependency>
        <groupId>org.apache.logging.log4j</groupId>
        <artifactId>log4j-transform-maven-shade-plugin-extensions</artifactId>
        <version>${log4j-transform.version}</version>
      </dependency>

      <dependency>
        <groupId>org.apache.activemq</groupId>
        <artifactId>activemq-broker</artifactId>
        <version>${activemq.version}</version>
      </dependency>

      <dependency>
        <groupId>org.eclipse.angus</groupId>
        <artifactId>angus-activation</artifactId>
        <version>${angus-activation.version}</version>
      </dependency>

      <dependency>
        <groupId>org.assertj</groupId>
        <artifactId>assertj-core</artifactId>
        <version>${assertj.version}</version>
      </dependency>

      <dependency>
        <groupId>org.awaitility</groupId>
        <artifactId>awaitility</artifactId>
        <version>${awaitility.version}</version>
      </dependency>

      <dependency>
        <groupId>com.code-intelligence</groupId>
        <artifactId>jazzer</artifactId>
        <version>${jazzer.version}</version>
      </dependency>

      <dependency>
        <groupId>com.code-intelligence</groupId>
        <artifactId>jazzer-api</artifactId>
        <version>${jazzer.version}</version>
      </dependency>

      <dependency>
        <groupId>org.apache-extras.beanshell</groupId>
        <artifactId>bsh</artifactId>
        <version>${bsh.version}</version>
      </dependency>

      <dependency>
        <groupId>org.apache.cassandra</groupId>
        <artifactId>cassandra-all</artifactId>
        <version>${cassandra.version}</version>
        <exclusions>
          <exclusion>
            <groupId>org.slf4j</groupId>
            <artifactId>jcl-over-slf4j</artifactId>
          </exclusion>
          <exclusion>
            <groupId>org.slf4j</groupId>
            <artifactId>log4j-over-slf4j</artifactId>
          </exclusion>
          <exclusion>
            <groupId>ch.qos.logback</groupId>
            <artifactId>logback-classic</artifactId>
          </exclusion>
          <exclusion>
            <groupId>ch.qos.logback</groupId>
            <artifactId>logback-core</artifactId>
          </exclusion>
        </exclusions>
      </dependency>

      <dependency>
        <groupId>com.datastax.cassandra</groupId>
        <artifactId>cassandra-driver-core</artifactId>
        <version>${cassandra-driver.version}</version>
      </dependency>

      <dependency>
        <groupId>org.apache.cassandra</groupId>
        <artifactId>cassandra-thrift</artifactId>
        <version>${cassandra.version}</version>
        <exclusions>
          <exclusion>
            <groupId>org.slf4j</groupId>
            <artifactId>jcl-over-slf4j</artifactId>
          </exclusion>
          <exclusion>
            <groupId>org.slf4j</groupId>
            <artifactId>log4j-over-slf4j</artifactId>
          </exclusion>
        </exclusions>
      </dependency>

      <dependency>
        <groupId>commons-codec</groupId>
        <artifactId>commons-codec</artifactId>
        <version>${commons-codec.version}</version>
      </dependency>

      <!-- Used for compressing to formats other than `zip` and `gz`: -->
      <dependency>
        <groupId>org.apache.commons</groupId>
        <artifactId>commons-compress</artifactId>
        <version>${commons-compress.version}</version>
      </dependency>

      <dependency>
        <groupId>org.apache.commons</groupId>
        <artifactId>commons-csv</artifactId>
        <version>${commons-csv.version}</version>
      </dependency>

      <dependency>
        <groupId>org.apache.commons</groupId>
        <artifactId>commons-dbcp2</artifactId>
        <version>${commons-dbcp2.version}</version>
      </dependency>

      <dependency>
        <groupId>commons-io</groupId>
        <artifactId>commons-io</artifactId>
        <version>${commons-io.version}</version>
      </dependency>

      <dependency>
        <groupId>org.apache.commons</groupId>
        <artifactId>commons-lang3</artifactId>
        <version>${commons-lang3.version}</version>
      </dependency>

      <dependency>
        <groupId>commons-logging</groupId>
        <artifactId>commons-logging</artifactId>
        <version>${commons-logging.version}</version>
      </dependency>

      <dependency>
        <groupId>org.apache.commons</groupId>
        <artifactId>commons-pool2</artifactId>
        <version>${commons-pool2.version}</version>
      </dependency>

      <dependency>
        <groupId>com.conversantmedia</groupId>
        <artifactId>disruptor</artifactId>
        <version>${conversant.disruptor.version}</version>
      </dependency>

      <dependency>
        <groupId>com.lmax</groupId>
        <artifactId>disruptor</artifactId>
        <version>${disruptor.version}</version>
      </dependency>

      <dependency>
        <groupId>org.zapodot</groupId>
        <artifactId>embedded-ldap-junit</artifactId>
        <version>${embedded-ldap.version}</version>
      </dependency>

      <!-- Transitive dependency: setting upper bound of declared versions -->
      <dependency>
        <groupId>com.google.guava</groupId>
        <artifactId>guava</artifactId>
        <version>${guava.version}</version>
      </dependency>

      <dependency>
        <groupId>com.google.guava</groupId>
        <!-- https://javadoc.io/doc/com.google.guava/guava-testlib/latest/com/google/common/testing/TestLogHandler.html used in log4j-to-jul tests -->
        <artifactId>guava-testlib</artifactId>
        <version>${guava.version}</version>
      </dependency>

      <dependency>
        <groupId>com.h2database</groupId>
        <artifactId>h2</artifactId>
        <version>${h2.version}</version>
      </dependency>

      <dependency>
        <groupId>org.hamcrest</groupId>
        <artifactId>hamcrest</artifactId>
        <version>${hamcrest.version}</version>
      </dependency>

      <dependency>
        <groupId>org.hamcrest</groupId>
        <artifactId>hamcrest-core</artifactId>
        <version>${hamcrest.version}</version>
      </dependency>

      <dependency>
        <groupId>org.hamcrest</groupId>
        <artifactId>hamcrest-library</artifactId>
        <version>${hamcrest.version}</version>
      </dependency>

      <dependency>
        <groupId>org.hdrhistogram</groupId>
        <artifactId>HdrHistogram</artifactId>
        <version>${HdrHistogram.version}</version>
      </dependency>

      <dependency>
        <groupId>org.hsqldb</groupId>
        <artifactId>hsqldb</artifactId>
        <version>${hsqldb.version}</version>
        <classifier>jdk8</classifier>
      </dependency>

      <dependency>
        <groupId>org.apache.httpcomponents</groupId>
        <artifactId>httpclient</artifactId>
        <version>${httpclient.version}</version>
      </dependency>

      <dependency>
        <groupId>org.apache.httpcomponents</groupId>
        <artifactId>httpcore</artifactId>
        <version>${httpcore.version}</version>
      </dependency>

      <dependency>
        <groupId>jakarta.activation</groupId>
        <artifactId>jakarta.activation-api</artifactId>
        <version>${jakarta-activation.version}</version>
      </dependency>

      <dependency>
        <groupId>org.eclipse.angus</groupId>
        <artifactId>jakarta.mail</artifactId>
        <version>${angus-mail.version}</version>
      </dependency>

      <dependency>
        <groupId>jakarta.mail</groupId>
        <artifactId>jakarta.mail-api</artifactId>
        <version>${jakarta-mail.version}</version>
      </dependency>

      <!-- Used for garbage-free tests: -->
      <dependency>
        <groupId>com.google.code.java-allocation-instrumenter</groupId>
        <artifactId>java-allocation-instrumenter</artifactId>
        <version>${java-allocation-instrumenter.version}</version>
      </dependency>

      <dependency>
        <groupId>javax.activation</groupId>
        <artifactId>javax.activation-api</artifactId>
        <version>${javax-activation.version}</version>
      </dependency>

      <dependency>
        <groupId>javax.inject</groupId>
        <artifactId>javax.inject</artifactId>
        <version>${javax-inject.version}</version>
      </dependency>

      <dependency>
        <groupId>javax.jms</groupId>
        <artifactId>javax.jms-api</artifactId>
        <version>${javax-jms.version}</version>
      </dependency>

      <dependency>
        <groupId>com.sun.mail</groupId>
        <artifactId>javax.mail</artifactId>
        <version>${javax-mail.version}</version>
      </dependency>

      <dependency>
        <groupId>javax.mail</groupId>
        <artifactId>javax.mail-api</artifactId>
        <version>${javax-mail.version}</version>
      </dependency>

      <dependency>
        <groupId>javax.persistence</groupId>
        <artifactId>javax.persistence-api</artifactId>
        <version>${javax-persistence.version}</version>
      </dependency>

      <dependency>
        <groupId>javax.servlet.jsp</groupId>
        <artifactId>javax.servlet.jsp-api</artifactId>
        <version>${javax-servlet-jsp.version}</version>
      </dependency>

      <dependency>
        <groupId>javax.servlet</groupId>
        <artifactId>javax.servlet-api</artifactId>
        <version>${javax-servlet.version}</version>
      </dependency>

      <dependency>
        <groupId>com.sun</groupId>
        <artifactId>jconsole</artifactId>
        <version>${jconsole.version}</version>
      </dependency>

      <dependency>
        <groupId>org.jctools</groupId>
        <artifactId>jctools-core</artifactId>
        <version>${jctools.version}</version>
      </dependency>

      <dependency>
        <groupId>org.zeromq</groupId>
        <artifactId>jeromq</artifactId>
        <version>${jeromq.version}</version>
      </dependency>

      <!-- Zeroconf advertiser tests: -->
      <dependency>
        <groupId>org.jmdns</groupId>
        <artifactId>jmdns</artifactId>
        <version>${jmdns.version}</version>
      </dependency>

      <dependency>
        <groupId>org.openjdk.jmh</groupId>
        <artifactId>jmh-core</artifactId>
        <version>${jmh.version}</version>
      </dependency>

      <dependency>
        <groupId>org.openjdk.jmh</groupId>
        <artifactId>jmh-generator-annprocess</artifactId>
        <version>${jmh.version}</version>
      </dependency>

      <dependency>
        <groupId>net.java.dev.jna</groupId>
        <artifactId>jna</artifactId>
        <version>${jna.version}</version>
      </dependency>

      <dependency>
        <groupId>org.jspecify</groupId>
        <artifactId>jspecify</artifactId>
        <version>${jspecify.version}</version>
      </dependency>

      <dependency>
        <groupId>junit</groupId>
        <artifactId>junit</artifactId>
        <version>${junit.version}</version>
      </dependency>

      <dependency>
        <groupId>org.junit-pioneer</groupId>
        <artifactId>junit-pioneer</artifactId>
        <version>${junit-pioneer.version}</version>
      </dependency>

      <dependency>
        <groupId>org.apache.kafka</groupId>
        <artifactId>kafka-clients</artifactId>
        <version>${kafka.version}</version>
      </dependency>

      <dependency>
        <groupId>org.lightcouch</groupId>
        <artifactId>lightcouch</artifactId>
        <version>${lightcouch.version}</version>
      </dependency>

      <dependency>
        <groupId>log4j</groupId>
        <artifactId>log4j</artifactId>
        <version>${log4j.version}</version>
      </dependency>

      <!-- Used for testing `JsonTemplateLayout`: -->
      <dependency>
        <groupId>co.elastic.logging</groupId>
        <artifactId>log4j2-ecs-layout</artifactId>
        <version>${log4j2-ecs-layout.version}</version>
      </dependency>

      <dependency>
        <groupId>ch.qos.logback</groupId>
        <artifactId>logback-classic</artifactId>
        <version>${logback.version}</version>
      </dependency>

      <dependency>
        <groupId>ch.qos.logback</groupId>
        <artifactId>logback-classic</artifactId>
        <version>${logback.version}</version>
        <type>test-jar</type>
      </dependency>

      <dependency>
        <groupId>ch.qos.logback</groupId>
        <artifactId>logback-core</artifactId>
        <version>${logback.version}</version>
      </dependency>

      <dependency>
        <groupId>ch.qos.logback</groupId>
        <artifactId>logback-core</artifactId>
        <version>${logback.version}</version>
        <type>test-jar</type>
      </dependency>

      <dependency>
        <groupId>org.apache.maven</groupId>
        <artifactId>maven-core</artifactId>
        <version>${maven.version}</version>
      </dependency>

      <dependency>
        <groupId>org.apache.maven</groupId>
        <artifactId>maven-model</artifactId>
        <version>${maven.version}</version>
      </dependency>

      <dependency>
        <groupId>org.openjdk.nashorn</groupId>
        <artifactId>nashorn-core</artifactId>
        <version>${nashorn.version}</version>
      </dependency>

      <dependency>
        <groupId>org.apache.felix</groupId>
        <artifactId>org.apache.felix.framework</artifactId>
        <version>${felix.version}</version>
      </dependency>

      <dependency>
        <groupId>org.eclipse.platform</groupId>
        <artifactId>org.eclipse.osgi</artifactId>
        <version>${org.eclipse.osgi.version}</version>
      </dependency>

      <dependency>
        <groupId>org.eclipse.persistence</groupId>
        <artifactId>org.eclipse.persistence.jpa</artifactId>
        <version>${org.eclipse.persistence.version}</version>
        <exclusions>
          <!-- A copy of `javax.persistence:javax.persistence-api`: -->
          <exclusion>
            <groupId>org.eclipse.persistence</groupId>
            <artifactId>jakarta.persistence</artifactId>
          </exclusion>
        </exclusions>
      </dependency>

      <dependency>
        <groupId>org.osgi</groupId>
        <artifactId>org.osgi.core</artifactId>
        <version>${osgi.api.version}</version>
      </dependency>

      <dependency>
        <groupId>oro</groupId>
        <artifactId>oro</artifactId>
        <version>${oro.version}</version>
      </dependency>

      <dependency>
        <groupId>org.ops4j.pax.exam</groupId>
        <artifactId>pax-exam</artifactId>
        <version>${pax-exam.version}</version>
      </dependency>

      <dependency>
        <groupId>org.ops4j.pax.exam</groupId>
        <artifactId>pax-exam-container-native</artifactId>
        <version>${pax-exam.version}</version>
      </dependency>

      <dependency>
        <groupId>org.ops4j.pax.exam</groupId>
        <artifactId>pax-exam-junit4</artifactId>
        <version>${pax-exam.version}</version>
      </dependency>

      <dependency>
        <groupId>org.ops4j.pax.exam</groupId>
        <artifactId>pax-exam-link-assembly</artifactId>
        <version>${pax-exam.version}</version>
      </dependency>

      <dependency>
        <groupId>org.ops4j.pax.exam</groupId>
        <artifactId>pax-exam-spi</artifactId>
        <version>${pax-exam.version}</version>
      </dependency>

      <dependency>
        <groupId>org.codehaus.plexus</groupId>
        <artifactId>plexus-utils</artifactId>
        <version>${plexus-utils.version}</version>
      </dependency>

      <dependency>
        <groupId>org.springframework.boot</groupId>
        <artifactId>spring-boot</artifactId>
        <version>${spring-boot.version}</version>
      </dependency>

      <dependency>
        <groupId>org.springframework.boot</groupId>
        <artifactId>spring-boot-autoconfigure</artifactId>
        <version>${spring-boot.version}</version>
      </dependency>

      <dependency>
        <groupId>org.springframework.boot</groupId>
        <artifactId>spring-boot-starter-log4j2</artifactId>
        <version>${spring-boot.version}</version>
      </dependency>

      <dependency>
        <groupId>org.springframework.boot</groupId>
        <artifactId>spring-boot-starter-test</artifactId>
        <version>${spring-boot.version}</version>
        <exclusions>
          <exclusion>
            <groupId>org.springframework.boot</groupId>
            <artifactId>spring-boot-starter-logging</artifactId>
          </exclusion>
        </exclusions>
      </dependency>

      <dependency>
        <groupId>org.springframework</groupId>
        <artifactId>spring-core</artifactId>
        <version>${spring-framework.version}</version>
        <exclusions>
          <exclusion>
            <groupId>org.springframework</groupId>
            <artifactId>spring-jcl</artifactId>
          </exclusion>
        </exclusions>
      </dependency>

      <dependency>
        <groupId>uk.org.webcompere</groupId>
        <artifactId>system-stubs-core</artifactId>
        <version>${system-stubs.version}</version>
      </dependency>

      <!-- Environment and system properties support for JUnit Jupiter: -->
      <dependency>
        <groupId>uk.org.webcompere</groupId>
        <artifactId>system-stubs-jupiter</artifactId>
        <version>${system-stubs.version}</version>
      </dependency>

      <dependency>
        <groupId>org.apache.velocity</groupId>
        <artifactId>velocity</artifactId>
        <version>${velocity.version}</version>
      </dependency>

      <!-- Used for testing `HttpAppender`: -->
      <dependency>
        <groupId>com.github.tomakehurst</groupId>
        <artifactId>wiremock-jre8</artifactId>
        <version>${wiremock.version}</version>
      </dependency>

      <dependency>
        <groupId>org.xmlunit</groupId>
        <artifactId>xmlunit-core</artifactId>
        <version>${xmlunit.version}</version>
      </dependency>

      <dependency>
        <groupId>org.xmlunit</groupId>
        <artifactId>xmlunit-matchers</artifactId>
        <version>${xmlunit.version}</version>
      </dependency>

      <dependency>
        <groupId>org.tukaani</groupId>
        <artifactId>xz</artifactId>
        <version>${xz.version}</version>
      </dependency>

      <dependency>
        <groupId>com.github.luben</groupId>
        <artifactId>zstd-jni</artifactId>
        <version>${zstd.version}</version>
      </dependency>

    </dependencies>
  </dependencyManagement>

  <!-- Common annotations used in all the modules -->
  <dependencies>

    <dependency>
      <groupId>biz.aQute.bnd</groupId>
      <artifactId>biz.aQute.bnd.annotation</artifactId>
      <version>${bnd.annotation.version}</version>
      <scope>provided</scope>
    </dependency>

    <dependency>
      <groupId>com.google.errorprone</groupId>
      <artifactId>error_prone_annotations</artifactId>
      <version>${error-prone.version}</version>
      <scope>provided</scope>
    </dependency>

    <dependency>
      <groupId>org.osgi</groupId>
      <artifactId>org.osgi.annotation.bundle</artifactId>
      <version>${osgi.annotation.bundle.version}</version>
      <scope>provided</scope>
    </dependency>

    <dependency>
      <groupId>org.osgi</groupId>
      <artifactId>org.osgi.annotation.versioning</artifactId>
      <version>${osgi.annotation.versioning.version}</version>
      <scope>provided</scope>
    </dependency>

    <dependency>
      <groupId>com.github.spotbugs</groupId>
      <artifactId>spotbugs-annotations</artifactId>
      <version>${spotbugs-annotations.version}</version>
      <scope>provided</scope>
    </dependency>

  </dependencies>

  <build>
    <pluginManagement>
      <plugins>

        <!-- used by `docker` profile -->
        <plugin>
          <groupId>io.fabric8</groupId>
          <artifactId>docker-maven-plugin</artifactId>
          <version>${docker-maven-plugin.version}</version>
        </plugin>

        <!-- used by OSGi tests -->
        <plugin>
          <groupId>org.ops4j.pax.exam</groupId>
          <artifactId>exam-maven-plugin</artifactId>
          <version>${exam-maven-plugin.version}</version>
        </plugin>

        <!-- used to generate taglib documentation -->
        <plugin>
          <groupId>net.sourceforge.maven-taglib</groupId>
          <artifactId>maven-taglib-plugin</artifactId>
          <version>${maven-taglib-plugin.version}</version>
        </plugin>

        <plugin>
          <groupId>org.apache.maven.plugins</groupId>
          <artifactId>maven-shade-plugin</artifactId>
          <dependencies>
            <dependency>
              <groupId>org.apache.logging.log4j</groupId>
              <artifactId>log4j-transform-maven-shade-plugin-extensions</artifactId>
              <version>${log4j-transform.version}</version>
            </dependency>
          </dependencies>
          <executions>
            <execution>
              <id>generate-uber-jar</id>
              <goals>
                <goal>shade</goal>
              </goals>
              <phase>package</phase>
              <configuration>
                <createDependencyReducedPom>false</createDependencyReducedPom>
                <!-- Minimization causes `@Plugin`-annotated classes to be omitted, hence disabling it: -->
                <minimizeJar>false</minimizeJar>
                <finalName>${project.artifactId}-${project.version}-uber</finalName>
                <transformers>
                  <transformer implementation="org.apache.maven.plugins.shade.resource.ApacheLicenseResourceTransformer" />
                  <transformer implementation="org.apache.maven.plugins.shade.resource.ApacheNoticeResourceTransformer" />
                  <transformer implementation="org.apache.maven.plugins.shade.resource.ManifestResourceTransformer">
                    <manifestEntries>
                      <Multi-Release>true</Multi-Release>
                    </manifestEntries>
                  </transformer>
                  <transformer implementation="org.apache.maven.plugins.shade.resource.ServicesResourceTransformer" />
                  <transformer implementation="org.apache.logging.log4j.maven.plugins.shade.transformer.Log4j2PluginCacheFileTransformer" />
                </transformers>
                <filters>
                  <filter>
                    <!--
                      Shading signed JARs will fail without this.
                      http://stackoverflow.com/questions/999489/invalid-signature-file-when-attempting-to-run-a-jar
                    -->
                    <artifact>*:*</artifact>
                    <excludes>
                      <exclude>META-INF/*.SF</exclude>
                      <exclude>META-INF/*.DSA</exclude>
                      <exclude>META-INF/*.RSA</exclude>
                      <exclude>META-INF/MANIFEST.MF</exclude>
                      <exclude>module-info.class</exclude>
                      <exclude>META-INF/versions/9/module-info.class</exclude>
                    </excludes>
                  </filter>
                </filters>
              </configuration>
            </execution>
          </executions>
        </plugin>

      </plugins>
    </pluginManagement>

    <plugins>

      <!--
        ~ A previous `generate-module-descriptors` execution leaves:
        ~  * `target/classes/module-info.class` files, which interferes with `maven-compiler-plugin`,
        ~  * `target/classes/META-INF/versions` folder, which switch `bnd-maven-plugin` into MRJ mode.
        ~
        ~ TODO: test BND multi-release mode in 2.23.0.
        -->
      <plugin>
        <groupId>org.apache.maven.plugins</groupId>
        <artifactId>maven-clean-plugin</artifactId>
        <executions>
          <execution>
            <id>delete-module-descriptors</id>
            <goals>
              <goal>clean</goal>
            </goals>
            <phase>process-sources</phase>
            <configuration>
              <excludeDefaultDirectories>true</excludeDefaultDirectories>
              <filesets>
                <fileset>
                  <directory>${project.build.outputDirectory}</directory>
                  <includes>
                    <include>module-info.class</include>
                    <include>META-INF/versions/**</include>
                  </includes>
                </fileset>
              </filesets>
            </configuration>
          </execution>
        </executions>
      </plugin>

      <!--
        ~ Some external logging bridges can interfere with our tests, giving false negatives.
        -->
      <plugin>
        <groupId>org.apache.maven.plugins</groupId>
        <artifactId>maven-enforcer-plugin</artifactId>
        <executions>
          <execution>
            <id>ban-logging-dependencies</id>
            <goals>
              <goal>enforce</goal>
            </goals>
            <configuration>
              <rules>
                <bannedDependencies>
                  <excludes>
                    <!-- JCL replacements -->
                    <exclude>org.slf4j:jcl-over-slf4j</exclude>
                    <exclude>org.springframework:spring-jcl</exclude>
                    <!-- Log4j 1.x replacements -->
                    <exclude>org.slf4j:log4j-over-slf4j</exclude>
                    <exclude>ch.qos.reload4j:reload4j</exclude>
                    <!-- Bridges to Log4j 1.x -->
                    <exclude>org.slf4j:slf4j-log4j12</exclude>
                    <exclude>org.slf4j:slf4j-reload4j</exclude>
                    <!-- PAX Logging just to be safe -->
                    <exclude>org.ops4j.pax.logging:*</exclude>
                    <!-- Logback -->
                    <exclude>ch.qos.logback:*</exclude>
                  </excludes>
                </bannedDependencies>
              </rules>
            </configuration>
          </execution>
        </executions>
      </plugin>

      <plugin>
        <groupId>org.codehaus.gmavenplus</groupId>
        <artifactId>gmavenplus-plugin</artifactId>
        <executions>
          <execution>
            <id>ban-static-transitive</id>
            <goals>
              <goal>execute</goal>
            </goals>
            <phase>verify</phase>
            <configuration>
              <continueExecuting>false</continueExecuting>
              <scripts>
                <script><![CDATA[
                  import java.io.StringWriter
                  import java.util.spi.ToolProvider

                  if ("jar" != project.packaging) {
                      log.info("Skipping module descriptor check, since the project type is not `jar`.")
                      return
                  }
                  String jarFile = project.build.directory + "/" + project.build.finalName + ".jar";
                  if (!new File(jarFile).exists()) {
                      log.info("Skipping module descriptor check, since `" + jarFile + "` is missing.")
                      return
                  }
                  StringWriter out = new StringWriter()
                  StringWriter err = new StringWriter()
                  ToolProvider jar = ToolProvider.findFirst("jar").orElseThrow()
                  int result = jar.run(new PrintWriter(out), new PrintWriter(err), "-d", "-f", jarFile)
                  if (result != 0) {
                      throw new RuntimeException("Failed to decompile the module descriptor in `" + jarFile + "`:\n" + err)
                  }
                  log.debug("Module descriptor: " + out)
                  for (String line : out.toString().split("\r?\n", -1)) {
                      if (line.contains("static") && line.contains("transitive")) {
                          throw new RuntimeException("The `static` and `transitive` modifiers should not be use together: " + line)
                      }
                  }
                  log.info("Successfully verified module descriptor in `" + jarFile + "`.")
              ]]></script>
              </scripts>
            </configuration>
          </execution>
        </executions>
      </plugin>

      <!-- Add annotation library dependencies (defined as <scope>provided</scope> in this file) as compileOnlyApi
           dependencies for Gradle consumers. This makes the Jars automatically available at compile time to make
           the '-Xlint:classfile' check of javac pass.-->
      <plugin>
        <groupId>org.gradlex</groupId>
        <artifactId>gradle-module-metadata-maven-plugin</artifactId>
        <version>1.0.1</version>
        <configuration>
          <compileOnlyApiDependencies>
            <dependency>
              <groupId>org.jspecify</groupId>
              <artifactId>jspecify</artifactId>
              <version>${jspecify.version}</version>
            </dependency>
            <dependency>
              <groupId>biz.aQute.bnd</groupId>
              <artifactId>biz.aQute.bnd.annotation</artifactId>
              <version>${bnd.annotation.version}</version>
            </dependency>
            <dependency>
              <groupId>com.google.errorprone</groupId>
              <artifactId>error_prone_annotations</artifactId>
              <version>${error-prone-annotations.version}</version>
            </dependency>
            <dependency>
              <groupId>org.osgi</groupId>
              <!-- Note: 'org.osgi.annotation.bundle' and 'osgi.annotation' overlap. We do not want to add
                   both. As 'org.osgi.annotation.bundle' has an Automatic-Module-Name, it is preferred. -->
              <artifactId>org.osgi.annotation.bundle</artifactId>
              <version>${osgi.annotation.bundle.version}</version>
            </dependency>
            <dependency>
              <groupId>org.osgi</groupId>
              <artifactId>org.osgi.annotation.versioning</artifactId>
              <version>${osgi.annotation.versioning.version}</version>
            </dependency>
            <dependency>
              <groupId>com.github.spotbugs</groupId>
              <artifactId>spotbugs-annotations</artifactId>
              <version>${spotbugs-annotations.version}</version>
            </dependency>
          </compileOnlyApiDependencies>
        </configuration>
        <executions>
          <execution>
            <goals>
              <goal>gmm</goal>
            </goals>
          </execution>
        </executions>
      </plugin>

    </plugins>
  </build>

  <profiles>

    <!-- `java8-tests` profile to force using Java 8 while running tests -->
    <profile>

      <id>java8-tests</id>

      <activation>
        <property>
          <name>env.CI</name>
          <value>true</value>
        </property>
      </activation>

      <!-- There are certain Java 8 bugs[1] that cause Mockito failures[2].
           Adding necessary dependencies to workaround them.
           [1] https://bugs.openjdk.org/browse/JDK-8152174
           [2] https://github.com/mockito/mockito/issues/1449 -->
      <dependencies>
        <dependency>
          <groupId>org.jspecify</groupId>
          <artifactId>jspecify</artifactId>
          <version>${jspecify.version}</version>
          <scope>test</scope>
        </dependency>
      </dependencies>

      <build>
        <plugins>
          <plugin>
            <groupId>org.apache.maven.plugins</groupId>
            <artifactId>maven-surefire-plugin</artifactId>
            <executions>
              <!-- Modifies only the `default-test` run -->
              <execution>
                <id>default-test</id>
                <configuration>
                  <jdkToolchain>
                    <version>[1.8, 9)</version>
                  </jdkToolchain>
                </configuration>
              </execution>
            </executions>
          </plugin>
        </plugins>
      </build>

    </profile>

    <!-- `plugin-processing` profile containing configuration specific to `@Plugin`-annotated members -->
    <profile>

      <id>plugin-processing</id>

      <!-- Profile gets activated using a file instead of, say, a property defined by the child `pom.xml`.
           Since a Maven property lookup requires model interpolation and that happens after the profile activation phase.
           See: https://maven.apache.org/ref/3.9.6/maven-model-builder -->
      <activation>
        <file>
          <exists>.log4j-plugin-processing-activator</exists>
        </file>
      </activation>

      <properties>
        <log4j.docgen.pluginDescriptorsDir.skipped>${maven.multiModuleProjectDirectory}/target/plugin-descriptors/skipped</log4j.docgen.pluginDescriptorsDir.skipped>
        <log4j.docgen.pluginDescriptorsDir>${log4j.docgen.pluginDescriptorsDir.phase2}</log4j.docgen.pluginDescriptorsDir>
      </properties>

      <build>
        <plugins>

          <!-- This is a workaround to effectively disable Log4j Docgen `DescriptorGenerator` plugin processor.
               Once Log4j Docgen `>0.9.0` is released (containing the new `log4j.docgen.skip` argument to `DescriptorGenerator`):
               1. Remove this `build-helper:bsh-property` execution
               2. Remove the `log4j.docgen.pluginDescriptorsDir.skipped` property
               3. In the `PluginProcessor` execution configuration
                  - Add `-Alog4j.docgen.skip=${log4j.docgen.skip}` argument
                  - Set `-Alog4j.docgen.descriptorFilePath=${log4j.docgen.pluginDescriptorsDir}/${project.artifactId}-plugins.xml` argument -->
          <plugin>
            <groupId>org.codehaus.mojo</groupId>
            <artifactId>build-helper-maven-plugin</artifactId>
            <executions>
              <execution>
                <id>define-log4jDocgenDescriptorFilepath</id>
                <goals>
                  <goal>bsh-property</goal>
                </goals>
                <phase>process-resources</phase>
                <configuration>
                  <properties>
                    <property>log4jDocgenDescriptorFilepath</property>
                  </properties>
                  <source><![CDATA[
                    Properties properties = project.getProperties();
                    String pluginDescriptorsDir = "true".equals(properties.getProperty("log4j.docgen.skip"))
                            ? properties.getProperty("log4j.docgen.pluginDescriptorsDir.skipped")
                            : properties.getProperty("log4j.docgen.pluginDescriptorsDir");
                    String log4jDocgenDescriptorFilepath = String.format("%s/%s-plugins.xml", new Object[] {
                        pluginDescriptorsDir, project.getArtifactId()
                    });
                  ]]></source>
                </configuration>
              </execution>
            </executions>
          </plugin>

          <!-- We will compile sources as usual and make a second pass to process plugins, because...
               `log4j-core` contains `PluginProcessor`, that is responsible for generating `Log4j2Plugins.dat` from `@Plugin`-annotated members.
               `log4j-core` also contains `@Plugin`-annotated members too.
               That is, we need `log4j-core` to build `log4j-core`.
               To work around this chicken-and-egg problem, we build as follows:

               1. Compile sources using the `default-compile` default compilation execution.
                  This will generate the `PluginProcessor` class.

               2. Make a second compilation pass using the generated `PluginProcessor`. -->
          <plugin>

            <groupId>org.apache.maven.plugins</groupId>
            <artifactId>maven-compiler-plugin</artifactId>

            <executions>

              <!-- 1st pass: compile sources as usual.
                   This needs to be explicitly stated here to set the order of execution. -->
              <execution>
                <id>default-compile</id>
              </execution>

              <!-- 1st pass for tests: compile sources as usual.
                   This needs to be explicitly stated here to set the order of execution. -->
              <execution>
                <id>default-testCompile</id>
              </execution>

              <!-- 2nd pass: exclusively generate plugin descriptors -->
              <execution>
                <id>generate-plugin-descriptors</id>
                <goals>
                  <goal>compile</goal>
                  <goal>testCompile</goal>
                </goals>
                <configuration combine.self="override">
                  <annotationProcessorPaths>
                    <!-- Include `org.apache.logging.log4j.docgen.processor.DescriptorGenerator` that generates `<artifactId>-plugins.xml` -->
                    <path>
                      <groupId>org.apache.logging.log4j</groupId>
                      <artifactId>log4j-docgen</artifactId>
                      <version>${log4j-docgen.version}</version>
                    </path>
                    <!-- Include `log4j-core` providing `org.apache.logging.log4j.core.config.plugins.processor.PluginProcessor` that generates `Log4j2Plugins.dat` -->
                    <path>
                      <groupId>org.apache.logging.log4j</groupId>
                      <artifactId>log4j-core</artifactId>
                      <version>${project.version}</version>
                    </path>
                  </annotationProcessorPaths>
                  <annotationProcessors>
                    <!-- Process sources using `org.apache.logging.log4j.docgen.processor.DescriptorGenerator` to generate `<artifactId>-plugins.xml`.
                         `DescriptorGenerator` must precede `PluginProcessor`, since the latter *claims* the `@Plugin`.
                         Once claimed, `javac` doesn't pass those sources to other processors. -->
                    <processor>org.apache.logging.log4j.docgen.processor.DescriptorGenerator</processor>
                    <!-- Process sources using `org.apache.logging.log4j.core.config.plugins.processor.PluginProcessor` to generate `Log4j2Plugins.dat` -->
                    <processor>org.apache.logging.log4j.core.config.plugins.processor.PluginProcessor</processor>
                    <!-- Generates GraalVM reachability metadata -->
                    <processor>org.apache.logging.log4j.core.config.plugins.processor.GraalVmProcessor</processor>
                  </annotationProcessors>
                  <compilerArgs>
                    <!-- Provide `org.apache.logging.log4j.docgen.processor.DescriptorGenerator` arguments: -->
                    <arg>-Alog4j.docgen.descriptorFilePath=${log4jDocgenDescriptorFilepath}</arg>
                    <arg>-Alog4j.docgen.groupId=${project.groupId}</arg>
                    <arg>-Alog4j.docgen.artifactId=${project.artifactId}</arg>
                    <arg>-Alog4j.docgen.version=${project.version}</arg>
                    <arg>-Alog4j.docgen.description=${project.description}</arg>
                    <arg>-Alog4j.docgen.typeFilter.excludePattern=${log4j.docgen.typeFilter.excludePattern}</arg>
                    <!-- Provide arguments for the GraalVM processor -->
                    <arg>-Alog4j.graalvm.groupId=${project.groupId}</arg>
                    <arg>-Alog4j.graalvm.artifactId=${project.artifactId}</arg>
                  </compilerArgs>
                  <proc>only</proc>
                </configuration>
              </execution>

            </executions>

          </plugin>

        </plugins>
      </build>

    </profile>

  </profiles>

</project><|MERGE_RESOLUTION|>--- conflicted
+++ resolved
@@ -111,11 +111,7 @@
     <jmh.version>1.37</jmh.version>
     <jspecify.version>1.0.0</jspecify.version>
     <junit.version>4.13.2</junit.version>
-<<<<<<< HEAD
-    <junit-jupiter.version>5.13.2</junit-jupiter.version>
-=======
     <junit-jupiter.version>5.13.3</junit-jupiter.version>
->>>>>>> 8ec57036
     <junit-pioneer.version>1.9.1</junit-pioneer.version>
     <kafka.version>3.9.1</kafka.version>
     <lightcouch.version>0.2.0</lightcouch.version>
