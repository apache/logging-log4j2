<?xml version="1.0" encoding="UTF-8"?>
<!--
  ~ Licensed to the Apache Software Foundation (ASF) under one or more
  ~ contributor license agreements.  See the NOTICE file distributed with
  ~ this work for additional information regarding copyright ownership.
  ~ The ASF licenses this file to you under the Apache License, Version 2.0
  ~ (the "License"); you may not use this file except in compliance with
  ~ the License.  You may obtain a copy of the License at
  ~
  ~      http://www.apache.org/licenses/LICENSE-2.0
  ~
  ~ Unless required by applicable law or agreed to in writing, software
  ~ distributed under the License is distributed on an "AS IS" BASIS,
  ~ WITHOUT WARRANTIES OR CONDITIONS OF ANY KIND, either express or implied.
  ~ See the License for the specific language governing permissions and
  ~ limitations under the License.
  -->
<project xmlns="http://maven.apache.org/POM/4.0.0" xmlns:xsi="http://www.w3.org/2001/XMLSchema-instance" xsi:schemaLocation="http://maven.apache.org/POM/4.0.0 http://maven.apache.org/xsd/maven-4.0.0.xsd">
  <modelVersion>4.0.0</modelVersion>
  <parent>
    <groupId>org.apache.logging.log4j</groupId>
    <artifactId>log4j-bom</artifactId>
    <version>${revision}</version>
  </parent>

  <!-- Using `log4j` instead of `log4j-parent` for backward compatibility: -->
  <artifactId>log4j</artifactId>
  <packaging>pom</packaging>

  <name>Apache Log4j Parent</name>
  <description>Apache Log4j Parent</description>

  <properties>
    <!-- ██     ██  █████  ██████  ███    ██ ██ ███    ██  ██████  ██
         ██     ██ ██   ██ ██   ██ ████   ██ ██ ████   ██ ██       ██
         ██  █  ██ ███████ ██████  ██ ██  ██ ██ ██ ██  ██ ██   ███ ██
         ██ ███ ██ ██   ██ ██   ██ ██  ██ ██ ██ ██  ██ ██ ██    ██
          ███ ███  ██   ██ ██   ██ ██   ████ ██ ██   ████  ██████  ██

         Dependency and plugin version properties might have many implications beyond their simple appearance!
         Walk through the following checklist before making a change in these properties!

         1. Follow the `<artifactId>.version` naming convention
         2. Make sure properties are sorted in alphabetical order
         3. Check parent POMs for any associations.
            For instance, Maven Surefire Plugin version property is such an exception.
            It is named as `surefire.version` rather than `maven-surefire-plugin.version`, since `surefire.version` is already employed by `apache.org:apache` parent POM.
         4. Think of consequences when users _import_ this POM along with, e.g., `spring-boot-dependencies` BOM -->

    <!-- =================================================
         Plugin version properties (in alphabetical order)
         ================================================= -->
    <asciidoctor-maven-plugin.version>2.2.4</asciidoctor-maven-plugin.version>
    <docker-maven-plugin.version>0.46.0</docker-maven-plugin.version>
    <exam-maven-plugin.version>4.14.0</exam-maven-plugin.version>
    <maven-taglib-plugin.version>2.4</maven-taglib-plugin.version>
    <!-- `surefire.version` property used in `apache.org:apache`: -->
    <surefire.version>3.5.2</surefire.version>

    <!-- =====================================================
         Direct dependency version properties (in alphabetical order)
         ===================================================== -->
    <activemq.version>6.1.6</activemq.version>
    <angus-activation.version>2.0.2</angus-activation.version>
    <angus-mail.version>2.0.3</angus-mail.version>
    <assertj.version>3.27.3</assertj.version>
    <awaitility.version>4.3.0</awaitility.version>
    <bsh.version>2.0b6</bsh.version>
    <bnd.annotation.version>7.1.0</bnd.annotation.version>
<<<<<<< HEAD
    <cassandra.version>3.11.18</cassandra.version>
=======
    <cassandra.version>3.11.19</cassandra.version>
>>>>>>> ea10ad3e
    <cassandra-driver.version>3.11.5</cassandra-driver.version>
    <commons-codec.version>1.18.0</commons-codec.version>
    <commons-compress.version>1.27.1</commons-compress.version>
    <commons-csv.version>1.14.0</commons-csv.version>
    <commons-dbcp2.version>2.13.0</commons-dbcp2.version>
    <commons-io.version>2.19.0</commons-io.version>
    <commons-lang3.version>3.17.0</commons-lang3.version>
    <commons-logging.version>1.3.5</commons-logging.version>
    <!-- `com.conversantmedia:disruptor` version 1.2.16 requires Java 9: -->
    <conversant.disruptor.version>1.2.15</conversant.disruptor.version>
    <disruptor.version>3.4.4</disruptor.version>
    <embedded-ldap.version>0.9.0</embedded-ldap.version>
    <felix.version>7.0.5</felix.version>
    <groovy.version>4.0.27</groovy.version>
    <guava.version>33.4.8-jre</guava.version>
    <h2.version>2.2.224</h2.version>
    <hamcrest.version>3.0</hamcrest.version>
    <HdrHistogram.version>2.2.2</HdrHistogram.version>
    <hsqldb.version>2.7.4</hsqldb.version>
    <jackson-bom.version>2.19.0</jackson-bom.version>
    <!-- Override the version in Jakarta EE 9 BOM: -->
    <jakarta-activation.version>2.1.3</jakarta-activation.version>
    <jakarta-mail.version>2.1.3</jakarta-mail.version>
    <!-- BOM with Jakarta EE 9 APIs: -->
    <jakartaee-bom.version>9.1.0</jakartaee-bom.version>
    <!-- No BOM for Java EE 8 APIs, so we list them separately: -->
    <javax-activation.version>1.2.0</javax-activation.version>
    <javax-inject.version>1</javax-inject.version>
    <javax-jms.version>2.0.1</javax-jms.version>
    <javax-mail.version>1.6.2</javax-mail.version>
    <javax-persistence.version>2.2</javax-persistence.version>
    <javax-servlet.version>4.0.1</javax-servlet.version>
    <javax-servlet-jsp.version>2.3.3</javax-servlet-jsp.version>
    <java-allocation-instrumenter.version>3.3.4</java-allocation-instrumenter.version>
    <jazzer.version>0.24.0</jazzer.version>
    <jconsole.version>1.7.0</jconsole.version>
    <jctools.version>4.0.5</jctools.version>
    <jeromq.version>0.6.0</jeromq.version>
    <jmdns.version>3.6.1</jmdns.version>
    <jmh.version>1.37</jmh.version>
    <junit.version>4.13.2</junit.version>
    <junit-jupiter.version>5.13.1</junit-jupiter.version>
    <junit-pioneer.version>1.9.1</junit-pioneer.version>
    <kafka.version>3.9.1</kafka.version>
    <lightcouch.version>0.2.0</lightcouch.version>
    <log4j.version>1.2.17</log4j.version>
    <log4j-transform.version>0.2.0</log4j-transform.version>
    <log4j2-cachefile-transformer.version>2.15.0</log4j2-cachefile-transformer.version>
    <log4j2-ecs-layout.version>1.7.0</log4j2-ecs-layout.version>
    <logback.version>1.3.15</logback.version>
    <maven.version>3.9.10</maven.version>
    <mockito.version>4.11.0</mockito.version>
    <nashorn.version>15.6</nashorn.version>
    <org.eclipse.osgi.version>3.23.100</org.eclipse.osgi.version>
    <org.eclipse.persistence.version>2.7.15</org.eclipse.persistence.version>
    <oro.version>2.0.8</oro.version>
    <!-- The OSGi API version MUST always be the MINIMUM version Log4j supports: -->
    <osgi.api.version>6.0.0</osgi.api.version>
    <osgi.annotation.bundle.version>2.0.0</osgi.annotation.bundle.version>
    <osgi.annotation.versioning.version>1.1.2</osgi.annotation.versioning.version>
    <pax-exam.version>4.14.0</pax-exam.version>
    <plexus-utils.version>3.6.0</plexus-utils.version>
<<<<<<< HEAD
    <spotbugs-annotations.version>4.9.1</spotbugs-annotations.version>
=======
    <spotbugs-annotations.version>4.9.3</spotbugs-annotations.version>
>>>>>>> ea10ad3e
    <spring-boot.version>2.7.18</spring-boot.version>
    <spring-framework.version>5.3.39</spring-framework.version>
    <system-stubs.version>2.0.3</system-stubs.version>
    <velocity.version>1.7</velocity.version>
    <wiremock.version>2.35.2</wiremock.version>
    <xmlunit.version>2.10.2</xmlunit.version>
    <xz.version>1.10</xz.version>
    <zstd.version>1.5.7-3</zstd.version>

    <!-- =====================================================
         Pinned transitive dependency version properties (in alphabetical order)

         These are not directly used in the code, but ensure
         the independence of transitive dependencies from the order
         of dependencies (requireUpperBoundDeps rule).
         ===================================================== -->
    <asm.version>9.6</asm.version>
    <byte-buddy.version>1.14.9</byte-buddy.version>
    <commons-pool2.version>2.12.1</commons-pool2.version>
    <httpclient.version>4.5.14</httpclient.version>
    <httpcore.version>4.4.16</httpcore.version>
    <jna.version>5.17.0</jna.version>

    <!-- Add 'requires static' for annotation library dependencies (defined as <scope>provided</scope> in this file)
         to allow them to be visible at compile time to make the '-Xlint:classfile' check of javac pass.
         Overrides parent's 'bnd-jpms-module-info' and hence re-defines '$[bnd-module-name];access=0' -->
    <bnd-jpms-module-info>$[bnd-module-name];access=0;modules="
      biz.aQute.bnd.annotation,
      com.google.errorprone.annotations,
      com.github.spotbugs.annotations,
      org.osgi.annotation.bundle,
      org.osgi.annotation.versioning
      "</bnd-jpms-module-info>
  </properties>

  <dependencyManagement>
    <dependencies>

      <!-- BEGIN: Modules that are consumed only internally -->

      <dependency>
        <groupId>org.apache.logging.log4j</groupId>
        <artifactId>log4j-fuzz-test</artifactId>
        <version>${project.version}</version>
      </dependency>

      <dependency>
        <groupId>org.apache.logging.log4j</groupId>
        <artifactId>log4j-layout-template-json-test</artifactId>
        <version>${project.version}</version>
      </dependency>

      <!-- END: Modules that are consumed only internally -->

      <dependency>
        <groupId>org.apache.groovy</groupId>
        <artifactId>groovy-bom</artifactId>
        <version>${groovy.version}</version>
        <type>pom</type>
        <scope>import</scope>
      </dependency>

      <dependency>
        <groupId>com.fasterxml.jackson</groupId>
        <artifactId>jackson-bom</artifactId>
        <version>${jackson-bom.version}</version>
        <type>pom</type>
        <scope>import</scope>
      </dependency>

      <dependency>
        <groupId>jakarta.platform</groupId>
        <artifactId>jakarta.jakartaee-bom</artifactId>
        <version>${jakartaee-bom.version}</version>
        <type>pom</type>
        <scope>import</scope>
      </dependency>

      <dependency>
        <groupId>org.junit</groupId>
        <artifactId>junit-bom</artifactId>
        <version>${junit-jupiter.version}</version>
        <type>pom</type>
        <scope>import</scope>
      </dependency>

      <dependency>
        <groupId>org.mockito</groupId>
        <artifactId>mockito-bom</artifactId>
        <version>${mockito.version}</version>
        <type>pom</type>
        <scope>import</scope>
      </dependency>

      <dependency>
        <groupId>org.springframework</groupId>
        <artifactId>spring-framework-bom</artifactId>
        <version>${spring-framework.version}</version>
        <type>pom</type>
        <scope>import</scope>
      </dependency>

      <dependency>
        <groupId>org.apache.logging.log4j</groupId>
        <artifactId>log4j-api-java9</artifactId>
        <version>${project.version}</version>
        <type>zip</type>
      </dependency>

      <dependency>
        <groupId>org.apache.logging.log4j</groupId>
        <artifactId>log4j-core-java9</artifactId>
        <version>${project.version}</version>
        <type>zip</type>
      </dependency>

      <!-- Dummy dependency to trick `dependabot` into updating the `log4j-transform.version` property: -->
      <dependency>
        <groupId>org.apache.logging.log4j</groupId>
        <artifactId>log4j-transform-maven-shade-plugin-extensions</artifactId>
        <version>${log4j-transform.version}</version>
      </dependency>

      <dependency>
        <groupId>org.apache.activemq</groupId>
        <artifactId>activemq-broker</artifactId>
        <version>${activemq.version}</version>
      </dependency>

      <dependency>
        <groupId>org.eclipse.angus</groupId>
        <artifactId>angus-activation</artifactId>
        <version>${angus-activation.version}</version>
      </dependency>

      <dependency>
        <groupId>org.assertj</groupId>
        <artifactId>assertj-core</artifactId>
        <version>${assertj.version}</version>
      </dependency>

      <dependency>
        <groupId>org.awaitility</groupId>
        <artifactId>awaitility</artifactId>
        <version>${awaitility.version}</version>
      </dependency>

      <dependency>
        <groupId>com.code-intelligence</groupId>
        <artifactId>jazzer</artifactId>
        <version>${jazzer.version}</version>
      </dependency>

      <dependency>
        <groupId>com.code-intelligence</groupId>
        <artifactId>jazzer-api</artifactId>
        <version>${jazzer.version}</version>
      </dependency>

      <dependency>
        <groupId>org.apache-extras.beanshell</groupId>
        <artifactId>bsh</artifactId>
        <version>${bsh.version}</version>
      </dependency>

      <dependency>
        <groupId>org.apache.cassandra</groupId>
        <artifactId>cassandra-all</artifactId>
        <version>${cassandra.version}</version>
        <exclusions>
          <exclusion>
            <groupId>org.slf4j</groupId>
            <artifactId>jcl-over-slf4j</artifactId>
          </exclusion>
          <exclusion>
            <groupId>org.slf4j</groupId>
            <artifactId>log4j-over-slf4j</artifactId>
          </exclusion>
          <exclusion>
            <groupId>ch.qos.logback</groupId>
            <artifactId>logback-classic</artifactId>
          </exclusion>
          <exclusion>
            <groupId>ch.qos.logback</groupId>
            <artifactId>logback-core</artifactId>
          </exclusion>
        </exclusions>
      </dependency>

      <dependency>
        <groupId>com.datastax.cassandra</groupId>
        <artifactId>cassandra-driver-core</artifactId>
        <version>${cassandra-driver.version}</version>
      </dependency>

      <dependency>
        <groupId>org.apache.cassandra</groupId>
        <artifactId>cassandra-thrift</artifactId>
        <version>${cassandra.version}</version>
        <exclusions>
          <exclusion>
            <groupId>org.slf4j</groupId>
            <artifactId>jcl-over-slf4j</artifactId>
          </exclusion>
          <exclusion>
            <groupId>org.slf4j</groupId>
            <artifactId>log4j-over-slf4j</artifactId>
          </exclusion>
        </exclusions>
      </dependency>

      <dependency>
        <groupId>commons-codec</groupId>
        <artifactId>commons-codec</artifactId>
        <version>${commons-codec.version}</version>
      </dependency>

      <!-- Used for compressing to formats other than `zip` and `gz`: -->
      <dependency>
        <groupId>org.apache.commons</groupId>
        <artifactId>commons-compress</artifactId>
        <version>${commons-compress.version}</version>
      </dependency>

      <dependency>
        <groupId>org.apache.commons</groupId>
        <artifactId>commons-csv</artifactId>
        <version>${commons-csv.version}</version>
      </dependency>

      <dependency>
        <groupId>org.apache.commons</groupId>
        <artifactId>commons-dbcp2</artifactId>
        <version>${commons-dbcp2.version}</version>
      </dependency>

      <dependency>
        <groupId>commons-io</groupId>
        <artifactId>commons-io</artifactId>
        <version>${commons-io.version}</version>
      </dependency>

      <dependency>
        <groupId>org.apache.commons</groupId>
        <artifactId>commons-lang3</artifactId>
        <version>${commons-lang3.version}</version>
      </dependency>

      <dependency>
        <groupId>commons-logging</groupId>
        <artifactId>commons-logging</artifactId>
        <version>${commons-logging.version}</version>
      </dependency>

      <dependency>
        <groupId>org.apache.commons</groupId>
        <artifactId>commons-pool2</artifactId>
        <version>${commons-pool2.version}</version>
      </dependency>

      <dependency>
        <groupId>com.conversantmedia</groupId>
        <artifactId>disruptor</artifactId>
        <version>${conversant.disruptor.version}</version>
      </dependency>

      <dependency>
        <groupId>com.lmax</groupId>
        <artifactId>disruptor</artifactId>
        <version>${disruptor.version}</version>
      </dependency>

      <dependency>
        <groupId>org.zapodot</groupId>
        <artifactId>embedded-ldap-junit</artifactId>
        <version>${embedded-ldap.version}</version>
      </dependency>

      <!-- Transitive dependency: setting upper bound of declared versions -->
      <dependency>
        <groupId>com.google.guava</groupId>
        <artifactId>guava</artifactId>
        <version>${guava.version}</version>
      </dependency>

      <dependency>
        <groupId>com.google.guava</groupId>
        <!-- https://javadoc.io/doc/com.google.guava/guava-testlib/latest/com/google/common/testing/TestLogHandler.html used in log4j-to-jul tests -->
        <artifactId>guava-testlib</artifactId>
        <version>${guava.version}</version>
      </dependency>

      <dependency>
        <groupId>com.h2database</groupId>
        <artifactId>h2</artifactId>
        <version>${h2.version}</version>
      </dependency>

      <dependency>
        <groupId>org.hamcrest</groupId>
        <artifactId>hamcrest</artifactId>
        <version>${hamcrest.version}</version>
      </dependency>

      <dependency>
        <groupId>org.hamcrest</groupId>
        <artifactId>hamcrest-core</artifactId>
        <version>${hamcrest.version}</version>
      </dependency>

      <dependency>
        <groupId>org.hamcrest</groupId>
        <artifactId>hamcrest-library</artifactId>
        <version>${hamcrest.version}</version>
      </dependency>

      <dependency>
        <groupId>org.hdrhistogram</groupId>
        <artifactId>HdrHistogram</artifactId>
        <version>${HdrHistogram.version}</version>
      </dependency>

      <dependency>
        <groupId>org.hsqldb</groupId>
        <artifactId>hsqldb</artifactId>
        <version>${hsqldb.version}</version>
        <classifier>jdk8</classifier>
      </dependency>

      <dependency>
        <groupId>org.apache.httpcomponents</groupId>
        <artifactId>httpclient</artifactId>
        <version>${httpclient.version}</version>
      </dependency>

      <dependency>
        <groupId>org.apache.httpcomponents</groupId>
        <artifactId>httpcore</artifactId>
        <version>${httpcore.version}</version>
      </dependency>

      <dependency>
        <groupId>jakarta.activation</groupId>
        <artifactId>jakarta.activation-api</artifactId>
        <version>${jakarta-activation.version}</version>
      </dependency>

      <dependency>
        <groupId>org.eclipse.angus</groupId>
        <artifactId>jakarta.mail</artifactId>
        <version>${angus-mail.version}</version>
      </dependency>

      <dependency>
        <groupId>jakarta.mail</groupId>
        <artifactId>jakarta.mail-api</artifactId>
        <version>${jakarta-mail.version}</version>
      </dependency>

      <!-- Used for garbage-free tests: -->
      <dependency>
        <groupId>com.google.code.java-allocation-instrumenter</groupId>
        <artifactId>java-allocation-instrumenter</artifactId>
        <version>${java-allocation-instrumenter.version}</version>
      </dependency>

      <dependency>
        <groupId>javax.activation</groupId>
        <artifactId>javax.activation-api</artifactId>
        <version>${javax-activation.version}</version>
      </dependency>

      <dependency>
        <groupId>javax.inject</groupId>
        <artifactId>javax.inject</artifactId>
        <version>${javax-inject.version}</version>
      </dependency>

      <dependency>
        <groupId>javax.jms</groupId>
        <artifactId>javax.jms-api</artifactId>
        <version>${javax-jms.version}</version>
      </dependency>

      <dependency>
        <groupId>com.sun.mail</groupId>
        <artifactId>javax.mail</artifactId>
        <version>${javax-mail.version}</version>
      </dependency>

      <dependency>
        <groupId>javax.mail</groupId>
        <artifactId>javax.mail-api</artifactId>
        <version>${javax-mail.version}</version>
      </dependency>

      <dependency>
        <groupId>javax.persistence</groupId>
        <artifactId>javax.persistence-api</artifactId>
        <version>${javax-persistence.version}</version>
      </dependency>

      <dependency>
        <groupId>javax.servlet.jsp</groupId>
        <artifactId>javax.servlet.jsp-api</artifactId>
        <version>${javax-servlet-jsp.version}</version>
      </dependency>

      <dependency>
        <groupId>javax.servlet</groupId>
        <artifactId>javax.servlet-api</artifactId>
        <version>${javax-servlet.version}</version>
      </dependency>

      <dependency>
        <groupId>com.sun</groupId>
        <artifactId>jconsole</artifactId>
        <version>${jconsole.version}</version>
      </dependency>

      <dependency>
        <groupId>org.jctools</groupId>
        <artifactId>jctools-core</artifactId>
        <version>${jctools.version}</version>
      </dependency>

      <dependency>
        <groupId>org.zeromq</groupId>
        <artifactId>jeromq</artifactId>
        <version>${jeromq.version}</version>
      </dependency>

      <!-- Zeroconf advertiser tests: -->
      <dependency>
        <groupId>org.jmdns</groupId>
        <artifactId>jmdns</artifactId>
        <version>${jmdns.version}</version>
      </dependency>

      <dependency>
        <groupId>org.openjdk.jmh</groupId>
        <artifactId>jmh-core</artifactId>
        <version>${jmh.version}</version>
      </dependency>

      <dependency>
        <groupId>org.openjdk.jmh</groupId>
        <artifactId>jmh-generator-annprocess</artifactId>
        <version>${jmh.version}</version>
      </dependency>

      <dependency>
        <groupId>net.java.dev.jna</groupId>
        <artifactId>jna</artifactId>
        <version>${jna.version}</version>
      </dependency>

      <dependency>
        <groupId>org.jspecify</groupId>
        <artifactId>jspecify</artifactId>
        <version>${jspecify.version}</version>
      </dependency>

      <dependency>
        <groupId>org.jspecify</groupId>
        <artifactId>jspecify</artifactId>
        <version>${jspecify.version}</version>
      </dependency>

      <dependency>
        <groupId>junit</groupId>
        <artifactId>junit</artifactId>
        <version>${junit.version}</version>
      </dependency>

      <dependency>
        <groupId>org.junit-pioneer</groupId>
        <artifactId>junit-pioneer</artifactId>
        <version>${junit-pioneer.version}</version>
      </dependency>

      <dependency>
        <groupId>org.apache.kafka</groupId>
        <artifactId>kafka-clients</artifactId>
        <version>${kafka.version}</version>
      </dependency>

      <dependency>
        <groupId>org.lightcouch</groupId>
        <artifactId>lightcouch</artifactId>
        <version>${lightcouch.version}</version>
      </dependency>

      <dependency>
        <groupId>log4j</groupId>
        <artifactId>log4j</artifactId>
        <version>${log4j.version}</version>
      </dependency>

      <!-- Used for testing `JsonTemplateLayout`: -->
      <dependency>
        <groupId>co.elastic.logging</groupId>
        <artifactId>log4j2-ecs-layout</artifactId>
        <version>${log4j2-ecs-layout.version}</version>
      </dependency>

      <dependency>
        <groupId>ch.qos.logback</groupId>
        <artifactId>logback-classic</artifactId>
        <version>${logback.version}</version>
      </dependency>

      <dependency>
        <groupId>ch.qos.logback</groupId>
        <artifactId>logback-classic</artifactId>
        <version>${logback.version}</version>
        <type>test-jar</type>
      </dependency>

      <dependency>
        <groupId>ch.qos.logback</groupId>
        <artifactId>logback-core</artifactId>
        <version>${logback.version}</version>
      </dependency>

      <dependency>
        <groupId>ch.qos.logback</groupId>
        <artifactId>logback-core</artifactId>
        <version>${logback.version}</version>
        <type>test-jar</type>
      </dependency>

      <dependency>
        <groupId>org.apache.maven</groupId>
        <artifactId>maven-core</artifactId>
        <version>${maven.version}</version>
      </dependency>

      <dependency>
        <groupId>org.apache.maven</groupId>
        <artifactId>maven-model</artifactId>
        <version>${maven.version}</version>
      </dependency>

      <dependency>
        <groupId>org.openjdk.nashorn</groupId>
        <artifactId>nashorn-core</artifactId>
        <version>${nashorn.version}</version>
      </dependency>

      <dependency>
        <groupId>org.apache.felix</groupId>
        <artifactId>org.apache.felix.framework</artifactId>
        <version>${felix.version}</version>
      </dependency>

      <dependency>
        <groupId>org.eclipse.platform</groupId>
        <artifactId>org.eclipse.osgi</artifactId>
        <version>${org.eclipse.osgi.version}</version>
      </dependency>

      <dependency>
        <groupId>org.eclipse.persistence</groupId>
        <artifactId>org.eclipse.persistence.jpa</artifactId>
        <version>${org.eclipse.persistence.version}</version>
        <exclusions>
          <!-- A copy of `javax.persistence:javax.persistence-api`: -->
          <exclusion>
            <groupId>org.eclipse.persistence</groupId>
            <artifactId>jakarta.persistence</artifactId>
          </exclusion>
        </exclusions>
      </dependency>

      <dependency>
        <groupId>org.osgi</groupId>
        <artifactId>org.osgi.core</artifactId>
        <version>${osgi.api.version}</version>
      </dependency>

      <dependency>
        <groupId>oro</groupId>
        <artifactId>oro</artifactId>
        <version>${oro.version}</version>
      </dependency>

      <dependency>
        <groupId>org.ops4j.pax.exam</groupId>
        <artifactId>pax-exam</artifactId>
        <version>${pax-exam.version}</version>
      </dependency>

      <dependency>
        <groupId>org.ops4j.pax.exam</groupId>
        <artifactId>pax-exam-container-native</artifactId>
        <version>${pax-exam.version}</version>
      </dependency>

      <dependency>
        <groupId>org.ops4j.pax.exam</groupId>
        <artifactId>pax-exam-junit4</artifactId>
        <version>${pax-exam.version}</version>
      </dependency>

      <dependency>
        <groupId>org.ops4j.pax.exam</groupId>
        <artifactId>pax-exam-link-assembly</artifactId>
        <version>${pax-exam.version}</version>
      </dependency>

      <dependency>
        <groupId>org.ops4j.pax.exam</groupId>
        <artifactId>pax-exam-spi</artifactId>
        <version>${pax-exam.version}</version>
      </dependency>

      <dependency>
        <groupId>org.codehaus.plexus</groupId>
        <artifactId>plexus-utils</artifactId>
        <version>${plexus-utils.version}</version>
      </dependency>

      <dependency>
        <groupId>org.springframework.boot</groupId>
        <artifactId>spring-boot</artifactId>
        <version>${spring-boot.version}</version>
      </dependency>

      <dependency>
        <groupId>org.springframework.boot</groupId>
        <artifactId>spring-boot-autoconfigure</artifactId>
        <version>${spring-boot.version}</version>
      </dependency>

      <dependency>
        <groupId>org.springframework.boot</groupId>
        <artifactId>spring-boot-starter-log4j2</artifactId>
        <version>${spring-boot.version}</version>
      </dependency>

      <dependency>
        <groupId>org.springframework.boot</groupId>
        <artifactId>spring-boot-starter-test</artifactId>
        <version>${spring-boot.version}</version>
        <exclusions>
          <exclusion>
            <groupId>org.springframework.boot</groupId>
            <artifactId>spring-boot-starter-logging</artifactId>
          </exclusion>
        </exclusions>
      </dependency>

      <dependency>
        <groupId>org.springframework</groupId>
        <artifactId>spring-core</artifactId>
        <version>${spring-framework.version}</version>
        <exclusions>
          <exclusion>
            <groupId>org.springframework</groupId>
            <artifactId>spring-jcl</artifactId>
          </exclusion>
        </exclusions>
      </dependency>

      <dependency>
        <groupId>uk.org.webcompere</groupId>
        <artifactId>system-stubs-core</artifactId>
        <version>${system-stubs.version}</version>
      </dependency>

      <!-- Environment and system properties support for JUnit Jupiter: -->
      <dependency>
        <groupId>uk.org.webcompere</groupId>
        <artifactId>system-stubs-jupiter</artifactId>
        <version>${system-stubs.version}</version>
      </dependency>

      <dependency>
        <groupId>org.apache.velocity</groupId>
        <artifactId>velocity</artifactId>
        <version>${velocity.version}</version>
      </dependency>

      <!-- Used for testing `HttpAppender`: -->
      <dependency>
        <groupId>com.github.tomakehurst</groupId>
        <artifactId>wiremock-jre8</artifactId>
        <version>${wiremock.version}</version>
      </dependency>

      <dependency>
        <groupId>org.xmlunit</groupId>
        <artifactId>xmlunit-core</artifactId>
        <version>${xmlunit.version}</version>
      </dependency>

      <dependency>
        <groupId>org.xmlunit</groupId>
        <artifactId>xmlunit-matchers</artifactId>
        <version>${xmlunit.version}</version>
      </dependency>

      <dependency>
        <groupId>org.tukaani</groupId>
        <artifactId>xz</artifactId>
        <version>${xz.version}</version>
      </dependency>

      <dependency>
        <groupId>com.github.luben</groupId>
        <artifactId>zstd-jni</artifactId>
        <version>${zstd.version}</version>
      </dependency>

    </dependencies>
  </dependencyManagement>

  <!-- Common annotations used in all the modules -->
  <dependencies>

    <dependency>
      <groupId>biz.aQute.bnd</groupId>
      <artifactId>biz.aQute.bnd.annotation</artifactId>
      <version>${bnd.annotation.version}</version>
      <scope>provided</scope>
    </dependency>

    <dependency>
      <groupId>com.google.errorprone</groupId>
      <artifactId>error_prone_annotations</artifactId>
      <version>${error-prone.version}</version>
      <scope>provided</scope>
    </dependency>

    <dependency>
      <groupId>org.osgi</groupId>
      <artifactId>org.osgi.annotation.bundle</artifactId>
      <version>${osgi.annotation.bundle.version}</version>
      <scope>provided</scope>
    </dependency>

    <dependency>
      <groupId>org.osgi</groupId>
      <artifactId>org.osgi.annotation.versioning</artifactId>
      <version>${osgi.annotation.versioning.version}</version>
      <scope>provided</scope>
    </dependency>

    <dependency>
      <groupId>com.github.spotbugs</groupId>
      <artifactId>spotbugs-annotations</artifactId>
      <version>${spotbugs-annotations.version}</version>
      <scope>provided</scope>
    </dependency>

  </dependencies>

  <build>
    <pluginManagement>
      <plugins>

        <!-- used by `docker` profile -->
        <plugin>
          <groupId>io.fabric8</groupId>
          <artifactId>docker-maven-plugin</artifactId>
          <version>${docker-maven-plugin.version}</version>
        </plugin>

        <!-- used by OSGi tests -->
        <plugin>
          <groupId>org.ops4j.pax.exam</groupId>
          <artifactId>exam-maven-plugin</artifactId>
          <version>${exam-maven-plugin.version}</version>
        </plugin>

        <!-- used to generate taglib documentation -->
        <plugin>
          <groupId>net.sourceforge.maven-taglib</groupId>
          <artifactId>maven-taglib-plugin</artifactId>
          <version>${maven-taglib-plugin.version}</version>
        </plugin>

        <plugin>
          <groupId>org.apache.maven.plugins</groupId>
          <artifactId>maven-shade-plugin</artifactId>
          <dependencies>
            <dependency>
              <groupId>org.apache.logging.log4j</groupId>
              <artifactId>log4j-transform-maven-shade-plugin-extensions</artifactId>
              <version>${log4j-transform.version}</version>
            </dependency>
          </dependencies>
          <executions>
            <execution>
              <id>generate-uber-jar</id>
              <goals>
                <goal>shade</goal>
              </goals>
              <phase>package</phase>
              <configuration>
                <createDependencyReducedPom>false</createDependencyReducedPom>
                <!-- Minimization causes `@Plugin`-annotated classes to be omitted, hence disabling it: -->
                <minimizeJar>false</minimizeJar>
                <finalName>${project.artifactId}-${project.version}-uber</finalName>
                <transformers>
                  <transformer implementation="org.apache.maven.plugins.shade.resource.ApacheLicenseResourceTransformer" />
                  <transformer implementation="org.apache.maven.plugins.shade.resource.ApacheNoticeResourceTransformer" />
                  <transformer implementation="org.apache.maven.plugins.shade.resource.ManifestResourceTransformer">
                    <manifestEntries>
                      <Multi-Release>true</Multi-Release>
                    </manifestEntries>
                  </transformer>
                  <transformer implementation="org.apache.maven.plugins.shade.resource.ServicesResourceTransformer" />
                  <transformer implementation="org.apache.logging.log4j.maven.plugins.shade.transformer.Log4j2PluginCacheFileTransformer" />
                </transformers>
                <filters>
                  <filter>
                    <!--
                      Shading signed JARs will fail without this.
                      http://stackoverflow.com/questions/999489/invalid-signature-file-when-attempting-to-run-a-jar
                    -->
                    <artifact>*:*</artifact>
                    <excludes>
                      <exclude>META-INF/*.SF</exclude>
                      <exclude>META-INF/*.DSA</exclude>
                      <exclude>META-INF/*.RSA</exclude>
                      <exclude>META-INF/MANIFEST.MF</exclude>
                      <exclude>module-info.class</exclude>
                      <exclude>META-INF/versions/9/module-info.class</exclude>
                    </excludes>
                  </filter>
                </filters>
              </configuration>
            </execution>
          </executions>
        </plugin>

      </plugins>
    </pluginManagement>

    <plugins>

      <!--
        ~ A previous `generate-module-descriptors` execution leaves:
        ~  * `target/classes/module-info.class` files, which interferes with `maven-compiler-plugin`,
        ~  * `target/classes/META-INF/versions` folder, which switch `bnd-maven-plugin` into MRJ mode.
        ~
        ~ TODO: test BND multi-release mode in 2.23.0.
        -->
      <plugin>
        <groupId>org.apache.maven.plugins</groupId>
        <artifactId>maven-clean-plugin</artifactId>
        <executions>
          <execution>
            <id>delete-module-descriptors</id>
            <goals>
              <goal>clean</goal>
            </goals>
            <phase>process-sources</phase>
            <configuration>
              <excludeDefaultDirectories>true</excludeDefaultDirectories>
              <filesets>
                <fileset>
                  <directory>${project.build.outputDirectory}</directory>
                  <includes>
                    <include>module-info.class</include>
                    <include>META-INF/versions/**</include>
                  </includes>
                </fileset>
              </filesets>
            </configuration>
          </execution>
        </executions>
      </plugin>

      <plugin>
        <groupId>org.apache.maven.plugins</groupId>
        <artifactId>maven-compiler-plugin</artifactId>
        <configuration>
          <compilerArgs combine.children="append">
            <arg>--should-stop=ifError=FLOW</arg>
          </compilerArgs>
        </configuration>
      </plugin>

      <!--
        ~ Some external logging bridges can interfere with our tests, giving false negatives.
        -->
      <plugin>
        <groupId>org.apache.maven.plugins</groupId>
        <artifactId>maven-enforcer-plugin</artifactId>
        <executions>
          <execution>
            <id>ban-logging-dependencies</id>
            <goals>
              <goal>enforce</goal>
            </goals>
            <configuration>
              <rules>
                <bannedDependencies>
                  <excludes>
                    <!-- JCL replacements -->
                    <exclude>org.slf4j:jcl-over-slf4j</exclude>
                    <exclude>org.springframework:spring-jcl</exclude>
                    <!-- Log4j 1.x replacements -->
                    <exclude>org.slf4j:log4j-over-slf4j</exclude>
                    <exclude>ch.qos.reload4j:reload4j</exclude>
                    <!-- Bridges to Log4j 1.x -->
                    <exclude>org.slf4j:slf4j-log4j12</exclude>
                    <exclude>org.slf4j:slf4j-reload4j</exclude>
                    <!-- PAX Logging just to be safe -->
                    <exclude>org.ops4j.pax.logging:*</exclude>
                    <!-- Logback -->
                    <exclude>ch.qos.logback:*</exclude>
                  </excludes>
                </bannedDependencies>
              </rules>
            </configuration>
          </execution>
        </executions>
      </plugin>

      <plugin>
        <groupId>org.codehaus.gmavenplus</groupId>
        <artifactId>gmavenplus-plugin</artifactId>
        <executions>
          <execution>
            <id>ban-static-transitive</id>
            <goals>
              <goal>execute</goal>
            </goals>
            <phase>verify</phase>
            <configuration>
              <continueExecuting>false</continueExecuting>
              <scripts>
                <script><![CDATA[
                  import java.io.StringWriter
                  import java.util.spi.ToolProvider

                  if ("jar" != project.packaging) {
                      log.info("Skipping module descriptor check, since the project type is not `jar`.")
                      return
                  }
                  String jarFile = project.build.directory + "/" + project.build.finalName + ".jar";
                  if (!new File(jarFile).exists()) {
                      log.info("Skipping module descriptor check, since `" + jarFile + "` is missing.")
                      return
                  }
                  StringWriter out = new StringWriter()
                  StringWriter err = new StringWriter()
                  ToolProvider jar = ToolProvider.findFirst("jar").orElseThrow()
                  int result = jar.run(new PrintWriter(out), new PrintWriter(err), "-d", "-f", jarFile)
                  if (result != 0) {
                      throw new RuntimeException("Failed to decompile the module descriptor in `" + jarFile + "`:\n" + err)
                  }
                  log.debug("Module descriptor: " + out)
                  for (String line : out.toString().split("\r?\n", -1)) {
                      if (line.contains("static") && line.contains("transitive")) {
                          throw new RuntimeException("The `static` and `transitive` modifiers should not be use together: " + line)
                      }
                  }
                  log.info("Successfully verified module descriptor in `" + jarFile + "`.")
              ]]></script>
              </scripts>
            </configuration>
          </execution>
        </executions>
      </plugin>

      <!-- Add annotation library dependencies (defined as <scope>provided</scope> in this file) as compileOnlyApi
           dependencies for Gradle consumers. This makes the Jars automatically available at compile time to make
           the '-Xlint:classfile' check of javac pass.-->
      <plugin>
        <groupId>org.gradlex</groupId>
        <artifactId>gradle-module-metadata-maven-plugin</artifactId>
        <version>1.0.1</version>
        <configuration>
          <compileOnlyApiDependencies>
            <dependency>
              <groupId>org.jspecify</groupId>
              <artifactId>jspecify</artifactId>
              <version>${jspecify.version}</version>
            </dependency>
            <dependency>
              <groupId>biz.aQute.bnd</groupId>
              <artifactId>biz.aQute.bnd.annotation</artifactId>
              <version>${bnd.annotation.version}</version>
            </dependency>
            <dependency>
              <groupId>com.google.errorprone</groupId>
              <artifactId>error_prone_annotations</artifactId>
              <version>${error-prone.version}</version>
            </dependency>
            <dependency>
              <groupId>org.osgi</groupId>
              <!-- Note: 'org.osgi.annotation.bundle' and 'osgi.annotation' overlap. We do not want to add
                   both. As 'org.osgi.annotation.bundle' has an Automatic-Module-Name, it is preferred. -->
              <artifactId>org.osgi.annotation.bundle</artifactId>
              <version>${osgi.annotation.bundle.version}</version>
            </dependency>
            <dependency>
              <groupId>org.osgi</groupId>
              <artifactId>org.osgi.annotation.versioning</artifactId>
              <version>${osgi.annotation.versioning.version}</version>
            </dependency>
            <dependency>
              <groupId>com.github.spotbugs</groupId>
              <artifactId>spotbugs-annotations</artifactId>
              <version>${spotbugs-annotations.version}</version>
            </dependency>
          </compileOnlyApiDependencies>
        </configuration>
        <executions>
          <execution>
            <goals>
              <goal>gmm</goal>
            </goals>
          </execution>
        </executions>
      </plugin>

    </plugins>
  </build>

  <profiles>

    <!-- `plugin-processing` profile containing configuration specific to `@Plugin`-annotated members -->
    <profile>

      <id>plugin-processing</id>

      <!-- Profile gets activated using a file instead of, say, a property defined by the child `pom.xml`.
           Since a Maven property lookup requires model interpolation and that happens after the profile activation phase.
           See: https://maven.apache.org/ref/3.9.6/maven-model-builder -->
      <activation>
        <file>
          <exists>.log4j-plugin-processing-activator</exists>
        </file>
      </activation>

      <properties>
        <log4j.docgen.pluginDescriptorsDir.skipped>${maven.multiModuleProjectDirectory}/target/plugin-descriptors/skipped</log4j.docgen.pluginDescriptorsDir.skipped>
        <log4j.docgen.pluginDescriptorsDir>${log4j.docgen.pluginDescriptorsDir.phase2}</log4j.docgen.pluginDescriptorsDir>
      </properties>

      <build>
        <plugins>

          <!-- This is a workaround to effectively disable Log4j Docgen `DescriptorGenerator` plugin processor.
               Once Log4j Docgen `>0.9.0` is released (containing the new `log4j.docgen.skip` argument to `DescriptorGenerator`):
               1. Remove this `build-helper:bsh-property` execution
               2. Remove the `log4j.docgen.pluginDescriptorsDir.skipped` property
               3. In the `PluginProcessor` execution configuration
                  - Add `-Alog4j.docgen.skip=${log4j.docgen.skip}` argument
                  - Set `-Alog4j.docgen.descriptorFilePath=${log4j.docgen.pluginDescriptorsDir}/${project.artifactId}-plugins.xml` argument -->
          <plugin>
            <groupId>org.codehaus.mojo</groupId>
            <artifactId>build-helper-maven-plugin</artifactId>
            <executions>
              <execution>
                <id>define-log4jDocgenDescriptorFilepath</id>
                <goals>
                  <goal>bsh-property</goal>
                </goals>
                <phase>process-resources</phase>
                <configuration>
                  <properties>
                    <property>log4jDocgenDescriptorFilepath</property>
                  </properties>
                  <source><![CDATA[
                    Properties properties = project.getProperties();
                    String pluginDescriptorsDir = "true".equals(properties.getProperty("log4j.docgen.skip"))
                            ? properties.getProperty("log4j.docgen.pluginDescriptorsDir.skipped")
                            : properties.getProperty("log4j.docgen.pluginDescriptorsDir");
                    String log4jDocgenDescriptorFilepath = String.format("%s/%s-plugins.xml", new Object[] {
                        pluginDescriptorsDir, project.getArtifactId()
                    });
                  ]]></source>
                </configuration>
              </execution>
            </executions>
          </plugin>

          <!-- We will compile sources as usual and make a second pass to process plugins, because...
               `log4j-core` contains `PluginProcessor`, that is responsible for generating `Log4j2Plugins.dat` from `@Plugin`-annotated members.
               `log4j-core` also contains `@Plugin`-annotated members too.
               That is, we need `log4j-core` to build `log4j-core`.
               To work around this chicken-and-egg problem, we build as follows:

               1. Compile sources using the `default-compile` default compilation execution.
                  This will generate the `PluginProcessor` class.

               2. Make a second compilation pass using the generated `PluginProcessor`. -->
          <plugin>

            <groupId>org.apache.maven.plugins</groupId>
            <artifactId>maven-compiler-plugin</artifactId>

            <executions>

              <!-- 1st pass: compile sources as usual.
                   This needs to be explicitly stated here to set the order of execution. -->
              <execution>
                <id>default-compile</id>
              </execution>

              <!-- 1st pass for tests: compile sources as usual.
                   This needs to be explicitly stated here to set the order of execution. -->
              <execution>
                <id>default-testCompile</id>
              </execution>

              <!-- 2nd pass: exclusively generate plugin descriptors -->
              <execution>
                <id>generate-plugin-descriptors</id>
                <goals>
                  <goal>compile</goal>
                  <goal>testCompile</goal>
                </goals>
                <configuration combine.self="override">
                  <annotationProcessorPaths>
                    <!-- Include `org.apache.logging.log4j.docgen.processor.DescriptorGenerator` that generates `<artifactId>-plugins.xml` -->
                    <path>
                      <groupId>org.apache.logging.log4j</groupId>
                      <artifactId>log4j-docgen</artifactId>
                      <version>${log4j-docgen.version}</version>
                    </path>
                    <!-- Include `log4j-core` providing `org.apache.logging.log4j.core.config.plugins.processor.PluginProcessor` that generates `Log4j2Plugins.dat` -->
                    <path>
                      <groupId>org.apache.logging.log4j</groupId>
                      <artifactId>log4j-core</artifactId>
                      <version>${project.version}</version>
                    </path>
                  </annotationProcessorPaths>
                  <annotationProcessors>
                    <!-- Process sources using `org.apache.logging.log4j.docgen.processor.DescriptorGenerator` to generate `<artifactId>-plugins.xml`.
                         `DescriptorGenerator` must precede `PluginProcessor`, since the latter *claims* the `@Plugin`.
                         Once claimed, `javac` doesn't pass those sources to other processors. -->
                    <processor>org.apache.logging.log4j.docgen.processor.DescriptorGenerator</processor>
                    <!-- Process sources using `org.apache.logging.log4j.core.config.plugins.processor.PluginProcessor` to generate `Log4j2Plugins.dat` -->
                    <processor>org.apache.logging.log4j.core.config.plugins.processor.PluginProcessor</processor>
                    <!-- Generates GraalVM reachability metadata -->
                    <processor>org.apache.logging.log4j.core.config.plugins.processor.GraalVmProcessor</processor>
                  </annotationProcessors>
                  <compilerArgs>
                    <!-- Provide `org.apache.logging.log4j.docgen.processor.DescriptorGenerator` arguments: -->
                    <arg>-Alog4j.docgen.descriptorFilePath=${log4jDocgenDescriptorFilepath}</arg>
                    <arg>-Alog4j.docgen.groupId=${project.groupId}</arg>
                    <arg>-Alog4j.docgen.artifactId=${project.artifactId}</arg>
                    <arg>-Alog4j.docgen.version=${project.version}</arg>
                    <arg>-Alog4j.docgen.description=${project.description}</arg>
                    <arg>-Alog4j.docgen.typeFilter.excludePattern=${log4j.docgen.typeFilter.excludePattern}</arg>
                    <!-- Provide arguments for the GraalVM processor -->
                    <arg>-Alog4j.graalvm.groupId=${project.groupId}</arg>
                    <arg>-Alog4j.graalvm.artifactId=${project.artifactId}</arg>
                  </compilerArgs>
                  <proc>only</proc>
                </configuration>
              </execution>

            </executions>

          </plugin>

        </plugins>
      </build>

    </profile>

  </profiles>

</project><|MERGE_RESOLUTION|>--- conflicted
+++ resolved
@@ -67,11 +67,7 @@
     <awaitility.version>4.3.0</awaitility.version>
     <bsh.version>2.0b6</bsh.version>
     <bnd.annotation.version>7.1.0</bnd.annotation.version>
-<<<<<<< HEAD
-    <cassandra.version>3.11.18</cassandra.version>
-=======
     <cassandra.version>3.11.19</cassandra.version>
->>>>>>> ea10ad3e
     <cassandra-driver.version>3.11.5</cassandra-driver.version>
     <commons-codec.version>1.18.0</commons-codec.version>
     <commons-compress.version>1.27.1</commons-compress.version>
@@ -134,11 +130,7 @@
     <osgi.annotation.versioning.version>1.1.2</osgi.annotation.versioning.version>
     <pax-exam.version>4.14.0</pax-exam.version>
     <plexus-utils.version>3.6.0</plexus-utils.version>
-<<<<<<< HEAD
-    <spotbugs-annotations.version>4.9.1</spotbugs-annotations.version>
-=======
     <spotbugs-annotations.version>4.9.3</spotbugs-annotations.version>
->>>>>>> ea10ad3e
     <spring-boot.version>2.7.18</spring-boot.version>
     <spring-framework.version>5.3.39</spring-framework.version>
     <system-stubs.version>2.0.3</system-stubs.version>
@@ -594,12 +586,6 @@
         <groupId>net.java.dev.jna</groupId>
         <artifactId>jna</artifactId>
         <version>${jna.version}</version>
-      </dependency>
-
-      <dependency>
-        <groupId>org.jspecify</groupId>
-        <artifactId>jspecify</artifactId>
-        <version>${jspecify.version}</version>
       </dependency>
 
       <dependency>
@@ -1015,16 +1001,6 @@
         </executions>
       </plugin>
 
-      <plugin>
-        <groupId>org.apache.maven.plugins</groupId>
-        <artifactId>maven-compiler-plugin</artifactId>
-        <configuration>
-          <compilerArgs combine.children="append">
-            <arg>--should-stop=ifError=FLOW</arg>
-          </compilerArgs>
-        </configuration>
-      </plugin>
-
       <!--
         ~ Some external logging bridges can interfere with our tests, giving false negatives.
         -->
