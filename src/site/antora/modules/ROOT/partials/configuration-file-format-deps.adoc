////
    Licensed to the Apache Software Foundation (ASF) under one or more
    contributor license agreements.  See the NOTICE file distributed with
    this work for additional information regarding copyright ownership.
    The ASF licenses this file to You under the Apache License, Version 2.0
    (the "License"); you may not use this file except in compliance with
    the License.  You may obtain a copy of the License at

         http://www.apache.org/licenses/LICENSE-2.0

    Unless required by applicable law or agreed to in writing, software
    distributed under the License is distributed on an "AS IS" BASIS,
    WITHOUT WARRANTIES OR CONDITIONS OF ANY KIND, either express or implied.
    See the License for the specific language governing permissions and
    limitations under the License.
////

[tabs]
<<<<<<< HEAD
====

Maven::
+
[tabs]
=====

XML::
+
JPMS users need to add:
+
[source,java]
----
module foo.bar {
    requires java.xml;
}
----
+
to their `module-info.java` descriptor.

JSON::
+
No dependency required.

YAML::
+
[source,xml]
----
<dependency>
    <groupId>org.apache.logging.log4j</groupId>
    <artifactId>log4j-config-yaml</artifactId>
</dependency>
----

Properties::
+
[source,xml]
----
<dependency>
    <groupId>org.apache.logging.log4j</groupId>
    <artifactId>log4j-config-properties</artifactId>
</dependency>
----

=====

Gradle::
+
[tabs]
=======
>>>>>>> 326ae14f
=====

XML::
+
--
include::partial$features/config-xml.adoc[]
--

JSON::
+
--
include::partial$features/config-json.adoc[]
--

YAML::
+
--
include::partial$features/config-yaml.adoc[]
--

Properties::
+
--
include::partial$features/config-properties.adoc[]
--

=====<|MERGE_RESOLUTION|>--- conflicted
+++ resolved
@@ -16,79 +16,27 @@
 ////
 
 [tabs]
-<<<<<<< HEAD
-====
-
-Maven::
-+
-[tabs]
 =====
 
-XML::
-+
-JPMS users need to add:
-+
-[source,java]
-----
-module foo.bar {
-    requires java.xml;
-}
-----
-+
-to their `module-info.java` descriptor.
-
-JSON::
-+
-No dependency required.
-
-YAML::
-+
-[source,xml]
-----
-<dependency>
-    <groupId>org.apache.logging.log4j</groupId>
-    <artifactId>log4j-config-yaml</artifactId>
-</dependency>
-----
-
-Properties::
-+
-[source,xml]
-----
-<dependency>
-    <groupId>org.apache.logging.log4j</groupId>
-    <artifactId>log4j-config-properties</artifactId>
-</dependency>
-----
-
-=====
-
-Gradle::
-+
-[tabs]
-=======
->>>>>>> 326ae14f
-=====
-
-XML::
+log4j2.xml::
 +
 --
 include::partial$features/config-xml.adoc[]
 --
 
-JSON::
+log4j2.json::
 +
 --
 include::partial$features/config-json.adoc[]
 --
 
-YAML::
+log4j2.yaml::
 +
 --
 include::partial$features/config-yaml.adoc[]
 --
 
-Properties::
+log4j2.properties::
 +
 --
 include::partial$features/config-properties.adoc[]
