////
    Licensed to the Apache Software Foundation (ASF) under one or more
    contributor license agreements.  See the NOTICE file distributed with
    this work for additional information regarding copyright ownership.
    The ASF licenses this file to You under the Apache License, Version 2.0
    (the "License"); you may not use this file except in compliance with
    the License.  You may obtain a copy of the License at

         http://www.apache.org/licenses/LICENSE-2.0

    Unless required by applicable law or agreed to in writing, software
    distributed under the License is distributed on an "AS IS" BASIS,
    WITHOUT WARRANTIES OR CONDITIONS OF ANY KIND, either express or implied.
    See the License for the specific language governing permissions and
    limitations under the License.
////
[id=log4j2.enableDirectEncoders]
== `log4j2.enableDirectEncoders`

[cols="1h,5"]
|===
| Env. variable | LOG4J_ENABLE_DIRECT_ENCODERS
| Type          | `boolean`
| Default value | `true`
|===

If `true`, garbage-aware layouts will directly encode log events into https://docs.oracle.com/javase/8/docs/api/java/nio/ByteBuffer.html[ByteBuffer]s provided by appenders.

This prevents allocating temporary `String` and `char[]` instances.

[id=log4j2.encoderByteBufferSize]
== `log4j2.encoderByteBufferSize`

[cols="1h,5"]
|===
| Env. variable | LOG4J_ENCODER_BYTE_BUFFER_SIZE
| Type          | `int`
| Default value | `8192`
|===

The size in bytes of the link:../https://docs.oracle.com/javase/8/docs/api/java/nio/ByteBuffer.html[ByteBuffer]s stored in `ThreadLocal` fields by layouts and link:../javadoc/log4j-core/org/apache/logging/log4j/core/layout/StringBuilderEncoder[StringBuilderEncoder]s.

This setting is only used if <<log4j2.enableDirectEncoders>> is set to `true`.

[id=log4j2.encoderCharBufferSize]
== `log4j2.encoderCharBufferSize`

[cols="1h,5"]
|===
| Env. variable | LOG4J_ENCODER_CHAR_BUFFER_SIZE
| Type          | `int`
| Default value | `4096`
|===

The size in ``char``s of the link:../https://docs.oracle.com/javase/8/docs/api/java/nio/ByteBuffer.html[ByteBuffer]s stored in `ThreadLocal` fields link:../javadoc/log4j-core/org/apache/logging/log4j/core/layout/StringBuilderEncoder[StringBuilderEncoder]s.

This setting is only used if <<log4j2.enableDirectEncoders>> is set to `true`.

// tag::api[]

[id=log4j2.initialReusableMsgSize]
== `log4j2.initialReusableMsgSize`

[cols="1h,5"]
|===
| Env. variable | LOG4J_INITIAL_REUSABLE_MSG_SIZE
| Type          | `int`
| Default value | `128`
|===

In GC-free mode, this property determines the initial size of the reusable ``StringBuilder``s used by link:../javadoc/log4j-api/org/apache/logging/log4j/message/ReusableMessage[ReusableMessages] for formatting purposes.

[id=log4j2.maxReusableMsgSize]
== `log4j2.maxReusableMsgSize`

[cols="1h,5"]
|===
| Env. variable | LOG4J_MAX_REUSABLE_MSG_SIZE
| Type          | `int`
| Default value | `518`
|===

In GC-free mode, this property determines the maximum size of the reusable ``StringBuilder``s used by link:../javadoc/log4j-api/org/apache/logging/log4j/message/ReusableMessage[ReusableMessages] for formatting purposes.

The default value allows is equal to `2 &times; (2 &times; log4j.initialReusableMsgSize + 2) + 2` and allows the
`StringBuilder` to be resized twice by the current JVM resize algorithm.
<<<<<<< HEAD

// end::api[]
=======
>>>>>>> 8d3c6679

[id=log4j2.layoutStringBuilderMaxSize]
== `log4j2.layoutStringBuilderMaxSize`

[cols="1h,5"]
|===
| Env. variable | LOG4J_LAYOUT_STRING_BUILDER_MAX_SIZE
| Type          | `int`
| Default value | `2048`
|===

This property determines the maximum size of the reusable ``StringBuilder``s used to format link:../javadoc/log4j-core/org/apache/logging/log4j/core/LogEvent[LogEvents].

// tag::api[]

[id=log4j2.unboxRingbufferSize]
== `log4j2.unboxRingbufferSize`

[cols="1h,5"]
|===
| Env. variable | LOG4J_UNBOX_RINGBUFFER_SIZE
| Type          | `int`
| Default value | `32`
|===

The link:../javadoc/log4j-api/org/apache/logging/log4j/util/Unbox[Unbox] utility class can be used by users to format primitive values without incurring in the boxing allocation cost.

This property specifies the maximum number of primitive arguments to a log message that will be cached and usually does not need to be changed.

// end::api[]<|MERGE_RESOLUTION|>--- conflicted
+++ resolved
@@ -56,8 +56,6 @@
 
 This setting is only used if <<log4j2.enableDirectEncoders>> is set to `true`.
 
-// tag::api[]
-
 [id=log4j2.initialReusableMsgSize]
 == `log4j2.initialReusableMsgSize`
 
@@ -84,11 +82,6 @@
 
 The default value allows is equal to `2 &times; (2 &times; log4j.initialReusableMsgSize + 2) + 2` and allows the
 `StringBuilder` to be resized twice by the current JVM resize algorithm.
-<<<<<<< HEAD
-
-// end::api[]
-=======
->>>>>>> 8d3c6679
 
 [id=log4j2.layoutStringBuilderMaxSize]
 == `log4j2.layoutStringBuilderMaxSize`
@@ -102,8 +95,6 @@
 
 This property determines the maximum size of the reusable ``StringBuilder``s used to format link:../javadoc/log4j-core/org/apache/logging/log4j/core/LogEvent[LogEvents].
 
-// tag::api[]
-
 [id=log4j2.unboxRingbufferSize]
 == `log4j2.unboxRingbufferSize`
 
@@ -116,6 +107,4 @@
 
 The link:../javadoc/log4j-api/org/apache/logging/log4j/util/Unbox[Unbox] utility class can be used by users to format primitive values without incurring in the boxing allocation cost.
 
-This property specifies the maximum number of primitive arguments to a log message that will be cached and usually does not need to be changed.
-
-// end::api[]+This property specifies the maximum number of primitive arguments to a log message that will be cached and usually does not need to be changed.