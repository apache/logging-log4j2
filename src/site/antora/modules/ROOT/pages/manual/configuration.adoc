////
    Licensed to the Apache Software Foundation (ASF) under one or more
    contributor license agreements.  See the NOTICE file distributed with
    this work for additional information regarding copyright ownership.
    The ASF licenses this file to You under the Apache License, Version 2.0
    (the "License"); you may not use this file except in compliance with
    the License.  You may obtain a copy of the License at

         http://www.apache.org/licenses/LICENSE-2.0

    Unless required by applicable law or agreed to in writing, software
    distributed under the License is distributed on an "AS IS" BASIS,
    WITHOUT WARRANTIES OR CONDITIONS OF ANY KIND, either express or implied.
    See the License for the specific language governing permissions and
    limitations under the License.
////
[#configuration-file]
= Configuration file

Using a configuration file is the most popular and recommended approach for configuring Log4j Core.
In this page we will examine the composition of a configuration file and how Log4j Core uses it.

[TIP]
====
If you are looking for a quick start on using Log4j in your application or library, please refer to xref:manual/getting-started.adoc[] instead.
====

[id=automatic-configuration]
== [[AutomaticConfiguration]] Configuration file location

Upon initialization of a new xref:manual/architecture.adoc#LoggerContext[logger context, the anchor of the logging implementation], Log4j Core assigns it a context name and scans the following **classpath** locations for a configuration file in following order:

. Files named `log4j2-test<contextName>.<extension>`
. Files named `log4j2-test.<extension>`
. Files named `log4j2<contextName>.<extension>`
. Files named `log4j2.<extension>`

The `<contextName>` and `<extension>` placeholders above have the following meaning

<contextName>::
A name derived from the runtime environment:
+
* For standalone Java SE applications, it is a random identifier.
* For web applications, it is an identifier derived from the application descriptor.
<<<<<<< HEAD
See {logging-services-url}/log4j/jakarta[Log4j Web application configuration] for details.
=======
See xref:jakarta.adoc#configuration[Log4j Web application configuration] for details.
>>>>>>> 326ae14f

<extension>::
A file extension supported by a `ConfigurationFactory`.
The order in which an extension will be searched for first depends on the order of the associated `ConfigurationFactory`.
See <<configuration-factories>> for details.

<<<<<<< HEAD
If no configuration file is found, Log4j Core uses the link:../javadoc/log4j-core/org/apache/logging/log4j/core/config/DefaultConfiguration.html[`DefaultConfiguration`] and the {log4j2-url}/manual/status-logger.html[status logger] prints a warning.
The default configuration prints all messages less specific than xref:manual/systemproperties.adoc#log4j.configuration.level[`log4j.configuration.level`] to the console.

You can override the location of the configuration file using the xref:manual/systemproperties.adoc#log4j.configuration.location[the `log4j.configuration.location` system property].
In such a case, Log4j Core will guess the configuration file format from the provided file name, or use the default configuration factory if the extension is unknown.
=======
If no configuration file is found, Log4j Core uses the link:../javadoc/log4j-core/org/apache/logging/log4j/core/config/DefaultConfiguration.html[`DefaultConfiguration`] and the xref:manual/status-logger.adoc[status logger] prints a warning.
The default configuration prints all messages less severe than
xref:manual/systemproperties.adoc#log4j.configuration.level[`log4j.configuration.level`]
to the console.

You can override the location of the configuration file
using the xref:manual/systemproperties.adoc#log4j.configuration.location[`log4j.configuration.location`
system property].
In such a case, Log4j Core will guess the configuration file format from the provided file name,
or use the default configuration factory if the extension is unknown.
>>>>>>> 326ae14f

There are certain *best-practices* we strongly recommend you to adapt in your Log4j configuration:

* Files prefixed by `log4j2-test` should only be used on the test classpath.
* If you are developing an application, don't use multiple Log4j configuration files with same name, but different extensions.
That is, don't provide both `log4j2.xml` and `log4j2.json` files.
* If you are developing a library, only add configuration files to your test classpath.

[#configuration-factories]
=== Predefined ``ConfigurationFactory`` plugins

Log4j Core uses plugins extending from link:../javadoc/log4j-core/org/apache/logging/log4j/core/config/ConfigurationFactory.html[`ConfigurationFactory`] to determine which configuration file extensions are supported, in which order, and how to read them.
<<<<<<< HEAD
How this works under the hood and how you can introduce your custom implementations is explained in <<ConfigurationFactory>>.
=======
How this works under the hood and how you can introduce your custom implementations is explained in
xref:manual/extending.adoc#ConfigurationFactory[`ConfigurationFactory`].
>>>>>>> 326ae14f

.Supported configuration file formats by predefined `ConfigurationFactory` plugins
[%header,cols="1,1m,1"]
|===
| File format | Extension | Order
| XML | xml | 5
| JSON | json, jsn | 6
| YAML | yaml, yml | 7
| Properties | properties | 8
|===

Note that `ConfigurationFactory` plugins will be employed in descending order.
That is, for instance, XML file format will be checked last, as a fallback.

Some `ConfigurationFactory` plugins require additional dependencies on the classpath:

include::partial$configuration-file-format-deps.adoc[]

[id=configuration-syntax]
== [[ConfigurationSyntax]] Syntax

[NOTE]
====
Starting with Log4j 2, the configuration file syntax has been considered part of the public API and has remained stable across significant version upgrades.
====

<<<<<<< HEAD
[WARNING]
====
The syntax of the configuration file changed between Log4j{nbsp}1 and Log4j{nbsp}2.
Files in the Log4j{nbsp}1 syntax are ignored by default.
To enable partial support for old configuration syntax, see xref:manual/migration.adoc#ConfigurationCompatibility[configuration compatibility].
====

=======
>>>>>>> 326ae14f
The Log4j runtime is composed of xref:manual/plugins.adoc[plugins], which are like beans in the Spring Framework and Java EE.
Appenders, layouts, filters, configuration loaders, and similar components are all accessed as plugins.

All configuration files are represented internally as a tree of
link:../javadoc/log4j-plugins/org/apache/logging/log4j/plugins/Node.html[`Node`]s,
which is translated into a tree of Log4j plugins.
The tree's root creates a
link:../javadoc/log4j-core/org/apache/logging/log4j/core/config/Configuration.html[`Configuration`]
object.

A node is a relatively simple structure representing a single Log4j plugin (see xref:plugin-reference.adoc[] for a complete list), such as an appender, layout, or logger configuration.

Each node has:

* a set of simple string key-value pairs called **attributes**.
Attributes are **matched by name** against the list of available configuration options of a Log4j plugin.

* The **plugin type** attribute specifies the kind of Log4j plugin we want to instantiate.

* A set of child nodes called **nested elements**.
They are **matched by type** against the list of nested components a plugin accepts.

Log4j maps the concepts above to the specifics of the configuration format as follows:

[tabs]
=====
XML::
+
Since XML was the original configuration format developed, the mapping from configuration nodes and XML elements is trivial:
+
[id=configuration-with-xml]
====
* Each configuration node is represented by an XML element.
* Each configuration attribute is represented by an XML attribute.
* The **plugin type** of a node is equal to the name of the XML tag.
* Each configuration nested element is represented by a nested XML element.
====
+
[NOTE]
====
There is an alternative XML configuration format called "XML strict format" that is activated by setting the `strict` attribute of the main `<Configuration>` element to `true`.
It allows users to use any tag names as long as they provide the plugin type using a `type` property.

The _XML strict format_ was conceived as a simplified XML format that can be validated by an XML schema but has fallen into disuse: nowadays, the automatically generated schemas published at https://logging.apache.org/xml/ns/
offer a better alternative and allow users to use a more concise syntax.
====

JSON::
+
In the JSON configuration format:
+
[id=configuration-with-json]
====
* Each configuration node is represented by a JSON object,
* JSON properties of type string, number, or boolean are mapped to node attributes.
* JSON properties of type object or array represent nested configuration elements.
* The **plugin type** of a JSON object is given by:
** the value of the `type` key, if present,
** or the key associated with the JSON object otherwise.
** If the JSON object representing the node is part of an array, the key associated with the JSON array is used.
====
+
[TIP]
====
If you need to specify multiple plugins of the same type, you can use JSON arrays.
The snippet below represents two plugins of type `File`.

[source,json]
----
{
  "File": [
    {
      "name": "file1"
    },
    {
      "name": "file2"
    }
  ]
}
----
====

YAML::
+
In the YAML configuration format:
+
[id=configuration-with-yaml]
====
* A YAML mapping represents each configuration node,
* YAML properties of scalar type are mapped to node attributes.
* YAML properties of collection type are used to represent nested configuration elements.
* The **plugin type** of a YAML mapping is given by:
** the value of the `type` key, if present,
** or the key associated with the YAML mapping otherwise.
** If the YAML mapping representing the node is part of a YAML block sequence, the key associated with the YAML sequence is used.
====
+
[TIP]
====
If you need to specify multiple plugins of the same type, you can use YAML block sequences.
The snippet below represents two plugins of type `File`.

[source,yaml]
----
File:
  - name: file1
  - name: file2
----
====

Properties::
+
WARNING: The Java properties configuration format used in Log4j 2 and Log4j 3 are not compatible.
+
The Java properties configuration format used in Log4j 3 is based on
https://github.com/FasterXML/jackson-dataformats-text/blob/master/properties/README.md[`jackson-dataformat-properties`],

+
[id=configuration-with-properties]
====
* Each configuration node and its children are represented by a dot `.` separated prefix (e.g. `Appenders.Foo`),
* Configuration attributes are specified by appending the property's name (e.g., `name`) to the prefix of the node, separated by a dot (e.g., `Appenders.Foo.name`).
* The **plugin type** if the last component of a node prefix (e.g. `Foo` for `Appenders.Foo`),
* If a node has multiple children of the same type, they can be specified by appending an index marker `[<n>]` to their prefix, where `<n>` is an integer starting at `1`.
For example `Appenders.Foo[1]` and `Appender.Foo[2]`,
* The plugin type can also be specified by using **any** prefix and setting the `type` attribute of a node.
If the configuration node has no other attributes this is the only way to define the node.
====
+
See
https://github.com/FasterXML/jackson-dataformats-text/blob/master/properties/README.md[`jackson-dataformat-properties` documentation]
for more details.
=====

[id=main-configuration-elements]
== Main configuration elements

Log4j Core's logging pipeline is quite complex (see xref:manual/architecture.adoc[Architecture]), but most users only require these elements:

Loggers::
{log4j2-url}manual/api.adoc#loggers[Loggers] are the entry point of the logging pipeline, which is directly used in the code.
Their configuration must specify which level of messages they log and to which appenders they send the messages.
We will cover them while <<configuring-loggers, configuring loggers>>.

[id=configuring-appenders]
[[Appenders]] Appenders::
xref:manual/appenders.adoc[] are the exit point of the logging pipeline.
They decide which resource (console, file, database, or similar) the log event is sent to.
In the examples of this chapter, we will only use the xref:manual/appenders.adoc#ConsoleAppender[console appender] and the xref:manual/appenders/file.adoc[file appender].

Layouts::
xref:manual/layouts.adoc[] tell appenders how to format the log event: text, JSON, XML, or similar.
In the examples of this chapter, we will only use xref:manual/pattern-layout.adoc[] and xref:manual/json-template-layout.adoc[].

A moderately complex configuration might look like this:

[tabs]
====
XML::
+
.Snippet from an example {antora-examples-url}/manual/configuration/main-elements.xml[`log4j2.xml`]
[source,xml]
----
include::example$manual/configuration/main-elements.xml[lines=1;18..-1]
----

JSON::
+
.Snippet from an example {antora-examples-url}/manual/configuration/main-elements.json[`log4j2.json`]
[source,json]
----
include::example$manual/configuration/main-elements.json[]
----

YAML::
+
.Snippet from an example {antora-examples-url}/manual/configuration/main-elements.yaml[`log4j2.yaml`]
[source,yaml]
----
include::example$manual/configuration/main-elements.yaml[lines=17..-1]
----

Properties::
+
.Snippet from an example {antora-examples-url}/manual/configuration/main-elements.properties[`log4j2.properties`]
[source,properties]
----
include::example$manual/configuration/main-elements.properties[lines=17..-1]
----
====

<1> Configures a console appender named `CONSOLE` with a pattern layout.
<2> Configures a file appender named `MAIN` with a JSON template layout.
<3> Configures a file appender named `DEBUG_LOG` with a pattern layout.
<4> Configures the root logger at level `INFO` and connects it to the `CONSOLE` and `MAIN` appenders.
The `CONSOLE` appender will only log messages at least as severe as `WARN`.
<5> Configures a logger named `"org.example"` at level `DEBUG` and connects it to the `DEBUG_LOG` appender.
The logger is configured to forward messages to its parent (the root appender).

Using the above configuration, the list of appenders that will be used for each log event depends only on the level of the event and the name of the logger, as in the table below:

[cols="2m,2m,5"]
|===
| Logger name | Log event level | Appenders

| org.example.foo
| WARN
| `CONSOLE`, `MAIN`, `DEBUG_LOG`

| org.example.foo
| DEBUG
| `MAIN`, `DEBUG_LOG`

| org.example.foo
| TRACE
| _none_

| com.example
| WARN
| `CONSOLE`, `MAIN`

| com.example
| INFO
| `MAIN`

| com.example
| DEBUG
| _none_

|===

[id=additional-configuration-elements]
== Additional configuration elements

A Log4j Core configuration file can also contain these configuration elements:

CustomLevels::
+
Log4j allows the configuration of custom log-level names.
+
See
{log4j2-url}/manual/customloglevels.html#DefiningLevelsInConfiguration[Defining custom log levels in configuration] for details.

[#global-filters]
Filters::
+
Users can add Components to loggers, appender references, appenders, or the global configuration object to provide additional filtering of log events.
+
See xref:manual/filters.adoc[Filter configuration] for details.

[#global-properties]
Properties::
+
Represent a set of reusable configuration values for property substitution.
+
See <<property-substitution>> for details.

Scripts::
+
Scripts are a container for JSR 223 scripts that users can use in other Log4j components.
+
For details, see xref:manual/scripts.adoc[Scripts configuration].

[id=global-configuration-attributes]
== Global configuration attributes

The main `Configuration` element has a set of attributes that can be used to tune how the configuration file is used.
The principal attributes are listed below.
See xref:plugin-reference.adoc#org-apache-logging-log4j_log4j-core_org-apache-logging-log4j-core-config-Configuration[Plugin reference] for a complete list.

[id=configuration-attribute-monitorInterval]
=== [[AutomaticReconfiguration]] `monitorInterval`

[cols="1h,5"]
|===
| Type          | `int`
| Default value | `0`
|===

Determines the polling interval used by Log4j to check for changes to the configuration file.
If a change in the configuration file is detected, Log4j automatically reconfigures the logger context.
If set to `0`, polling is disabled.

[WARNING]
====
Log4j Core is designed with reliability in mind, which implies that the reconfiguration process can not lose any log event.
In order to achieve this Log4j does **not** stop any appender until the new `Configuration` is active and **reuses** resources that are present in both the old and the new `Configuration`.

In order to guarantee reliability, Log4j _may_ ignore the changes to some appender options, if they would cause log event loss.
For example, changing the `append` option of a file appender, without changing the `fileName` option is not possible, since
it would require closing the underlying file and reopening it with different options.
Between the two operations log events might be lost.


====

[id=configuration-attribute-status]
=== `status`

[cols="1h,5"]
|===
| Type
| {log4j2-url}/javadoc/log4j-api/org/apache/logging/log4j/Level.html[`LEVEL`]

| Status
| **DEPRECATED**

| Default value
| {log4j2-url}/manual/systemproperties.html#log4j.statusLoggerLevel[`log4j2.statusLoggerLevel`]
|===

Overrides the logging level of {log4j2-url}/manual/status-logger.adoc[Status Logger].

<<<<<<< HEAD
WARNING: Since 2.24.0 this attribute is deprecated and should be replaced with the
{log4j2-url}/manual/systemproperties.html#log4j.sta.statusLoggerLevel[`log4j2.statusLoggerLevel`]
configuration property.
=======
[WARNING]
====
Since version `2.24.0`, this attribute is deprecated and should be replaced with the xref:manual/status-logger.adoc#log4j2.statusLoggerLevel[log4j2.statusLoggerLevel] configuration property instead.
====
>>>>>>> 326ae14f

[id=configuring-loggers]
== [[Loggers]] Loggers

Log4j 2 contains multiple types of logger configurations that can be added to the `Loggers` element of the configuration:

`Root`:: is the logger that receives all events that do not have a more specific logger defined.
+
See also xref:plugin-reference.adoc#org-apache-logging-log4j_log4j-core_org-apache-logging-log4j-core-config-LoggerConfig-RootLogger[Plugin reference].

`AsyncRoot`:: is an alternative implementation of the root logger used in the xref:manual/async.adoc#MixedSync-Async[mixed synchronous and asynchronous mode].
+
See also xref:plugin-reference.adoc#org-apache-logging-log4j_log4j-core_org-apache-logging-log4j-core-async-AsyncLoggerConfig-RootLogger[Plugin reference].

`Logger`:: the most common logger kind, which collects log events from itself and all the children loggers, which do not have an explicit configuration (see xref:manual/architecture.adoc#logger-hierarchy[logger hierarchy]).
+
See also xref:plugin-reference.adoc#org-apache-logging-log4j_log4j-core_org-apache-logging-log4j-core-config-LoggerConfig[Plugin Reference].

`AsyncLogger`:: the equivalent of `Logger`, used in the xref:manual/async.adoc#MixedSync-Async[mixed synchronous and asynchronous mode].
+
See also xref:plugin-reference.adoc#org-apache-logging-log4j_log4j-core_org-apache-logging-log4j-core-async-AsyncLoggerConfig[Plugin Reference].

There **must** be at least a `Root` or `AsyncRoot` element in every configuration file.
Other logger configurations are optional.

Every
{log4j2-url}/javadoc/log4j-api/org/apache/logging/log4j/Logger.html[`Logger`]
in your application is assigned to one of these logger configurations (see
xref:manual/architecture.adoc#LoggerConfig[architecture]), which determines the events that will be logged and those that won't.

Let's start with an example of logger configuration:

[tabs]
====
XML::
+
.Snippet from an example {antora-examples-url}/manual/configuration/loggers.xml[`log4j2.xml`]
[source,xml]
----
include::example$manual/configuration/loggers.xml[tag=loggers,indent=0]
----

JSON::
+
.Snippet from an example {antora-examples-url}/manual/configuration/loggers.json[`log4j2.json`]
[source,json]
----
include::example$manual/configuration/loggers.json[tag=loggers,indent=0]
----

YAML::
+
.Snippet from an example {antora-examples-url}/manual/configuration/loggers.yaml[`log4j2.yaml`]
[source,yaml]
----
include::example$manual/configuration/loggers.yaml[tag=loggers,indent=0]
----

Properties::
+
.Snippet from an example {antora-examples-url}/manual/configuration/loggers.properties[`log4j2.properties`]
[source,properties]
----
include::example$manual/configuration/loggers.properties[tags=loggers]
----
====

In the example above, we have four logger configurations.
They differ from each other regarding the level of log messages that they allow, whether
xref:manual/layouts.adoc#LocationInformation[location information]
will be printed, and which appenders will be used.
The table below summarizes the effects of each logger configuration:

.Logger configurations
[cols="1,2,2,2,2,5"]
|===
|
| <<logger-attributes-name,Logger name>>
| <<logger-attributes-level,Level>>
| <<logger-attributes-additivity,Additivity>>
| <<logger-attributes-includeLocation,Includes location>>
h| Appenders used

| 1
| _empty_
| `INFO`
| N/A
| _default_
| `APPENDER1`

| 2
| `org.example.no_additivity`
| `INFO`

(inherited)
| `false`
| _default_
| `APPENDER2`

| 3
| `org.example.no_location`
| `INFO`

(inherited)
| `true`
| `false`
| `APPENDER1` and `APPENDER3`

| 4
| `org.example.level`
| `DEBUG`
| `true`
| _default_
| `APPENDER1` and `APPENDER4`
|===

In the following part of this section, we explain in detail all the available options for logger configurations:

[id=logger-attributes-name]
=== `name`

[cols="1h,5"]
|===
| Type
| `String`

| Applies to
| `Logger` and `AsyncLogger`
|===

Specifies the name of the logger configuration.

Since loggers are usually named using fully qualified class names, this value usually contains the fully qualified name of a class or a package.

[id=logger-attributes-additivity]
=== [[Additivity]] `additivity`

[cols="1h,5"]
|===
| Type          | `boolean`
| Default value | `true`
| Applies to    | `Logger` and `AsyncLogger`
|===

If `true` (default), all the messages this logger receives will also be transmitted to its
xref:manual/architecture.adoc#logger-hierarchy[parent logger]).

[id=logger-attributes-level]
=== `level`

[cols="1h,5"]
|===
| Type
| {log4j2-url}/javadoc/log4j-api/org/apache/logging/log4j/Level.html[`Level`]

| Default value
a|
* xref:manual/systemproperties.adoc#log4j.configuration.level[`log4j.configuration.level`],
for `Root` and `AsyncRoot`,
* inherited from the
xref:manual/architecture.adoc#logger-hierarchy[parent logger],
for `Logger` and `AsyncLogger`.
|===

It specifies the level threshold that a log event must have to be logged.
Log events that are less severe than this setting will be filtered out.

See also xref:manual/filters.adoc#filters[Filters] if you require additional filtering.

[id=logger-attributes-includeLocation]
=== `includeLocation`

[cols="1h,5"]
|===
| Type
| `boolean`

| Default value
a|
* `false`, if an asynchronous `ContextSelector` is used.
* Otherwise,
** `true` for `Root` and `Logger`,
** `false` for `AsyncRoot` and `AsyncLogger`.

See
xref:manual/systemproperties.adoc#log4j.loggerContext.selector[`log4j.loggerContext.selector`]
for more details.
|===

Specifies whether Log4j is allowed to compute location information.
If set to `false`, Log4j will not attempt to infer the location of the logging call unless said location was provided explicitly using one of the available
https://logging.apache.org/log4j/2.x/javadoc/log4j-api/org/apache/logging/log4j/LogBuilder.html[`LogBuilder#withLocation()`]
methods.

See xref:manual/layouts.adoc#LocationInformation[Location information] for more details.

[id=logger-elements-appenderrefs]
=== Appender references

Loggers use appender references to list the appenders to deliver log events.

See <<configuring-appenderrefs>> below for more details.

[id=logger-elements-properties]
=== Additional context properties

Loggers can emit additional context data that will be integrated with other context data sources such as {log4j2-url}/manual/thread-context.html[thread context].

[WARNING]
====
The `value` of each property is subject to <<property-substitution,property substitution>> twice:

* when the configuration is loaded, it is evaluated in the xref:manual/lookups.adoc#global-context[global context].
* each time a log event is generated, it is evaluated in the xref:manual/lookups.adoc#event-context[context of the event].

Therefore, if you wish to insert a value that changes in time, you must double the `$` sign, as shown in the example below.
====

[tabs]
====
XML::
+
.Snippet from an example {antora-examples-url}/manual/configuration/logger-properties.xml[`log4j2.xml`]
[source,xml]
----
include::example$manual/configuration/logger-properties.xml[tag=loggers,indent=0]
----

JSON::
+
.Snippet from an example {antora-examples-url}/manual/configuration/logger-properties.json[`log4j2.json`]
[source,json]
----
include::example$manual/configuration/logger-properties.json[tag=loggers,indent=0]
----

YAML::
+
.Snippet from an example {antora-examples-url}/manual/configuration/logger-properties.yaml[`log4j2.yaml`]
[source,yaml]
----
include::example$manual/configuration/logger-properties.yaml[tag=loggers,indent=0]
----

Properties::
+
.Snippet from an example {antora-examples-url}/manual/configuration/logger-properties.properties[`log4j2.properties`]
[source,properties]
----
include::example$manual/configuration/logger-properties.properties[tag=loggers]
----
====

[id=logger-elements-filters]
=== Filters

See xref:manual/filters.adoc#filters[Filters] for additional filtering capabilities that can be applied to a logger configuration.

[id=configuring-appenderrefs]
== Appender references

Many Log4j components, such as loggers, use appender references to designate which appenders will be used to deliver their events.

Unlike in Log4j 1, where appender references were simple pointers, in Log4j 2, they have additional filtering capabilities.

Appender references can have the following configuration attributes and elements:

[id=appenderref-attributes-name]
=== `ref`

[cols="1h,5"]
|===
| Type          | `String`
|===

Specifies the name of the appender to use.

[id=appenderref-attributes-level]
=== `level`

[cols="1h,5"]
|===
| Type
| {log4j2-url}/javadoc/log4j-api/org/apache/logging/log4j/Level.html[`Level`]
|===

It specifies the level threshold that a log event must have to be logged.
Log events that are less severe than this setting will be filtered out.

[id=appenderrefs-elements-filters]
=== Filters

See xref:manual/filters.adoc#filters[Filters] for additional filtering capabilities that can be applied to a logger configuration.

[id=property-substitution]
== Property substitution

Log4j provides a simple and extensible mechanism to reuse values in the configuration file using `$\{name}` expressions, such as those used in Bash, Ant or Maven.

Reusable configuration values can be added directly to a configuration file by using a xref:plugin-reference.adoc#org-apache-logging-log4j_log4j-core_org-apache-logging-log4j-core-config-PropertiesPlugin[Properties] component.

[tabs]
====
XML::
+
.Snippet from an example {antora-examples-url}/manual/configuration/properties.xml[`log4j2.xml`]
[source,xml]
----
include::example$manual/configuration/properties.xml[lines=1;18..24;26]
----

JSON::
+
.Snippet from an example {antora-examples-url}/manual/configuration/properties.json[`log4j2.json`]
[source,json]
----
include::example$manual/configuration/properties.json[lines=1..14]
----

YAML::
+
.Snippet from an example {antora-examples-url}/manual/configuration/properties.yaml[`log4j2.yaml`]
[source,yaml]
----
include::example$manual/configuration/properties.yaml[lines=17..23]
----

Properties::
+
.Snippet from an example {antora-examples-url}/manual/configuration/properties.properties[`log4j2.properties`]
[source,properties]
----
include::example$manual/configuration/properties.properties[lines=17..18]
----
====

An extensible lookup mechanism can also provide reusable configuration values.
See xref:manual/lookups.adoc[Lookup]s for more information.

Configuration values defined this way can be used in **any** configuration attribute by using the following expansion rules:

`$\{name}`::
+
If the `Properties` element of the configuration file has a property named `name`, its value is substituted.
Otherwise, the placeholder is not expanded.
+
[WARNING]
====
If `name` contains a `:` character, it is expanded as in the rule below.
====

`${lookup:name}`::
If both these conditions hold:
+
--
* `lookup` is a prefix assigned to a xref:manual/lookups.adoc[Lookup],
* the lookup has a value assigned to `name`,
--
+
the value for the lookup is substituted.
Otherwise, the expansion of `$\{name}` is substituted.
+
If `name` starts with a hyphen `-` (e.g. `-variable`), it must be escaped with a backslash `\` (e.g. `\-variable`).
+
The most common lookup prefixes are:
+
* `sys` for Java system properties (see xref:manual/lookups.adoc#SystemPropertiesLookup[System Properties lookup]),
* `env` for environment variables (see xref:manual/lookups.adoc#EnvironmentLookup[Environment lookup]).

The above expansions have a version with an additional `default` value that is **expanded** if the lookup fails:

`${name:-default}`::
+
If the `Properties` element of the configuration file has a property named `name,` its value is substituted.
Otherwise, the **expansion** of `default` is substituted.
+
[WARNING]
====
If `name` contains a `:` character, it is expanded as in the rule below.
====

`${lookup:name:-default}`::
+
If both these conditions hold:
+
--
* `lookup` is a prefix assigned to a xref:manual/lookups.adoc[Lookup],
* the lookup has a value assigned to `name,`
--
+
the value for the lookup is substituted.
Otherwise, the expansion of `${name:-default}` is substituted.

[NOTE]
====
To prevent the expansion of one of the expressions above, the initial `$` must be doubled as `$$`.

The same rule applies to the `name` parameter: if it contains a `${` sequence, it must be escaped as `$${`.
====

.Property substitution example
=====

If your configuration file contains the following definitions:

[tabs]
====
XML::
+
[source,xml]
----
include::example$manual/configuration/properties-example.xml[lines=18..-1]
----

JSON::
+
[source,json]
----
include::example$manual/configuration/properties-example.json[]
----

YAML::
+
[source,yaml]
----
include::example$manual/configuration/properties-example.yaml[lines=17..-1]
----

Properties::
+
[source,properties]
----
include::example$manual/configuration/properties-example.properties[lines=17..-1]
----
====

and the OS environment variable `FOO` has a value of `environment`, Log4j will evaluate the expression as follows

[cols="1m,1m"]
|===
| Expression | Value

| $\{FOO}             | foo
| $\{BAZ}             | $\{BAZ}
| ${BAR:-$\{FOO}}     | bar
| ${BAZ:-$\{FOO}}     | foo
| ${env:FOO}          | environment
| ${env:BAR}          | bar
| ${env:BAZ}          | $\{BAZ}
| ${env:BAR:-$\{FOO}} | bar
| ${env:BAZ:-$\{FOO}} | foo
|===
=====

[WARNING]
=====
For security reasons, if the **expansion** of a `${...}` expression contains other expressions, these will **not** be expanded.

Properties defined in the `Properties` container, however, can depend on each other.
If your configuration contains, for example:

[tabs]
====
XML::
+
[source,xml]
----
include::example$manual/configuration/properties-recursion.xml[lines=18..-1]
----

JSON::
+
[source,json]
----
include::example$manual/configuration/properties-recursion.json[]
----

YAML::
+
[source,yaml]
----
include::example$manual/configuration/properties-recursion.yaml[lines=17..-1]
----

Properties::
+
[source,properties]
----
include::example$manual/configuration/properties-recursion.properties[lines=17..-1]
----
====

the `logging.dir` property will be expanded **before** the `logging.file` property, and the expanded value will be substituted in `${logging.dir}/app.log`.
Therefore, the value of the `logging.file` property will be:

* `./logs/app.log` if the environment variable `APP_BASE` is not defined,
* `/var/lib/app/logs/app.log` if the environment variable `APP_BASE` has a value of `/var/lib/app`.


=====

[id=lazy-property-substitution]
=== Runtime property substitution

For most attributes, property substitution is performed only once at **configuration time**,
but there are exceptions to this rule: some attributes are **also** evaluated when a component-specific event occurs.

In this case:

** If you want property substitution to happen at configuration time, use one dollar sign, e.g., `${date:HH:mm:ss}`.
** If you want property substitution to happen at runtime, you use two dollar signs, e.g., `$${date:HH:mm:ss}`

The list of attributes that support runtime property substitution is:

* The `value` attribute of <<logger-elements-properties,nested `Property` elements>> of a logger configuration.
* The
xref:manual/pattern-layout.adoc#plugin-attr-pattern[`pattern`] attribute of the xref:manual/pattern-layout.adoc[].
This attribute evaluates lookups in the xref:manual/lookups.adoc#event-context[context of the current log event].
* Event template attributes of xref:manual/json-template-layout.adoc[].
See xref:manual/json-template-layout.adoc#property-substitution-in-template[property substitution in JSON Template Layout]
for more details.
* The appender attributes listed in xref:manual/appenders.adoc#runtime-evaluation[runtime property substitution in appenders].

[WARNING]
====
Certain lookups might behave differently when they are expanded at runtime.
See xref:manual/lookups.adoc#evaluation-contexts[lookup evaluation contexts] for details.
====

[NOTE]
====
The
xref:manual/appenders/delegating.adoc#Routes[`Route`] component of the
xref:manual/appenders/delegating.adoc#RoutingAppender[Routing Appender]
is a different case altogether.
The attributes of its children are expanded at runtime, but are not expanded at configuration time.

Inside the `Route` component you **should not** use escaped `$$+{...}+` expressions, but only unescaped `$+{...}+` expressions.
====

The complete spectrum of behaviors concerning runtime property substitution is given by the routing appender example below:

[tabs]
====
XML::
+
.Snippet from an example {antora-examples-url}/manual/configuration/routing.xml[`log4j2.xml`]
[source,xml]
----
include::example$manual/configuration/routing.xml[tag=appender,indent=0]
----

JSON::
+
.Snippet from an example {antora-examples-url}/manual/configuration/routing.json[`log4j2.json`]
[source,json]
----
include::example$manual/configuration/routing.json[tag=appender,indent=0]
----

YAML::
+
.Snippet from an example {antora-examples-url}/manual/configuration/routing.yaml[`log4j2.yaml`]
[source,yaml]
----
include::example$manual/configuration/routing.yaml[tag=appender,indent=0]
----

Properties::
+
.Snippet from an example {antora-examples-url}/manual/configuration/routing.properties[`log4j2.properties`]
[source,properties]
----
include::example$manual/configuration/routing.properties[tag=appender]
----
====

<1> The `pattern` attribute is evaluated at configuration time, and also each time a log event is routed.
Therefore, the dollar `$` sign needs to be escaped.
<2> All the attributes of children of the `Route` element have a **deferred** evaluation. Therefore, they need only one `$` sign.

[id=arbiters]
== [[Arbiters]] Arbiters

While property substitution allows using the same configuration file in multiple deployment environments, sometimes changing the values of configuration attributes is not enough.

Arbiters are to configuration elements what property substitution is for configuration attributes: they allow to conditionally add a subtree of configuration elements to a configuration file.

Arbiters may occur anywhere an element is allowed in the configuration and can be nested.
So, an Arbiter could encapsulate something as simple as a single property declaration or a whole set of appenders, loggers, or other arbiters.
The child elements of an arbiter must be valid elements for whatever element is the parent of the arbiter.

For a complete list of available arbiters, see
xref:plugin-reference.adoc#org-apache-logging-log4j_log4j-core_org-apache-logging-log4j-core-config-arbiters-Arbiter[plugin reference].
In the examples below, we'll use the
xref:plugin-reference.adoc#org-apache-logging-log4j_log4j-core_org-apache-logging-log4j-core-config-arbiters-DefaultArbiter[DefaultArbiter],
xref:plugin-reference.adoc#org-apache-logging-log4j_log4j-core_org-apache-logging-log4j-core-config-arbiters-SelectArbiter[Select]
and
xref:plugin-reference.adoc#org-apache-logging-log4j_log4j-core_org-apache-logging-log4j-core-config-arbiters-SystemPropertyArbiter[SystemPropertyArbiter].

For example, you might want to use a different layout in a production and development environment:

[tabs]
====
XML::
+
.Snippet from an example {antora-examples-url}/manual/configuration/arbiters.xml[`log4j2.xml`]
[source,xml]
----
include::example$manual/configuration/arbiters.xml[lines=23..32,indent=0]
----

JSON::
+
.Snippet from an example {antora-examples-url}/manual/configuration/arbiters.json[`log4j2.json`]
[source,json]
----
include::example$manual/configuration/arbiters.json[lines=3..24,indent=0]
----

YAML::
+
.Snippet from an example {antora-examples-url}/manual/configuration/arbiters.yaml[`log4j2.yaml`]
[source,yaml]
----
include::example$manual/configuration/arbiters.yaml[lines=18..29,indent=0]
----

Properties::
+
[source,properties]
----
include::example$manual/configuration/arbiters.properties[lines=17..-1]
----
====

<1> If the Java system property `env` has a value of `dev`, a pattern layout will be used.
<2> If the Java system property `env` has a value of `prod`, a JSON template layout will be used.

The above example has a problem: if the Java system property `env` has a value different from `dev` or `prod`, the appender will have no layout.

This is a case when the `Select` plugin is useful: this configuration element contains a list of arbiters and a
`DefaultArbiter` element.
If none of the arbiters match, the configuration from the `DefaultArbiter` element will be used:

[tabs]
====
XML::
+
.Snippet from an example {antora-examples-url}/manual/configuration/arbiters-select.xml[`log4j2.xml`]
[source,xml]
----
include::example$manual/configuration/arbiters-select.xml[tag=select,indent=0]
----

JSON::
+
.Snippet from an example {antora-examples-url}/manual/configuration/arbiters-select.json[`log4j2.json`]
[source,json]
----
include::example$manual/configuration/arbiters-select.json[tag=select,indent=0]
----

YAML::
+
.Snippet from an example {antora-examples-url}/manual/configuration/arbiters-select.yaml[`log4j2.yaml`]
[source,yaml]
----
include::example$manual/configuration/arbiters-select.yaml[tag=select,indent=0]
----

Properties::
+
.Snippet from an example {antora-examples-url}/manual/configuration/arbiters-select.properties[`log4j2.properties`]
[source,properties]
----
include::example$manual/configuration/arbiters-select.properties[tag=select]
----
====

<1> If the Java system property `env` has a value of `dev`, a Pattern Layout will be used.
<2> Otherwise, a JSON Template Layout will be used.

[#CompositeConfiguration]
== Composite configuration

include::partial$manual/composite-configuration.adoc[tag=intro]

You can provide a list of comma-separated file paths or URLs in xref:manual/systemproperties.adoc#log4j.configuration.location[the `log4j.configuration.location` configuration property], where each resource will get read into a `Configuration`, and then eventually combined into a single one using link:../javadoc/log4j-core/org/apache/logging/log4j/core/config/composite/CompositeConfiguration.html[`CompositeConfiguration`].

.How does `CompositeConfiguration` work?
[%collapsible]
====
include::partial$manual/composite-configuration.adoc[tag=how]
====

[id=format-specific-notes]
== Format specific notes

[id=xml-features]
=== XML format

[id=xml-global-configuration-attributes]
==== Global configuration attributes

The XML format supports the following additional attributes on the `Configuration` element.

[id=configuration-attribute-schema]
===== `schema`

[cols="1h,5"]
|===
| Type          | classpath resource
| Default value | `null`
|===

Specifies the path to a classpath resource containing an XML schema.

[id=configuration-attribute-strict]
===== `strict`

[cols="1h,5"]
|===
| Type          | `boolean`
| Default value | `false`
|===

If set to `true,` all configuration files will be checked against the XML schema provided by the
<<configuration-attribute-schema>>.

This setting also enables "XML strict mode" and allows one to specify an element's **plugin type** through a `type` attribute instead of the tag name.

[id=xinclude]
==== [[XInlcude]] XInclude

XML configuration files can include other files with
https://www.w3.org/TR/xinclude/[XInclude].

NOTE: The list of `XInclude` and `XPath` features supported depends upon your
https://docs.oracle.com/javase/{java-target-version}/docs/technotes/guides/xml/jaxp/index.html[JAXP implementation].

Here is an example `log4j2.xml` file that includes two other files:

.Snippet from an example {antora-examples-url}/manual/configuration/xinclude-main.xml[`log4j2.xml`]
[source,xml]
----
include::example$manual/configuration/xinclude-main.xml[lines=1;18..-1]
----

.Snippet from an example {antora-examples-url}/manual/configuration/xinclude-appenders.xml[`xinclude-appenders.xml`]
[source,xml]
----
include::example$manual/configuration/xinclude-appenders.xml[lines=1;18..-1]
----

.Snippet from an example {antora-examples-url}/manual/configuration/xinclude-loggers.xml[`xinclude-loggers.xml`]
[source,xml]
----
include::example$manual/configuration/xinclude-loggers.xml[lines=1;18..-1]
----


[#extending]
== Extending

Log4j Core uses xref:manual/plugins.adoc[plugins] to inject necessary components while reading a configuration file.
In this section, we will explore extension points users can hook into to customize the way Log4j Core reads configuration files.

[#extending-plugins]
=== Plugin preliminaries

include::partial$manual/plugin-preliminaries.adoc[]

[#ConfigurationFactory]
=== Extending `ConfigurationFactory` plugins

Under the hood, Log4j Core uses plugins extending from link:../javadoc/log4j-core/org/apache/logging/log4j/core/config/ConfigurationFactory.html[`ConfigurationFactory`] to load configuration files.
This procedure can be summarized as follows:

. Load plugins which extend from link:../javadoc/log4j-core/org/apache/logging/log4j/core/config/ConfigurationFactory.html[`ConfigurationFactory`] and whose plugin `@Namespace` is set to link:../javadoc/log4j-core/org/apache/logging/log4j/core/config/ConfigurationFactory.html#NAMESPACE[`ConfigurationFactory.NAMESPACE`]
. Sort them by link:../javadoc/log4j-plugins/org/apache/logging/log4j/plugins/Ordered.html[`@Ordered`] annotation (in natural integer order), if present
. Feed <<automatic-configuration,found configuration files>> to `ConfigurationFactory` instances in order, if the file extension is contained by `String[]` returned from link:../javadoc/log4j-core/org/apache/logging/log4j/core/config/ConfigurationFactory.html#getSupportedTypes()[`ConfigurationFactory#getSupportedTypes()`]

If xref:manual/systemproperties.adoc#log4j.configuration.factory[the `log4j.configuration.factory` system property] is defined, it will be used before any other factory implementations.

For an example, see {project-github-url}/log4j-core/src/main/java/org/apache/logging/log4j/core/config/json/JsonConfigurationFactory.java[`JsonConfigurationFactory.java`] on how Log4j Core implements JSON-formatted configuration file read.

[TIP]
====
Next to introducing new configuration file formats, `ConfigurationFactory` can be used for xref:manual/customconfig.adoc[programmatic configuration] too.
====

[#extending-config-file-plugins]
=== Plugins represented in a configuration file

As explained in <<configuration-syntax>>, a configuration file gets parsed into a tree of plugins.
If your plugin needs to be represented in a configuration file element, some xref:manual/plugins.adoc#core[extra plugin configuration] needs to be administered.<|MERGE_RESOLUTION|>--- conflicted
+++ resolved
@@ -28,7 +28,7 @@
 [id=automatic-configuration]
 == [[AutomaticConfiguration]] Configuration file location
 
-Upon initialization of a new xref:manual/architecture.adoc#LoggerContext[logger context, the anchor of the logging implementation], Log4j Core assigns it a context name and scans the following **classpath** locations for a configuration file in following order:
+Upon initialization of a new logger context, Log4j assigns it a context name and scans the following **classpath** locations for a configuration file:
 
 . Files named `log4j2-test<contextName>.<extension>`
 . Files named `log4j2-test.<extension>`
@@ -42,24 +42,13 @@
 +
 * For standalone Java SE applications, it is a random identifier.
 * For web applications, it is an identifier derived from the application descriptor.
-<<<<<<< HEAD
-See {logging-services-url}/log4j/jakarta[Log4j Web application configuration] for details.
-=======
 See xref:jakarta.adoc#configuration[Log4j Web application configuration] for details.
->>>>>>> 326ae14f
 
 <extension>::
 A file extension supported by a `ConfigurationFactory`.
 The order in which an extension will be searched for first depends on the order of the associated `ConfigurationFactory`.
 See <<configuration-factories>> for details.
 
-<<<<<<< HEAD
-If no configuration file is found, Log4j Core uses the link:../javadoc/log4j-core/org/apache/logging/log4j/core/config/DefaultConfiguration.html[`DefaultConfiguration`] and the {log4j2-url}/manual/status-logger.html[status logger] prints a warning.
-The default configuration prints all messages less specific than xref:manual/systemproperties.adoc#log4j.configuration.level[`log4j.configuration.level`] to the console.
-
-You can override the location of the configuration file using the xref:manual/systemproperties.adoc#log4j.configuration.location[the `log4j.configuration.location` system property].
-In such a case, Log4j Core will guess the configuration file format from the provided file name, or use the default configuration factory if the extension is unknown.
-=======
 If no configuration file is found, Log4j Core uses the link:../javadoc/log4j-core/org/apache/logging/log4j/core/config/DefaultConfiguration.html[`DefaultConfiguration`] and the xref:manual/status-logger.adoc[status logger] prints a warning.
 The default configuration prints all messages less severe than
 xref:manual/systemproperties.adoc#log4j.configuration.level[`log4j.configuration.level`]
@@ -70,7 +59,6 @@
 system property].
 In such a case, Log4j Core will guess the configuration file format from the provided file name,
 or use the default configuration factory if the extension is unknown.
->>>>>>> 326ae14f
 
 There are certain *best-practices* we strongly recommend you to adapt in your Log4j configuration:
 
@@ -83,12 +71,8 @@
 === Predefined ``ConfigurationFactory`` plugins
 
 Log4j Core uses plugins extending from link:../javadoc/log4j-core/org/apache/logging/log4j/core/config/ConfigurationFactory.html[`ConfigurationFactory`] to determine which configuration file extensions are supported, in which order, and how to read them.
-<<<<<<< HEAD
-How this works under the hood and how you can introduce your custom implementations is explained in <<ConfigurationFactory>>.
-=======
 How this works under the hood and how you can introduce your custom implementations is explained in
 xref:manual/extending.adoc#ConfigurationFactory[`ConfigurationFactory`].
->>>>>>> 326ae14f
 
 .Supported configuration file formats by predefined `ConfigurationFactory` plugins
 [%header,cols="1,1m,1"]
@@ -115,16 +99,6 @@
 Starting with Log4j 2, the configuration file syntax has been considered part of the public API and has remained stable across significant version upgrades.
 ====
 
-<<<<<<< HEAD
-[WARNING]
-====
-The syntax of the configuration file changed between Log4j{nbsp}1 and Log4j{nbsp}2.
-Files in the Log4j{nbsp}1 syntax are ignored by default.
-To enable partial support for old configuration syntax, see xref:manual/migration.adoc#ConfigurationCompatibility[configuration compatibility].
-====
-
-=======
->>>>>>> 326ae14f
 The Log4j runtime is composed of xref:manual/plugins.adoc[plugins], which are like beans in the Spring Framework and Java EE.
 Appenders, layouts, filters, configuration loaders, and similar components are all accessed as plugins.
 
@@ -438,16 +412,10 @@
 
 Overrides the logging level of {log4j2-url}/manual/status-logger.adoc[Status Logger].
 
-<<<<<<< HEAD
-WARNING: Since 2.24.0 this attribute is deprecated and should be replaced with the
-{log4j2-url}/manual/systemproperties.html#log4j.sta.statusLoggerLevel[`log4j2.statusLoggerLevel`]
-configuration property.
-=======
 [WARNING]
 ====
 Since version `2.24.0`, this attribute is deprecated and should be replaced with the xref:manual/status-logger.adoc#log4j2.statusLoggerLevel[log4j2.statusLoggerLevel] configuration property instead.
 ====
->>>>>>> 326ae14f
 
 [id=configuring-loggers]
 == [[Loggers]] Loggers
@@ -476,7 +444,7 @@
 Every
 {log4j2-url}/javadoc/log4j-api/org/apache/logging/log4j/Logger.html[`Logger`]
 in your application is assigned to one of these logger configurations (see
-xref:manual/architecture.adoc#LoggerConfig[architecture]), which determines the events that will be logged and those that won't.
+xref:manual/architecture.adoc#loggerconfig[architecture]), which determines the events that will be logged and those that won't.
 
 Let's start with an example of logger configuration:
 
@@ -1132,17 +1100,40 @@
 <2> Otherwise, a JSON Template Layout will be used.
 
 [#CompositeConfiguration]
-== Composite configuration
-
-include::partial$manual/composite-configuration.adoc[tag=intro]
-
-You can provide a list of comma-separated file paths or URLs in xref:manual/systemproperties.adoc#log4j.configuration.location[the `log4j.configuration.location` configuration property], where each resource will get read into a `Configuration`, and then eventually combined into a single one using link:../javadoc/log4j-core/org/apache/logging/log4j/core/config/composite/CompositeConfiguration.html[`CompositeConfiguration`].
-
-.How does `CompositeConfiguration` work?
-[%collapsible]
-====
-include::partial$manual/composite-configuration.adoc[tag=how]
-====
+== Composite Configuration
+
+Log4j allows multiple configuration files to be used at the same time by specifying them as a list of comma-separated file paths or URLs in the
+xref:manual/systemproperties.adoc#log4j.configuration.location[`log4j.configuration.location`]
+configuration property.
+
+These configuration files are merged into a single configuration file using
+link:../javadoc/log4j-core/org/apache/logging/log4j/core/config/composite/MergeStrategy.html[`MergeStrategy`]
+service that can be customized using the
+xref:manual/systemproperties.adoc#log4j.configuration.mergeStrategy[`log4j.configuration.mergeStrategy`]
+configuration property.
+
+The default merge strategy will merge the files using the following rules:
+
+. <<global-configuration-attributes>> in later configurations replace those in previous configurations.
++
+The exception is the `monitorInterval` attribute: the lowest positive value from all the configuration files will be used.
+
+. <<property-substitution,Properties>> from all configurations are aggregated.
+Duplicate properties replace those in previous configurations.
+
+. xref:manual/filters.adoc[Filters] are aggregated under
+xref:manual/filters.adoc#CompositeFilter[CompositeFilter], if more than one filter is defined.
+
+. xref:manual/scripts.adoc[] are aggregated.
+Duplicate definitions replace those in previous configurations.
+
+. xref:manual/appenders.adoc[Appenders] are aggregated.
+Appenders with the same name are **replaced** by those in later configurations, including all their elements.
+
+. <<configuring-loggers,Loggers>> are all aggregated.
+Logger attributes are individually merged, and those in later configurations replace duplicates.
+Appender references on a logger are aggregated, and those in later configurations replace duplicates.
+The strategy merges filters on loggers using the rule above.
 
 [id=format-specific-notes]
 == Format specific notes
@@ -1208,40 +1199,3 @@
 ----
 include::example$manual/configuration/xinclude-loggers.xml[lines=1;18..-1]
 ----
-
-
-[#extending]
-== Extending
-
-Log4j Core uses xref:manual/plugins.adoc[plugins] to inject necessary components while reading a configuration file.
-In this section, we will explore extension points users can hook into to customize the way Log4j Core reads configuration files.
-
-[#extending-plugins]
-=== Plugin preliminaries
-
-include::partial$manual/plugin-preliminaries.adoc[]
-
-[#ConfigurationFactory]
-=== Extending `ConfigurationFactory` plugins
-
-Under the hood, Log4j Core uses plugins extending from link:../javadoc/log4j-core/org/apache/logging/log4j/core/config/ConfigurationFactory.html[`ConfigurationFactory`] to load configuration files.
-This procedure can be summarized as follows:
-
-. Load plugins which extend from link:../javadoc/log4j-core/org/apache/logging/log4j/core/config/ConfigurationFactory.html[`ConfigurationFactory`] and whose plugin `@Namespace` is set to link:../javadoc/log4j-core/org/apache/logging/log4j/core/config/ConfigurationFactory.html#NAMESPACE[`ConfigurationFactory.NAMESPACE`]
-. Sort them by link:../javadoc/log4j-plugins/org/apache/logging/log4j/plugins/Ordered.html[`@Ordered`] annotation (in natural integer order), if present
-. Feed <<automatic-configuration,found configuration files>> to `ConfigurationFactory` instances in order, if the file extension is contained by `String[]` returned from link:../javadoc/log4j-core/org/apache/logging/log4j/core/config/ConfigurationFactory.html#getSupportedTypes()[`ConfigurationFactory#getSupportedTypes()`]
-
-If xref:manual/systemproperties.adoc#log4j.configuration.factory[the `log4j.configuration.factory` system property] is defined, it will be used before any other factory implementations.
-
-For an example, see {project-github-url}/log4j-core/src/main/java/org/apache/logging/log4j/core/config/json/JsonConfigurationFactory.java[`JsonConfigurationFactory.java`] on how Log4j Core implements JSON-formatted configuration file read.
-
-[TIP]
-====
-Next to introducing new configuration file formats, `ConfigurationFactory` can be used for xref:manual/customconfig.adoc[programmatic configuration] too.
-====
-
-[#extending-config-file-plugins]
-=== Plugins represented in a configuration file
-
-As explained in <<configuration-syntax>>, a configuration file gets parsed into a tree of plugins.
-If your plugin needs to be represented in a configuration file element, some xref:manual/plugins.adoc#core[extra plugin configuration] needs to be administered.