////
    Licensed to the Apache Software Foundation (ASF) under one or more
    contributor license agreements.  See the NOTICE file distributed with
    this work for additional information regarding copyright ownership.
    The ASF licenses this file to You under the Apache License, Version 2.0
    (the "License"); you may not use this file except in compliance with
    the License.  You may obtain a copy of the License at

         http://www.apache.org/licenses/LICENSE-2.0

    Unless required by applicable law or agreed to in writing, software
    distributed under the License is distributed on an "AS IS" BASIS,
    WITHOUT WARRANTIES OR CONDITIONS OF ANY KIND, either express or implied.
    See the License for the specific language governing permissions and
    limitations under the License.
////

[id=filters]
= Filters

Filters are Log4j plugins that evaluate the parameters of a logging call or a log event and return one of three results:

ACCEPT:: The filter accepts the log event.
This effectively causes other filters in the same filtering stage to be skipped.

DENY:: The filter drops the log event.

NEUTRAL:: Log4j behaves as if the filter was not present.
It is evaluated by the next filter in the filter chain.

Filters can be used at each level of the
xref:manual/architecture.adoc#architecture-diagram[logging pipeline]:

* the global configuration element can contain a xref:manual/configuration.adoc#global-filters[global filter].
* each xref:manual/configuration.adoc#configuring-loggers[logger] configuration element can contain a xref:manual/configuration.adoc#logger-elements-filters[logger filter].
* each xref:manual/configuration.adoc#configuring-appenderrefs[appender reference] configuration element can contain an xref:manual/configuration.adoc#appenderrefs-elements-filters[appender reference filter].
* each xref:manual/appenders.adoc[appender] configuration element can contain an xref:manual/appenders.adoc[appender filter].

Additionally, the following configuration attributes take part in the filtering process:

* the xref:manual/configuration.adoc#logger-attributes-level[`level` attribute] of logger configuration elements.
* the xref:manual/configuration.adoc#appenderref-attributes-level[`level` attribute] of appender reference configuration elements.

[#filtering-process]
== Filtering process

Due to the interaction of many elements,
the filtering process in Log4j is quite complex and can be divided in four stages:

. <<logger-stage,`Logger` stage>>
. <<logger-config-stage,`LoggerConfig` stage>>
. <<appender-control-stage,`AppenderControl` stage>>
. <<appender-stage,`Appender` stage>>

[IMPORTANT]
====
For performance reasons, log events should be filtered at the earliest possible stage.
This reduces the cost of disabled log events:
e.g., log event creation, population of context data, formatting, transfer through an asynchronous barrier.
====

[#logger-stage]
=== 1. `Logger` stage

[plantuml]
....
@startuml
start
group Logger

:A Logger method;

switch (Apply global filter)
case (DENY)
    #pink:Discard;
    detach
case (ACCEPT)
case (NEUTRAL)
    if (Is less severe than logger level?) then (yes)
        #pink:Discard;
        detach
    else (no)
        ' The label improves spacing
        label a1
    endif
endswitch
end group
:Create LogEvent;
stop
....

The parameters of the logging call are passed to the global filter.
If the global filter returns:

DENY:: The log message is immediately discarded.
NEUTRAL:: If the level of the log message is less severe than the configured logger threshold, the message is discarded.
Otherwise, a
link:../javadoc/log4j-core/org/apache/logging/log4j/core/LogEvent.html[`LogEvent`] is created and processing continues.
ACCEPT:: A `LogEvent` is created and processing continues in the next stage.

[IMPORTANT]
====
This is the only stage, which differentiates between an `ACCEPT` and `NEUTRAL` filter result.
====

[TIP]
====
Filtering logging calls at this stage provides the best performance:

* this stage precedes the creation of log events, therefore operations like the
{log4j2-url}/manual/thread-context.html[injection of context data],
xref:manual/layouts.adoc#LocationInformation[computation of location information]
will not be performed for disabled log statements.
* this stage precedes the asynchronous calls performed by either
xref:manual/async.adoc[asynchronous loggers]
or
xref:manual/appenders/delegating.adoc#AsyncAppender[asynchronous appenders].
====

[#logger-config-stage]
=== 2. `LoggerConfig` stage

[plantuml]
....
@startuml
start
:LogEvent;

group LoggerConfig
repeat

:LoggerConfig#log();

if (Apply logger filter) then (DENY)
    #pink:Discard;
    detach
else (not DENY)
    ' The label improves spacing
    label a1
endif
repeat while (Go to parent logger?) is (yes)
-> no;
end group
stop
@enduml
....

In this stage, log events are evaluated by all the
xref:manual/configuration.adoc#logger-elements-filters[logger filters]
that stand on the path from the logger to an appender.
Due to the
xref:manual/configuration.adoc#logger-attributes-additivity[additivity of logger configurations],
this means that a log event must also pass the filters of all the parent loggers,
until it reaches the logger that references the chosen appender.

[#appender-control-stage]
=== 3. `AppenderControl` stage

[plantuml]
....
@startuml
start
:LogEvent;

group AppenderControl

:AppenderControl#callAppender();

if (Is less severe then appender reference level?) then (yes)
    #pink:Discard;
    detach
else (no)
    ' The label improves spacing
    label a2
endif
if (Apply appender reference filter) then (DENY)
    #pink:Discard;
    detach
else (not DENY)
    ' The label improves spacing
    label a1
endif
end group
stop
@enduml
....

To pass this stage, log events must satisfy both conditions:

* the log event must be at least as severe as the
xref:manual/configuration.adoc#appenderref-attributes-level[`level` attribute]
of the appender reference.
* the xref:manual/configuration.adoc#appenderrefs-elements-filters[appender reference filter] must return `ACCEPT` or `NEUTRAL`,

[#appender-stage]
=== 4. `Appender` stage (optional)

[plantuml]
....
@startuml
start
:LogEvent;

group Appender

if (Apply appender filter) then (DENY)
    #pink:Discard;
    detach
else (not DENY)
    ' The label improves spacing
    label a1
endif
end group
#palegreen:Appender#append();
@enduml
....

If the appender implements
link:../javadoc/log4j-core/org/apache/logging/log4j/core/filter/Filterable.html[`Filterable`]
an additional filtering stage is available.
When log events reach such an appender,
the filter attached to an appender is evaluated and if the result is `DENY`,
the log event is discarded.

All standard appenders implement `Filterable`.

[NOTE]
====
Some appenders like the
xref:manual/appenders/delegating.adoc#AsyncAppender[asynchronous appender]
use appender references to transfer log events to other appenders.
In such a case, the filtering process goes back to the <<appender-control-stage,`AppenderControl` stage>>.
====

[TIP]
====
Users migrating from Log4j 1 often replace the `threshold` property of a Log4j 1 appender with a <<ThresholdFilter>> on the equivalent Log4j 2 appender.

Using the `level` property of appender references will give a better performance.
====

[WARNING]
====
Configuring filters at this stage is a measure of last resort,
since it adds a large overhead to disabled log events.
You should rather configure the filtering in one of the previous stages.
====

[#example-configuration-file]
=== Example configuration file

The following example configuration file employs filters at all possible stages to explain their evaluation order:

[tabs]
====
XML::
+
[source,xml]
----
include::example$manual/filters/filters.xml[lines=1;18..-1]
----

JSON::
+
[source,json]
----
include::example$manual/filters/filters.json[]
----

YAML::
+
[source,yaml]
----
include::example$manual/filters/filters.yaml[lines=17..-1]
----

Properties::
+
[source,properties]
----
include::example$manual/filters/filters.properties[lines=17..-1]
----
====

<1> Global filter
<2> Logger `level` attribute. This setting is **ignored** unless the global filter returns `NEUTRAL`.
<3> Filter of the `org.example` logger
<4> Filter of the root logger (it is the parent of the `org.example` logger)
<5> Appender reference `level` attribute
<6> Filter of the appender reference
<7> Filter of the appender

[#common-configuration]
== Common configuration

[#common-configuration-attributes]
=== Common configuration attributes

<<<<<<< HEAD
Using the `level` property of appender references will give a better performance.
====

[#collection]
== Collection

Log4j bundles several predefined filters to assist in several common deployment use cases.
Following sections explain all these in detail.

[#BurstFilter]
=== BurstFilter
=======
The default behavior of filters is in line with the `filter()` methods of functional interfaces, such as
https://docs.oracle.com/en/java/javase/{java-target-version}/docs/api/java.base/java/util/Optional.html#filter(java.util.function.Predicate)[`Optional.filter()`]
or
https://docs.oracle.com/en/java/javase/{java-target-version}/docs/api/java.base/java/util/stream/Stream.html#filter(java.util.function.Predicate)[`Stream.filter()`]:
filters pass matching events to the next filter and drop those that do not match.
>>>>>>> 326ae14f

To allow for a larger spectrum of behaviors,
all standard filters, except `CompositeFilter` and `DenyAllFilter`, accept the following configuration attributes:

.Common filter configuration attributes
[cols="1m,1,1,4"]
|===
|Attribute |Type | Default value |Description

| [[onMatch]]onMatch
| link:../javadoc/log4j-core/org/apache/logging/log4j/core/Filter.Result.html[`Result`]
| link:../javadoc/log4j-core/org/apache/logging/log4j/core/Filter.Result.html#NEUTRAL[`NEUTRAL`]
| Result returned if the condition matches.

| [[onMismatch]]onMismatch
| link:../javadoc/log4j-core/org/apache/logging/log4j/core/Filter.Result.html[`Result`]
| link:../javadoc/log4j-core/org/apache/logging/log4j/core/Filter.Result.html#DENY[`DENY`]
| Result returned if the condition does not match.

|===

[#CompositeFilter]
=== Composing filters

Filters usually test for a single condition.
To express a more complex filtering logic, Log4j provides a
xref:plugin-reference.adoc#org-apache-logging-log4j_log4j-core_org-apache-logging-log4j-core-filter-CompositeFilter[`Filters`]
plugin.
This plugin can contain a sequence of filters and has no other configuration option.

The `Filters` plugin sequentially evaluates each sub-filter and:

* if the sub-filter returns `ACCEPT` (resp. `DENY`), the `Filters` plugin returns `ACCEPT` (resp. `DENY`).
* if the sub-filter return `NEUTRAL`, the `Filters` plugin evaluates the next sub-filter in the chain.
* if the last sub-filter returns `NEUTRAL`, the `Filters` plugin returns `NEUTRAL`.

The `Filters` plugin together with the ternary logic of filters, can be used to express most boolean operators.
In the following examples `A` and `B` are two filters.

`NOT A`::
You can invert the functionality of filter `A` by swapping the `onMatch` and `onMismatch`:
+
[source,xml]
----
<A onMatch="DENY" onMismatch="NEUTRAL"/>
----

<<<<<<< HEAD
[#CompositeFilter]
=== CompositeFilter

The CompositeFilter provides a way to specify more than one filter.
It is added to the configuration as a filter element and contains other filters to be evaluated.
The filter element accepts no parameters.

A configuration containing the CompositeFilter might look like:
=======
`A AND B`::
To select the events that match both `A` and `B` you can use:
+
[source,xml]
----
<Filters>
  <A/>
  <B/>
</Filters>
----
>>>>>>> 326ae14f

`A OR B`::
To select the events that match `A` or `B` we can replace `NEUTRAL` with `ACCEPT` in the `onMatch` attribute:
+
[source,xml]
----
<Filters>
  <A onMatch="ACCEPT"/>
  <B onMatch="ACCEPT"/>
</Filters>
----

<<<<<<< HEAD
[#DynamicThresholdFilter]
=== DynamicThresholdFilter
=======
xref:plugin-reference.adoc#org-apache-logging-log4j_log4j-core_org-apache-logging-log4j-core-filter-CompositeFilter[📖 Plugin reference for `Filters`]
>>>>>>> 326ae14f

[#collection]
== Collection

Log4j Core provides the following filters out-of-the-box.

[#timestamp-filters]
=== Timestamp filters

Timestamp filters use the timestamp of log events to decide whether to accept them or not.

[#BurstFilter]
==== `BurstFilter`

The `BurstFilter` limits the rate of log events.
The rate limit is only applied to log events less severe than a configured log level.

Besides the <<common-configuration-attributes,common configuration attributes>>,
the `BurstFilter` supports the following parameters:

.`BurstFilter` -- configuration attributes
[cols="1m,1,1,4"]
|===
|Attribute | Type | Default value | Description

| level
| link:../javadoc/log4j-api/org/apache/logging/log4j/Level.html[`Level`]
| link:../javadoc/log4j-api/org/apache/logging/log4j/Level.html#WARN[`WARN`]
| The rate limit only applies to log events less severe than this level.
Events at least as severe as this level will always match.

| rate
| `float`
| `10`
| The average number of events per second to allow.

| maxBurst
| `long`
| `10 &times; rate`
| The maximum number of events that can be logged at once, without incurring in rate limiting.

|===

[NOTE]
====
The `BurstFilter` uses the _sliding window log_ algorithm with a window `window` of `maxBurst / rate` seconds.

The filter maintains a list of recently logged events.
If in the interval of time of duration `window` preceding the current log event,
more than `maxBurst` events have already been logged, rate limiting is applied.

To control the size of the log files only the `rate` attribute needs to be taken into account.
The `maxBurst` attribute controls the temporal spacing between log events:
lower values of `maxBurst` will give more evenly spaced log events,
while higher values will allow for peaks of activity followed by an absence of log events.
====

xref:plugin-reference.adoc#org-apache-logging-log4j_log4j-core_org-apache-logging-log4j-core-filter-BurstFilter[📖 Plugin reference for `BurstFilter`]

[#TimeFilter]
==== `TimeFilter`

The `TimeFilter` only matches log events emitted during a certain time of the day.

Besides the <<common-configuration-attributes,common configuration attributes>>,
the `TimeFilter` supports the following parameters:

.`TimeFilter` -- configuration attributes
[cols="1m,2,1,4"]
|===
| Attribute | Type | Default value | Description

| start
| https://docs.oracle.com/en/java/javase/{java-target-version}/docs/api/java.base/java/time/LocalTime.html[`LocalTime`] in `HH:mm:ss` format
| https://docs.oracle.com/en/java/javase/{java-target-version}/docs/api/java.base/java/time/LocalTime.html#MIN[`LocalTime.MIN`]
| The beginning of the time slot.

| start
| https://docs.oracle.com/en/java/javase/{java-target-version}/docs/api/java.base/java/time/LocalTime.html[`LocalTime`] in `HH:mm:ss` format
| https://docs.oracle.com/en/java/javase/{java-target-version}/docs/api/java.base/java/time/LocalTime.html#MAX[`LocalTime.MAX`]
| The end of the time slot.

| timezone
| https://docs.oracle.com/en/java/javase/{java-target-version}/docs/api/java.base/java/time/ZoneId.html[`ZoneId`]
| https://docs.oracle.com/en/java/javase/{java-target-version}/docs/api/java.base/java/time/ZoneId.html#systemDefault()[`ZoneId.systemDefault()`]
| The timezone to use when comparing `start` and `end` to the event timestamp.

|===

As a simple application of this filter,
if you want to forward messages to your console during work hours and to your e-mail account after work hours,
you can use a configuration snippet like:

[tabs]
====
XML::
+
.Snippet from an example {antora-examples-url}/manual/filters/TimeFilter.xml[`log4j2.xml`]
[source,xml,indent=0]
----
include::example$manual/filters/TimeFilter.xml[tag=filter]
----

JSON::
+
.Snippet from an example {antora-examples-url}/manual/filters/TimeFilter.json[`log4j2.json`]
[source,json,indent=0]
----
include::example$manual/filters/TimeFilter.json[tag=filter]
----

YAML::
+
.Snippet from an example {antora-examples-url}/manual/filters/TimeFilter.yaml[`log4j2.yaml`]
[source,yaml,indent=0]
----
include::example$manual/filters/TimeFilter.yaml[tag=filter]
----

Properties::
+
.Snippet from an example {antora-examples-url}/manual/filters/TimeFilter.properties[`log4j2.properties`]
[source,properties,indent=0]
----
include::example$manual/filters/TimeFilter.properties[tag=filter]
----
====

xref:plugin-reference.adoc#org-apache-logging-log4j_log4j-core_org-apache-logging-log4j-core-filter-TimeFilter[📖 Plugin reference for `TimeFilter`]

[#level-filters]
=== Level filters

The following filters allow you to filter log events based on their xref:manual/customloglevels.adoc[levels].

[#LevelMatchFilter]
==== `LevelMatchFilter`

The `LevelMatchFilter` matches log events that have exactly a certain log level.

Besides the <<common-configuration-attributes,common configuration attributes>>,
the `LevelMatchFilter` supports the following parameter:

.`LevelMatchFilter` -- configuration attributes
[cols="1m,1,1,4"]
|===
| Attribute | Type | Default value | Description

| level
| link:../javadoc/log4j-api/org/apache/logging/log4j/Level.html[`Level`]
| link:../javadoc/log4j-api/org/apache/logging/log4j/Level.html#ERROR[`ERROR`]
| The filter only matches log events of this level.

|===

[TIP]
====
If you wish to use a different log file for each log level, you should also use a
xref:manual/appenders/delegating.adoc#RoutingAppender[`Routing` appender] together with the
xref:manual/lookups.adoc#EventLookup[`${event:Level}` lookup].
Such a solution will ensure that:

* you don't forget any log level (Log4j supports xref:manual/customloglevels.adoc[custom levels]).
* you don't need to configure an appender for each level separately.
====

xref:plugin-reference.adoc#org-apache-logging-log4j_log4j-core_org-apache-logging-log4j-core-filter-LevelMatchFilter[📖 Plugin reference for `LevelMatchFilter`]

[#LevelRangeFilter]
<<<<<<< HEAD
=== LevelRangeFilter
=======
==== `LevelRangeFilter`
>>>>>>> 326ae14f

The `LevelRangeFilter` matches log events with a log level within a configured range.

Besides the <<common-configuration-attributes,common configuration attributes>>,
the `LevelRangeFilter` supports the following parameter:

.`LevelRangeFilter` -- configuration attributes
[cols="1m,1,1,4"]
|===
| Attribute | Type | Default value | Description

| minLevel
| link:../javadoc/log4j-api/org/apache/logging/log4j/Level.html[`Level`]
| link:../javadoc/log4j-api/org/apache/logging/log4j/Level.html#OFF[`OFF`]
| The filter only matches log events at most as severe as this level.

| maxLevel
| link:../javadoc/log4j-api/org/apache/logging/log4j/Level.html[`Level`]
| link:../javadoc/log4j-api/org/apache/logging/log4j/Level.html#ALL[`ALL`]
| The filter only matches log events at least as severe as this level.

|===

[TIP]
====
Make sure not to invert the bounds of the range.
Starting from the smallest level,
{log4j2-url}/manual/customloglevels.html[the Log4j API defines]: `OFF`,
`FATAL`, `ERROR`, `WARN`, `INFO`, `DEBUG`, `TRACE` and `ALL`.
====

xref:plugin-reference.adoc#org-apache-logging-log4j_log4j-core_org-apache-logging-log4j-core-filter-LevelRangeFilter[📖 Plugin reference for `LevelRangeFilter`]

[#ThresholdFilter]
==== `ThresholdFilter`

The `ThresholdFilter` matches log events at least as severe as a configured level.

Besides the <<common-configuration-attributes,common configuration attributes>>,
the `ThresholdFilter` supports the following parameter:

.`ThresholdFilter`—configuration attributes
[cols="1m,1,1,4"]
|===
| Attribute | Type | Default value | Description

| level
| link:../javadoc/log4j-api/org/apache/logging/log4j/Level.html[`Level`]
| link:../javadoc/log4j-api/org/apache/logging/log4j/Level.html#OFF[`OFF`]
| The filter only matches log events at least as severe as this level.

|===

<<<<<<< HEAD
[#MapFilter]
=== MapFilter
=======
xref:plugin-reference.adoc#org-apache-logging-log4j_log4j-core_org-apache-logging-log4j-core-filter-ThresholdFilter[📖 Plugin reference for `ThresholdFilter`]

[#DynamicThresholdFilter]
==== `DynamicThresholdFilter`

The `DynamicThresholdFilter` is a variant of <<ThresholdFilter>>,
which uses a different threshold for each log event.
The effective threshold to use is determined by querying the
{log4j2-url}/manual/thread-context.html[context data]
of the log event.
For each log event:

. The filter retrieves the value of `key` in the context data map.
. The filter checks the list of nested
xref:plugin-reference.adoc#org-apache-logging-log4j_log4j-core_org-apache-logging-log4j-core-util-KeyValuePair[`KeyValuePair`]
configuration elements to decide which level to apply.

Besides the <<common-configuration-attributes,common configuration attributes>>,
the `DynamicThresholdFilter` supports the following parameters:

.`DynamicThresholdFilter`—configuration attributes
[cols="1m,1,1,4"]
|===
| Attribute | Type | Default value | Description

| key
| `String`
|
| The key to a value in the context map of the log event.

**Required**

| defaultThreshold
| link:../javadoc/log4j-api/org/apache/logging/log4j/Level.html[`Level`]
| link:../javadoc/log4j-api/org/apache/logging/log4j/Level.html#ERROR[`ERROR`]
| Threshold to apply to log events that don't have a corresponding `KeyValuePair`.
>>>>>>> 326ae14f

|===

.`DynamicThresholdFilter`—nested elements
[cols="1m,1,4"]
|===
| Type | Multiplicity | Description

| xref:plugin-reference.adoc#org-apache-logging-log4j_log4j-core_org-apache-logging-log4j-core-util-KeyValuePair[`KeyValuePair`]
| One or more
| Associates a log level with the context map value associated with `key`.

|===

For example, if `loginId` contains the login of the current user,
you can use this configuration to apply different thresholds to different users:

[tabs]
====
XML::
+
.Snippet from an example {antora-examples-url}/manual/filters/DynamicThresholdFilter.xml[`log4j2.xml`]
[source,xml,indent=0]
----
include::example$manual/filters/DynamicThresholdFilter.xml[tag=filter]
----

JSON::
+
.Snippet from an example {antora-examples-url}/manual/filters/DynamicThresholdFilter.json[`log4j2.json`]
[source,json,indent=0]
----
include::example$manual/filters/DynamicThresholdFilter.json[tag=filter]
----

YAML::
+
.Snippet from an example {antora-examples-url}/manual/filters/DynamicThresholdFilter.yaml[`log4j2.yaml`]
[source,yaml,indent=0]
----
include::example$manual/filters/DynamicThresholdFilter.yaml[tag=filter]
----

Properties::
+
.Snippet from an example {antora-examples-url}/manual/filters/DynamicThresholdFilter.properties[`log4j2.properties`]
[source,properties,indent=0]
----
include::example$manual/filters/DynamicThresholdFilter.properties[tag=filter]
----
====

<1> If the `loginId` is `alice` a threshold level of `DEBUG` will be used.
<2> If the `loginId` is `bob` a threshold level of `INFO` will be used.
<3> For all the other values of `loginId` a threshold level of `ERROR` will be used.

[TIP]
====
You can use Log4j Core's
xref:manual/configuration.adoc#configuration-attribute-monitorInterval[automatic reconfiguration feature]
to modify the ``KeyValuePair``s without restarting your application.
====

xref:plugin-reference.adoc#org-apache-logging-log4j_log4j-core_org-apache-logging-log4j-core-filter-DynamicThresholdFilter[📖 Plugin reference for `DynamicThresholdFilter`]

[#marker-filters]
=== Marker filters

The following filters use the
{log4j2-url}/manual/markers.html[log event marker]
to filter log events.

[#NoMarkerFilter]
==== `NoMarkerFilter`

The `NoMarkerFilter` matches log events that do not have any markers.

This filter does not have any additional configuration attribute,
except the <<common-configuration-attributes,common configuration attributes>>.

xref:plugin-reference.adoc#org-apache-logging-log4j_log4j-core_org-apache-logging-log4j-core-filter-NoMarkerFilter[📖 Plugin reference for `NoMarkerFilter`]

[#MarkerFilter]
<<<<<<< HEAD
=== MarkerFilter
=======
==== `MarkerFilter`
>>>>>>> 326ae14f

The `MarkerFilter` matches log events marked with a specific marker or **any** of its descendants.

Besides the <<common-configuration-attributes,common configuration attributes>>,
the `MarkerFilter` supports the following parameter:

.`MarkerFilter`—configuration attributes
[cols="1m,1,1,4"]
|===
|Attribute | Type | Default value | Description

| marker
| link:../javadoc/log4j-api/org/apache/logging/log4j/Marker.html[`Marker`]
|
| The filter only matches log events of marker with the given marker or one of its descendants.

**Required**

|===

xref:plugin-reference.adoc#org-apache-logging-log4j_log4j-core_org-apache-logging-log4j-core-filter-MarkerFilter[📖 Plugin reference for `MarkerFilter`]

[#message-filters]
=== Message filters

<<<<<<< HEAD
[#MutableThreadContextMapFilter]
=== MutableThreadContextMapFilter
=======
Message filters allow filtering log events based on the
{log4j2-url}/manual/messages.html[`Message`]
contained in the log event.
>>>>>>> 326ae14f

include::partial$manual/log-event.adoc[]

[#RegexFilter]
==== `RegexFilter`

The `RegexFilter` matches a regular expression against messages.
Besides the <<common-configuration-attributes,common configuration attributes>>, the `RegexFilter` supports the following parameters:

.`RegexFilter` configuration attributes
[%header,cols="1m,1,1,4"]
|===
|Attribute
| Type
| Default value
| Description

| regex
| https://docs.oracle.com/en/java/javase/{java-target-version}/docs/api/java.base/java/util/regex/Pattern.html[`Pattern`]
|
| The regular expression used to match log messages.

**Required**

| useRawMsg
| `boolean`
| `false`
| If `true`, for
{log4j2-url}/manual/messages.html#ParameterizedMessage[`ParameterizedMessage`],
{log4j2-url}/manual/messages.html#StringFormattedMessage[`StringFormattedMessage`],
and
{log4j2-url}/messages.html#MessageFormatMessage[`MessageFormatMessage`],
the message format pattern; for
{log4j2-url}/manual/messages.html#StructuredDataMessage[`StructuredDataMessage`],
the message field will be used as the match target.
|===

[WARNING]
====
* This filter only matches if the **whole** log message matches the regular expression.

* Setting `useRawMsg` to `false` decreases performance, since it forces the formatting of all log messages, including the disabled ones.
====

xref:plugin-reference.adoc#org-apache-logging-log4j_log4j-core_org-apache-logging-log4j-core-filter-RegexFilter[📖 Plugin reference for `RegexFilter`]

[#StringMatchFilter]
==== `StringMatchFilter`

The `StringMatchFilter` matches a log event, if its message contains the given string.

Besides the <<common-configuration-attributes,common configuration attributes>>,
the `StringMatchFilter` supports the following parameters:

.`StringMatchFilter`—configuration attributes
[cols="1m,1,1,4"]
|===
| Attribute | Type | Default value | Description

| text
| `String`
|
| The text to look for.

**Required**

|===

[WARNING]
====
This filter decreases performance, since it forces the formatting of all log messages, including the disabled ones.
====

xref:plugin-reference.adoc#org-apache-logging-log4j_log4j-core_org-apache-logging-log4j-core-filter-StringMatchFilter[📖 Plugin reference for `StringMatchFilter`]

[#map-filters]
=== Map filters

The following filters match log events based on the content of one of these map structures:

* The map contained in a
{log4j2-url}/manual/messages.html#MapMessage[`MapMessage`] object.
See
link:../javadoc/log4j-api/org/apache/logging/log4j/message/MapMessage.html#getData()[`MapMessage.getData()`]
for details.
* The context data map contained in a
link:../javadoc/log4j-core/org/apache/logging/log4j/core/LogEvent.html[`LogEvent`].
See
link:../javadoc/log4j-core/org/apache/logging/log4j/core/LogEvent.html#getContextData()[`LogEvent.getContextData()`]
for details.

[#configuration-map]
==== Configuration map

These filters are configured with a configuration map of type `Map<String, String[]>`,
which,
depending on the filter,
is encoded as either JSON:

[source,json]
----
include::example$manual/filters/configs.json[]
----

<<<<<<< HEAD
[#NoMarkerFilter]
=== NoMarkerFilter
=======
or as a sequence of
xref:plugin-reference.adoc#org-apache-logging-log4j_log4j-core_org-apache-logging-log4j-core-util-KeyValuePair[`KeyValuePair`]
plugins:

[source,xml,indent=0]
----
include::example$manual/filters/ContextMapFilter.xml[tag=kvp]
----

The configuration map associates to each key a list of allowed values for that key.
In the example above the allowed values for the `loginId` key are either `alice` or `bob`.
The only allowed value for the `clientId` key is `1234`.

The map filters can work in two matching modes:

[[matching-mode-and]]
AND::
A map structure matches
if the value associated with **each** key
that appears in the configuration map is one of the allowed values.
>>>>>>> 326ae14f

[[matching-mode-or]]
OR::
A map structure matches
if the value associated with **at least one** key
that appears in the configuration map is one of the allowed values.

[#MapFilter]
==== `MapFilter`

The `MapFilter` allows filtering based on the contents of all
{log4j2-url}/manual/messages.html#collection-structured[structured ``Message``s].

This filter encodes the <<configuration-map>> introduced above as a list of
`KeyValuePair` elements.

Besides the <<common-configuration-attributes,common configuration attributes>>,
the `MapFilter` supports the following parameters:

.`MapFilter` -- configuration attributes
[cols="1m,1,1,4"]
|===
| Attribute | Type | Default value | Description

| operator
| _enumeration_
| `AND`
a| Determines the matching mode of the filter.
Can be:

* <<matching-mode-and,AND>>
* <<matching-mode-or,OR>>

|===

.`MapFilter` -- nested elements
[cols="1m,1,4"]
|===
| Type | Multiplicity | Description

| xref:plugin-reference.adoc#org-apache-logging-log4j_log4j-core_org-apache-logging-log4j-core-util-KeyValuePair[`KeyValuePair`]
| One or more
| Adds a value as allowed value for a key.
See <<configuration-map>> for more details.

|===

For example,
if you want to filter all ``MapMessage``s
that have an `eventType` key with value `authentication` **and** an `eventId` key with value either `login` **or** `logout`,
you can use the following configuration:

[tabs]
====
XML::
+
.Snippet from an example {antora-examples-url}/manual/filters/MapFilter.xml[`log4j2.xml`]
[source,xml,indent=0]
----
include::example$manual/filters/MapFilter.xml[tag=filter]
----

<<<<<<< HEAD
[#RegexFilter]
=== RegexFilter
=======
JSON::
+
.Snippet from an example {antora-examples-url}/manual/filters/MapFilter.json[`log4j2.json`]
[source,json,indent=0]
----
include::example$manual/filters/MapFilter.json[tag=filter]
----

YAML::
+
.Snippet from an example {antora-examples-url}/manual/filters/MapFilter.yaml[`log4j2.yaml`]
[source,yaml,indent=0]
----
include::example$manual/filters/MapFilter.yaml[tag=filter]
----

Properties::
+
.Snippet from an example {antora-examples-url}/manual/filters/MapFilter.yaml[`log4j2.properties`]
[source,properties,indent=0]
----
include::example$manual/filters/MapFilter.properties[tag=filter]
----
====

[TIP]
====
You can use Log4j Core's
xref:manual/configuration.adoc#configuration-attribute-monitorInterval[automatic reconfiguration feature]
to modify the ``KeyValuePair``s without restarting your application.
====
>>>>>>> 326ae14f

xref:plugin-reference.adoc#org-apache-logging-log4j_log4j-core_org-apache-logging-log4j-core-filter-MapFilter[📖 Plugin reference for `MapFilter`]

[#StructuredDataFilter]
==== `StructuredDataFilter`

The `StructuredDataFilter` is a variant of <<MapFilter>> that only matches
{log4j2-url}/manual/messages.html#StructuredDataMessage[`StructureDataMessage`]s.

In addition to matching the map structure contained in a `StructuredDataMessage`
(which corresponds to https://datatracker.ietf.org/doc/html/rfc5424#section-6.3.3[RFC 5424 `SD-PARAM` elements])
it provides the following virtual keys:

.`StructuredDataFilter` -- virtual keys
[cols="1m,1,4"]
|===
| Key | RFC5424 field | Description

| id
| https://datatracker.ietf.org/doc/html/rfc5424#section-6.3.2[`SD-ID`]
| The
link:../javadoc/log4j-api/org/apache/logging/log4j/message/StructuredDataMessage.html#getId()[`id` field]
of the `StructuredDataMessage`.

| id.name
|
| The
link:../javadoc/log4j-api/org/apache/logging/log4j/message/StructuredDataId.html#getName()[`name` field]
of the `StructuredDataId` element.

| type
| https://datatracker.ietf.org/doc/html/rfc5424#section-6.2.7[`MSGID`]
| The
link:../javadoc/log4j-api/org/apache/logging/log4j/message/StructuredDataMessage.html#getType()[`type` field]
of a `StructuredDataMessage`.

| message
| https://datatracker.ietf.org/doc/html/rfc5424#section-6.4[`MSG`]
| The result of a
link:../javadoc/log4j-api/org/apache/logging/log4j/message/Message.html#getFormat()[`Message.getFormat()`] method call.

|===

The `StructuredDataFilter` encodes the <<configuration-map>> introduced above as a list of
`KeyValuePair` and supports the following parameters,
besides the <<common-configuration-attributes,common configuration attributes>>:

.`StructuredDataFilter`—configuration attributes
[cols="1m,1,1,4"]
|===
| Attribute | Type | Default value | Description

| operator
| _enumeration_
| `AND`
a| Determines the matching mode of the filter.
Can be:

* <<matching-mode-and,AND>>
* <<matching-mode-or,OR>>

|===

.`StructuredDataFilter` -- nested elements
[cols="1m,1,4"]
|===
| Type | Multiplicity | Description

| xref:plugin-reference.adoc#org-apache-logging-log4j_log4j-core_org-apache-logging-log4j-core-util-KeyValuePair[`KeyValuePair`]
| One or more
| Adds a value as allowed value for a key.
See <<configuration-map>> for more details.

|===

If you want
to match all log messages with an `SD-ID` equal to `authentication` and the value of the `userId` `SD-PARAM` equal to either `alice` or `bob`,
you can use the following configuration:

[tabs]
====
XML::
+
.Snippet from an example {antora-examples-url}/manual/filters/StructuredDataFilter.xml[`log4j2.xml`]
[source,xml,indent=0]
----
include::example$manual/filters/StructuredDataFilter.xml[tag=filter]
----

<<<<<<< HEAD
[#StructuredDataFilter]
=== StructuredDataFilter
=======
JSON::
+
.Snippet from an example {antora-examples-url}/manual/filters/StructuredDataFilter.json[`log4j2.json`]
[source,json,indent=0]
----
include::example$manual/filters/StructuredDataFilter.json[tag=filter]
----

YAML::
+
.Snippet from an example {antora-examples-url}/manual/filters/StructuredDataFilter.yaml[`log4j2.yaml`]
[source,yaml,indent=0]
----
include::example$manual/filters/StructuredDataFilter.yaml[tag=filter]
----

Properties::
+
.Snippet from an example {antora-examples-url}/manual/filters/StructuredDataFilter.yaml[`log4j2.properties`]
[source,properties,indent=0]
----
include::example$manual/filters/StructuredDataFilter.properties[tag=filter]
----
====

[TIP]
====
You can use Log4j Core's
xref:manual/configuration.adoc#configuration-attribute-monitorInterval[automatic reconfiguration feature]
to modify the ``KeyValuePair``s without restarting your application.
====

xref:plugin-reference.adoc#org-apache-logging-log4j_log4j-core_org-apache-logging-log4j-core-filter-StructuredDataFilter[📖 Plugin reference for `StructuredDataFilter`]

[#ThreadContextMapFilter]
==== `ContextMapFilter`

The `ContextMapFilter` works in the same way as the <<MapFilter>> above,
except it checks the
{log4j2-url}/manual/thread-context.html[context map data]
of the log event instead of the log message.

This filter also encodes the <<configuration-map>> introduced above as a list of
`KeyValuePair` elements.

Besides the <<common-configuration-attributes,common configuration attributes>>,
the `ContextMapFilter` supports the following parameters:

.`ContextMapFilter` -- configuration attributes
[cols="1m,1,1,4"]
|===
| Attribute | Type | Default value | Description

| operator
| _enumeration_
| `AND`
a| Determines the matching mode of the filter.
Can be:
>>>>>>> 326ae14f

* <<matching-mode-and,AND>>
* <<matching-mode-or,OR>>

|===

.`ContextMapFilter` -- nested elements
[cols="1m,1,4"]
|===
| Type | Multiplicity | Description

| xref:plugin-reference.adoc#org-apache-logging-log4j_log4j-core_org-apache-logging-log4j-core-util-KeyValuePair[`KeyValuePair`]
| One or more
| Adds a value as allowed value for a key.
See <<configuration-map>> for more details.

|===

For example,
if the `clientId` and `userId` keys in the context data map identify your client and his end users,
you can filter the log events generated by users `alice` and `bob` of client `1234` using this configuration:

[tabs]
====
XML::
+
.Snippet from an example {antora-examples-url}/manual/filters/ContextMapFilter.xml[`log4j2.xml`]
[source,xml,indent=0]
----
include::example$manual/filters/ContextMapFilter.xml[tag=filter]
----

<<<<<<< HEAD
[#ThreadContextMapFilter]
=== ThreadContextMapFilter
=======
JSON::
+
.Snippet from an example {antora-examples-url}/manual/filters/ContextMapFilter.json[`log4j2.json`]
[source,json,indent=0]
----
include::example$manual/filters/ContextMapFilter.json[tag=filter]
----

YAML::
+
.Snippet from an example {antora-examples-url}/manual/filters/ContextMapFilter.yaml[`log4j2.yaml`]
[source,yaml,indent=0]
----
include::example$manual/filters/ContextMapFilter.yaml[tag=filter]
----
>>>>>>> 326ae14f

Properties::
+
.Snippet from an example {antora-examples-url}/manual/filters/ContextMapFilter.yaml[`log4j2.properties`]
[source,properties,indent=0]
----
include::example$manual/filters/ContextMapFilter.properties[tag=filter]
----
====

[TIP]
====
You can use Log4j Core's
xref:manual/configuration.adoc#configuration-attribute-monitorInterval[automatic reconfiguration feature]
to modify the ``KeyValuePair``s without restarting your application.
====

xref:plugin-reference.adoc#org-apache-logging-log4j_log4j-core_org-apache-logging-log4j-core-filter-ThreadContextMapFilter[📖 Plugin reference for `ContextMapFilter`]

[#MutableThreadContextMapFilter]
==== `MutableContextMapFilter`

The `MutableContextMapFilter` is an alternative version of <<ThreadContextMapFilter>> that also uses the
{log4j2-url}/manual/thread-context.html[context data map]
to filter messages, but externalizes the <<configuration-map>>, so it can be kept in a separate location.

This filter encodes the <<configuration-map>> as JSON.
The configuration map must be stored in an **external** location and will be regularly polled for changes.

Besides the <<common-configuration-attributes,common configuration attributes>>,
the `MutableContextMapFilter` supports the following parameters:

.`MutableContextMapFilter` -- configuration attributes
[cols="1m,1,1,4"]
|===
| Attribute | Type | Default value | Description

| configLocation
| https://docs.oracle.com/en/java/javase/{java-target-version}/docs/api/java.base/java/nio/file/Path.html[`Path`]
or
https://docs.oracle.com/en/java/javase/{java-target-version}/docs/api/java.base/java/net/URI.html[`URI`]
|
| The location of the JSON <<configuration-map>>.

**Required**

| pollInterval
| `long`
| `0`
|
Determines the polling interval used by Log4j to check for changes to the configuration map.

If set to `0`, polling is disabled.

|===

[WARNING]
====
Unlike other map filters that have a configurable matching mode,
this filter always uses the <<matching-mode-or,OR>> matching mode.
====

To use this filter, you need to:

. Create a JSON configuration map and place it at a known location (e.g. `++https://server.example/configs.json++`):
+
[source,json]
----
include::example$manual/filters/configs2.json[]
----
+
<1> The filter will match all events for client `1234` regardless of the `userId`.
<2> The filter will match all events for the `root` account regardless of the `clientId`.

. Reference the configuration map location in your configuration file:
+
[tabs]
====
XML::
+
.Snippet from an example {antora-examples-url}/manual/filters/MutableContextMapFilter.xml[`log4j2.xml`]
[source,xml,indent=0]
----
include::example$manual/filters/MutableContextMapFilter.xml[tag=filter]
----

<<<<<<< HEAD
[#ThresholdFilter]
=== ThresholdFilter
=======
JSON::
+
.Snippet from an example {antora-examples-url}/manual/filters/MutableContextMapFilter.json[`log4j2.json`]
[source,json,indent=0]
----
include::example$manual/filters/MutableContextMapFilter.json[tag=filter]
----
>>>>>>> 326ae14f

YAML::
+
.Snippet from an example {antora-examples-url}/manual/filters/MutableContextMapFilter.yaml[`log4j2.yaml`]
[source,yaml,indent=0]
----
include::example$manual/filters/MutableContextMapFilter.yaml[tag=filter]
----

Properties::
+
.Snippet from an example {antora-examples-url}/manual/filters/MutableContextMapFilter.yaml[`log4j2.properties`]
[source,properties,indent=0]
----
include::example$manual/filters/MutableContextMapFilter.properties[tag=filter]
----
====

xref:plugin-reference.adoc#org-apache-logging-log4j_log4j-core_org-apache-logging-log4j-core-filter-MutableThreadContextMapFilter[📖 Plugin reference for `MutableContextMapFilter`]

[#other-filters]
=== Other filters

[#deny-filter]
==== `DenyFilter`

The `DenyFilter` always returns `DENY`.
It does not support **any** configuration attribute, even the common configuration attributes.

xref:plugin-reference.adoc#org-apache-logging-log4j_log4j-core_org-apache-logging-log4j-core-filter-DenyAllFilter[📖 Plugin reference for `DenyAllFilter`]

[#ScriptFilter]
==== `ScriptFilter`

The `ScriptFilter` executes a script that must return `true` if the event matches and `false` otherwise.

Besides the <<common-configuration-attributes,common configuration attributes>>,
it accepts a single nested element:

.`ScriptFilter` -- nested elements
[cols="3,1,4"]
|===
| Type | Multiplicity | Description

|
xref:manual/scripts.adoc#Script[`Script`],
xref:manual/scripts.adoc#ScriptFile[`ScriptFile`]
or
xref:manual/scripts.adoc#ScriptRef[`ScriptRef`]
| one
| A reference to the script to execute.

See xref:manual/scripts.adoc[Scripts] for more details about scripting.
|===

.Additional runtime dependencies are required to use `ScripFilter`
[%collapsible]
=====
include::partial$components/log4j-script.adoc[]
=====

The bindings available to the script depend
on whether the `ScriptFilter` is used as a global filter in the <<logger-stage,Logger stage>> or in the remaining stages.
For global filters, the following bindings are available:

.Script Bindings -- global filter
[cols="1m,1,4"]
|===
| Binding name | Type | Description

| logger
| link:../javadoc/log4j-core/org/apache/logging/log4j/core/Logger.html[`Logger`]
| The logger used in the log statement.

| level
| {log4j2-url}/manual/customloglevels.html[`Level`]
| The level used in the log statement.

<<<<<<< HEAD
[#TimeFilter]
=== TimeFilter
=======
| marker
| {log4j2-url}/manual/markers.html[`Marker`]
| The marker used in the log statement.

| message
| {log4j2-url}/manual/messages.html[`Message`]
a| The message used in the log event if the user directly supplied one.
Otherwise:

* If the logging statement contained an `Object` argument, it is wrapped in a
{log4j2-url}/manual/messages.html#ObjectMessage[`ObjectMessage`].
* If the logging statement contained a format `String`, it is wrapped in a
{log4j2-url}/manual/messages.html#SimpleMessage[`SimpleMessage`].

| parameters
| `Object[]`
| The parameters passed to the logging call.
Some logging calls include the parameters as part of `message`.
>>>>>>> 326ae14f

| throwable
| `Throwable`
| The `Throwable` passed to the logging call, if any.
Some logging calls include the `Throwable` as part of `message`.

| substitutor
| link:../javadoc/log4j-core/org/apache/logging/log4j/core/lookup/StrSubstitutor.html[`StrSubstitutor`]
| The `StrSubstitutor` used to replace lookup variables.

|===

For the remaining filters, only these bindings are available:

.Script Bindings -- internal filter
[cols="1m,1,4"]
|===
| Binding name | Type | Description

| logEvent
| link:../javadoc/log4j-core/org/apache/logging/log4j/core/LogEvent.html[`LogEvent`]
| The log event being processed.

| substitutor
| link:../javadoc/log4j-core/org/apache/logging/log4j/core/lookup/StrSubstitutor.html[`StrSubstitutor`]
| The `StrSubstitutor` used to replace lookup variables.


|===

xref:plugin-reference.adoc#org-apache-logging-log4j_log4j-core_org-apache-logging-log4j-core-filter-ScriptFilter[📖 Plugin reference for `ScriptFilter`]

As an example, if you wish to match only log events that contain a certain exception,
you can use a simple Groovy script:

.`scripts/local.groovy`
[source,groovy]
----
include::example$manual/filters/local.groovy[lines=17..-1]
----

You can then integrate the script in a Log4j configuration:

[tabs]
====
XML::
+
.Snippet from an example {antora-examples-url}/manual/filters/ScriptFilter.xml[`log4j2.xml`]
[source,xml,indent=0]
----
include::example$manual/filters/ScriptFilter.xml[tag=local]
----

JSON::
+
.Snippet from an example {antora-examples-url}/manual/filters/ScriptFilter.json[`log4j2.json`]
[source,json,indent=0]
----
include::example$manual/filters/ScriptFilter.json[tag=local]
----

YAML::
+
.Snippet from an example {antora-examples-url}/manual/filters/ScriptFilter.yaml[`log4j2.yaml`]
[source,yaml,indent=0]
----
include::example$manual/filters/ScriptFilter.yaml[tag=local]
----

Properties::
+
.Snippet from an example {antora-examples-url}/manual/filters/ScriptFilter.yaml[`log4j2.properties`]
[source,properties,indent=0]
----
include::example$manual/filters/ScriptFilter.properties[tag=local]
----
====

Writing an equivalent **global** script is a little bit more complex,
since you need to take into account all the places where a throwable can be passed as a parameter.
The script becomes:

.`scripts/global.groovy`
[source,groovy]
----
include::example$manual/filters/global.groovy[lines=17..-1]
----

You can use it as a global filter:

[tabs]
====
XML::
+
.Snippet from an example {antora-examples-url}/manual/filters/ScriptFilter.xml[`log4j2.xml`]
[source,xml,indent=0]
----
include::example$manual/filters/ScriptFilter.xml[tag=global]
----

JSON::
+
.Snippet from an example {antora-examples-url}/manual/filters/ScriptFilter.json[`log4j2.json`]
[source,json,indent=0]
----
include::example$manual/filters/ScriptFilter.json[tag=global]
----

YAML::
+
.Snippet from an example {antora-examples-url}/manual/filters/ScriptFilter.yaml[`log4j2.yaml`]
[source,yaml,indent=0]
----
include::example$manual/filters/ScriptFilter.yaml[tag=global]
----

Properties::
+
.Snippet from an example {antora-examples-url}/manual/filters/ScriptFilter.yaml[`log4j2.properties`]
[source,properties,indent=0]
----
include::example$manual/filters/ScriptFilter.properties[tag=global]
----
<<<<<<< HEAD
<?xml version="1.0" encoding="UTF-8"?>
<Configuration status="warn" name="MyApp">
  <Appenders>
    <RollingFile name="RollingFile" fileName="logs/app.log"
                 filePattern="logs/app-%d{MM-dd-yyyy}.log.gz">
      <TimeFilter start="05:00:00" end="05:30:00" onMatch="ACCEPT" onMismatch="DENY"/>
      <PatternLayout>
        <pattern>%d %p %c{1.} [%t] %m%n</pattern>
      </PatternLayout>
      <TimeBasedTriggeringPolicy />
    </RollingFile>
  </Appenders>
  <Loggers>
    <Root level="error">
      <AppenderRef ref="RollingFile"/>
    </Root>
  </Loggers>
</Configuration>
----
=======
====
>>>>>>> 326ae14f

[#extending]
== Extending

Filters are xref:manual/plugins.adoc[plugins] implementing link:../javadoc/log4j-core/org/apache/logging/log4j/core/Filter.html[the `Filter` interface].
This section will guide you on how to create custom ones.

[NOTE]
====
While <<collection,the predefined filter collection>> should address most common use cases, you might find yourself needing to implement a custom one.
If this is the case, we really appreciate it if you can *share your use case in a {logging-services-url}/support.html[user support channel]*.
====

[#extending-plugins]
=== Plugin preliminaries

include::partial$manual/plugin-preliminaries.adoc[]

[#extending-filters]
=== Extending filters

<<<<<<< HEAD
Filter are xref:manual/plugins.adoc[plugins] implementing link:../javadoc/log4j-core/org/apache/logging/log4j/core/Filter.html[the `Filter` interface].
We recommend users to extend from link:../javadoc/log4j-core/org/apache/logging/log4j/core/filter/AbstractFilter.html[`AbstractFilter`], which provides implementation convenience.
While annotating your filter with `@Plugin` and `@Configurable`, you need to make sure that

* The plugin name in `@Plugin::value` or the simple class name of the plugin if no custom name is given must be unique across all available `Filter` plugins.

You can check out following files for examples:
=======
Filters are xref:manual/plugins.adoc[plugins]
implementing link:../javadoc/log4j-core/org/apache/logging/log4j/core/Filter.html[the `Filter`
interface].
We recommend users
to extend from link:../javadoc/log4j-core/org/apache/logging/log4j/core/filter/AbstractFilter.html[`AbstractFilter`],
which provides implementation convenience.
While annotating your filter with `@Plugin`, you need to make sure that

* It has a unique `name` attribute across all available `Filter` plugins
* The `category` attribute is set to link:../javadoc/log4j-core/org/apache/logging/log4j/core/config/Node.html#CATEGORY[`Node.CATEGORY`]

You can check out the following files for examples:
>>>>>>> 326ae14f

* {project-github-url}/log4j-core/src/main/java/org/apache/logging/log4j/core/filter/MarkerFilter.java[`MarkerFilter.java`] – <<MarkerFilter>> matching on markers associated with the effective `LogEvent` in the context
* {project-github-url}/log4j-core/src/main/java/org/apache/logging/log4j/core/filter/RegexFilter.java[`RegexFilter.java`] – <<RegexFilter>> matching on the message associated with the effective `LogEvent` in the context<|MERGE_RESOLUTION|>--- conflicted
+++ resolved
@@ -296,25 +296,11 @@
 [#common-configuration-attributes]
 === Common configuration attributes
 
-<<<<<<< HEAD
-Using the `level` property of appender references will give a better performance.
-====
-
-[#collection]
-== Collection
-
-Log4j bundles several predefined filters to assist in several common deployment use cases.
-Following sections explain all these in detail.
-
-[#BurstFilter]
-=== BurstFilter
-=======
 The default behavior of filters is in line with the `filter()` methods of functional interfaces, such as
 https://docs.oracle.com/en/java/javase/{java-target-version}/docs/api/java.base/java/util/Optional.html#filter(java.util.function.Predicate)[`Optional.filter()`]
 or
 https://docs.oracle.com/en/java/javase/{java-target-version}/docs/api/java.base/java/util/stream/Stream.html#filter(java.util.function.Predicate)[`Stream.filter()`]:
 filters pass matching events to the next filter and drop those that do not match.
->>>>>>> 326ae14f
 
 To allow for a larger spectrum of behaviors,
 all standard filters, except `CompositeFilter` and `DenyAllFilter`, accept the following configuration attributes:
@@ -362,16 +348,6 @@
 <A onMatch="DENY" onMismatch="NEUTRAL"/>
 ----
 
-<<<<<<< HEAD
-[#CompositeFilter]
-=== CompositeFilter
-
-The CompositeFilter provides a way to specify more than one filter.
-It is added to the configuration as a filter element and contains other filters to be evaluated.
-The filter element accepts no parameters.
-
-A configuration containing the CompositeFilter might look like:
-=======
 `A AND B`::
 To select the events that match both `A` and `B` you can use:
 +
@@ -382,7 +358,6 @@
   <B/>
 </Filters>
 ----
->>>>>>> 326ae14f
 
 `A OR B`::
 To select the events that match `A` or `B` we can replace `NEUTRAL` with `ACCEPT` in the `onMatch` attribute:
@@ -395,12 +370,7 @@
 </Filters>
 ----
 
-<<<<<<< HEAD
-[#DynamicThresholdFilter]
-=== DynamicThresholdFilter
-=======
 xref:plugin-reference.adoc#org-apache-logging-log4j_log4j-core_org-apache-logging-log4j-core-filter-CompositeFilter[📖 Plugin reference for `Filters`]
->>>>>>> 326ae14f
 
 [#collection]
 == Collection
@@ -570,11 +540,7 @@
 xref:plugin-reference.adoc#org-apache-logging-log4j_log4j-core_org-apache-logging-log4j-core-filter-LevelMatchFilter[📖 Plugin reference for `LevelMatchFilter`]
 
 [#LevelRangeFilter]
-<<<<<<< HEAD
-=== LevelRangeFilter
-=======
 ==== `LevelRangeFilter`
->>>>>>> 326ae14f
 
 The `LevelRangeFilter` matches log events with a log level within a configured range.
 
@@ -628,10 +594,6 @@
 
 |===
 
-<<<<<<< HEAD
-[#MapFilter]
-=== MapFilter
-=======
 xref:plugin-reference.adoc#org-apache-logging-log4j_log4j-core_org-apache-logging-log4j-core-filter-ThresholdFilter[📖 Plugin reference for `ThresholdFilter`]
 
 [#DynamicThresholdFilter]
@@ -668,7 +630,6 @@
 | link:../javadoc/log4j-api/org/apache/logging/log4j/Level.html[`Level`]
 | link:../javadoc/log4j-api/org/apache/logging/log4j/Level.html#ERROR[`ERROR`]
 | Threshold to apply to log events that don't have a corresponding `KeyValuePair`.
->>>>>>> 326ae14f
 
 |===
 
@@ -752,11 +713,7 @@
 xref:plugin-reference.adoc#org-apache-logging-log4j_log4j-core_org-apache-logging-log4j-core-filter-NoMarkerFilter[📖 Plugin reference for `NoMarkerFilter`]
 
 [#MarkerFilter]
-<<<<<<< HEAD
-=== MarkerFilter
-=======
 ==== `MarkerFilter`
->>>>>>> 326ae14f
 
 The `MarkerFilter` matches log events marked with a specific marker or **any** of its descendants.
 
@@ -782,14 +739,9 @@
 [#message-filters]
 === Message filters
 
-<<<<<<< HEAD
-[#MutableThreadContextMapFilter]
-=== MutableThreadContextMapFilter
-=======
 Message filters allow filtering log events based on the
 {log4j2-url}/manual/messages.html[`Message`]
 contained in the log event.
->>>>>>> 326ae14f
 
 include::partial$manual/log-event.adoc[]
 
@@ -894,10 +846,6 @@
 include::example$manual/filters/configs.json[]
 ----
 
-<<<<<<< HEAD
-[#NoMarkerFilter]
-=== NoMarkerFilter
-=======
 or as a sequence of
 xref:plugin-reference.adoc#org-apache-logging-log4j_log4j-core_org-apache-logging-log4j-core-util-KeyValuePair[`KeyValuePair`]
 plugins:
@@ -918,7 +866,6 @@
 A map structure matches
 if the value associated with **each** key
 that appears in the configuration map is one of the allowed values.
->>>>>>> 326ae14f
 
 [[matching-mode-or]]
 OR::
@@ -981,10 +928,6 @@
 include::example$manual/filters/MapFilter.xml[tag=filter]
 ----
 
-<<<<<<< HEAD
-[#RegexFilter]
-=== RegexFilter
-=======
 JSON::
 +
 .Snippet from an example {antora-examples-url}/manual/filters/MapFilter.json[`log4j2.json`]
@@ -1016,7 +959,6 @@
 xref:manual/configuration.adoc#configuration-attribute-monitorInterval[automatic reconfiguration feature]
 to modify the ``KeyValuePair``s without restarting your application.
 ====
->>>>>>> 326ae14f
 
 xref:plugin-reference.adoc#org-apache-logging-log4j_log4j-core_org-apache-logging-log4j-core-filter-MapFilter[📖 Plugin reference for `MapFilter`]
 
@@ -1106,10 +1048,6 @@
 include::example$manual/filters/StructuredDataFilter.xml[tag=filter]
 ----
 
-<<<<<<< HEAD
-[#StructuredDataFilter]
-=== StructuredDataFilter
-=======
 JSON::
 +
 .Snippet from an example {antora-examples-url}/manual/filters/StructuredDataFilter.json[`log4j2.json`]
@@ -1168,7 +1106,6 @@
 | `AND`
 a| Determines the matching mode of the filter.
 Can be:
->>>>>>> 326ae14f
 
 * <<matching-mode-and,AND>>
 * <<matching-mode-or,OR>>
@@ -1201,10 +1138,6 @@
 include::example$manual/filters/ContextMapFilter.xml[tag=filter]
 ----
 
-<<<<<<< HEAD
-[#ThreadContextMapFilter]
-=== ThreadContextMapFilter
-=======
 JSON::
 +
 .Snippet from an example {antora-examples-url}/manual/filters/ContextMapFilter.json[`log4j2.json`]
@@ -1220,7 +1153,6 @@
 ----
 include::example$manual/filters/ContextMapFilter.yaml[tag=filter]
 ----
->>>>>>> 326ae14f
 
 Properties::
 +
@@ -1307,10 +1239,6 @@
 include::example$manual/filters/MutableContextMapFilter.xml[tag=filter]
 ----
 
-<<<<<<< HEAD
-[#ThresholdFilter]
-=== ThresholdFilter
-=======
 JSON::
 +
 .Snippet from an example {antora-examples-url}/manual/filters/MutableContextMapFilter.json[`log4j2.json`]
@@ -1318,7 +1246,6 @@
 ----
 include::example$manual/filters/MutableContextMapFilter.json[tag=filter]
 ----
->>>>>>> 326ae14f
 
 YAML::
 +
@@ -1397,10 +1324,6 @@
 | {log4j2-url}/manual/customloglevels.html[`Level`]
 | The level used in the log statement.
 
-<<<<<<< HEAD
-[#TimeFilter]
-=== TimeFilter
-=======
 | marker
 | {log4j2-url}/manual/markers.html[`Marker`]
 | The marker used in the log statement.
@@ -1419,7 +1342,6 @@
 | `Object[]`
 | The parameters passed to the logging call.
 Some logging calls include the parameters as part of `message`.
->>>>>>> 326ae14f
 
 | throwable
 | `Throwable`
@@ -1543,29 +1465,7 @@
 ----
 include::example$manual/filters/ScriptFilter.properties[tag=global]
 ----
-<<<<<<< HEAD
-<?xml version="1.0" encoding="UTF-8"?>
-<Configuration status="warn" name="MyApp">
-  <Appenders>
-    <RollingFile name="RollingFile" fileName="logs/app.log"
-                 filePattern="logs/app-%d{MM-dd-yyyy}.log.gz">
-      <TimeFilter start="05:00:00" end="05:30:00" onMatch="ACCEPT" onMismatch="DENY"/>
-      <PatternLayout>
-        <pattern>%d %p %c{1.} [%t] %m%n</pattern>
-      </PatternLayout>
-      <TimeBasedTriggeringPolicy />
-    </RollingFile>
-  </Appenders>
-  <Loggers>
-    <Root level="error">
-      <AppenderRef ref="RollingFile"/>
-    </Root>
-  </Loggers>
-</Configuration>
-----
-=======
-====
->>>>>>> 326ae14f
+====
 
 [#extending]
 == Extending
@@ -1587,15 +1487,6 @@
 [#extending-filters]
 === Extending filters
 
-<<<<<<< HEAD
-Filter are xref:manual/plugins.adoc[plugins] implementing link:../javadoc/log4j-core/org/apache/logging/log4j/core/Filter.html[the `Filter` interface].
-We recommend users to extend from link:../javadoc/log4j-core/org/apache/logging/log4j/core/filter/AbstractFilter.html[`AbstractFilter`], which provides implementation convenience.
-While annotating your filter with `@Plugin` and `@Configurable`, you need to make sure that
-
-* The plugin name in `@Plugin::value` or the simple class name of the plugin if no custom name is given must be unique across all available `Filter` plugins.
-
-You can check out following files for examples:
-=======
 Filters are xref:manual/plugins.adoc[plugins]
 implementing link:../javadoc/log4j-core/org/apache/logging/log4j/core/Filter.html[the `Filter`
 interface].
@@ -1608,7 +1499,6 @@
 * The `category` attribute is set to link:../javadoc/log4j-core/org/apache/logging/log4j/core/config/Node.html#CATEGORY[`Node.CATEGORY`]
 
 You can check out the following files for examples:
->>>>>>> 326ae14f
 
 * {project-github-url}/log4j-core/src/main/java/org/apache/logging/log4j/core/filter/MarkerFilter.java[`MarkerFilter.java`] – <<MarkerFilter>> matching on markers associated with the effective `LogEvent` in the context
 * {project-github-url}/log4j-core/src/main/java/org/apache/logging/log4j/core/filter/RegexFilter.java[`RegexFilter.java`] – <<RegexFilter>> matching on the message associated with the effective `LogEvent` in the context