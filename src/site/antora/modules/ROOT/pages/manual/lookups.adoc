////
    Licensed to the Apache Software Foundation (ASF) under one or more
    contributor license agreements.  See the NOTICE file distributed with
    this work for additional information regarding copyright ownership.
    The ASF licenses this file to You under the Apache License, Version 2.0
    (the "License"); you may not use this file except in compliance with
    the License.  You may obtain a copy of the License at

         http://www.apache.org/licenses/LICENSE-2.0

    Unless required by applicable law or agreed to in writing, software
    distributed under the License is distributed on an "AS IS" BASIS,
    WITHOUT WARRANTIES OR CONDITIONS OF ANY KIND, either express or implied.
    See the License for the specific language governing permissions and
    limitations under the License.
////
= Lookups

Log4j Core provides a flexible and extensible property substitution system.

<<<<<<< HEAD
[#collection]
== Collection

Log4j bundles several predefined lookups to assist in several common deployment use cases.
Following sections explain all these in detail.

[#ContextMapLookup]
=== Context Map Lookup
=======
[#StrSubstitutor-diagram]
.Property substitution system
[plantuml]
....
@startuml
class StrSubstitutor #line.bold {
  Interpolator interpolator
  String replace(String input)
  String replace(LogEvent event, String input)
}
>>>>>>> 326ae14f

StrSubstitutor --> Interpolator

class Interpolator {
  StrLookup[] lookups
  String lookup(String key)
  String lookup(LogEvent event, String key)
}

<<<<<<< HEAD
[#DateLookup]
=== Date Lookup
=======
Interpolator --> "0..*" StrLookup
>>>>>>> 326ae14f

class StrLookup {
  String lookup(String input)
  String lookup(LogEvent event, String key)
}

@enduml
....

<<<<<<< HEAD
[#DockerLookup]
=== Docker Lookup
=======
The property substitution system is composed of these elements:

* A string interpolation engine (xref:manual/architecture.adoc#StrSubstitutor[`StrSubstitutor`]) that evaluates `$+{...}+` expressions.
These expressions can contain recursive expressions and default values.
+
See xref:manual/configuration.adoc#property-substitution[property substitution] for more details.

* The
link:../javadoc/log4j-core/org/apache/logging/log4j/core/lookup/Interpolator.html[`Interpolator`]
that evaluates simple `$\{name}` expressions.
+
The Interpolator has two functions:

** If `name` does not contain a colon `:` character, the Interpolator uses the
xref:manual/configuration.adoc#global-properties[`Properties` configuration element] to resolve its value.

** If `name` is of the form `prefix:key`, the Interpolator delegates the lookup to a `StrLookup` associated with `prefix` and falls back to evaluating `$+{key}+` if the lookup was not successful.

* A set of
xref:plugin-reference.adoc#org-apache-logging-log4j_log4j-core_org-apache-logging-log4j-core-lookup-StrLookup[`StrLookup`]
plugins, each one associated with a prefix, which retrieve data from external sources.

`StrLookup` is a simple map-like interface.
The main difference between a map and `StrLookup` is that the latter can compute the value of a key dynamically in a global context or in the context of log event.

[#common-concerns]
== Common concerns

[#evaluation-contexts]
=== Evaluation contexts

Each lookup has an associated prefix, and Log4j can evaluate it in one of the following ways:

[#global-context]
Global context::
In a global context Log4j evaluates `$+{prefix:key}+` expressions by calling
link:../javadoc/log4j-core/org/apache/logging/log4j/core/lookup/StrLookup.html#lookup(java.lang.String)[`lookup("key")`]
on the lookup associated to `prefix`.
The result of this call only takes into account the global state of the system.
+
The global context is used to expand the attributes of a
xref:manual/configuration.adoc[configuration file].

[#event-context]
Log event context::
In the context of a log event `event`, Log4j evaluates `$+{prefix:key}+` expressions by calling
link:../javadoc/log4j-core/org/apache/logging/log4j/core/lookup/StrLookup.html#lookup(org.apache.logging.log4j.core.LogEvent,java.lang.String)[`lookup(event, "key")`] on the lookup associated to `prefix`.
The result of this call might take into account the contents of the log event, besides the global state of the system.

Some configuration attributes (e.g., xref:manual/pattern-layout.adoc#plugin-attr-pattern[the `pattern` attribute of Pattern Layout]) supports both evaluation contexts:

* During the configuration process the `$+{...}+` expressions are evaluated using a global context.
The same process converts escaped `$$+{...}+` expressions to `$+{...}+` expressions.

* For each log event, the remaining expressions are evaluated, using the log event as context.

Lookups can choose to react differently depending on the execution context.
<<DateLookup>> is such an example:

* When used in a global context, it formats the **current** timestamp obtained through
https://docs.oracle.com/en/java/javase/{java-target-version}/docs/api/java.base/java/lang/System.html#currentTimeMillis()[`System.currentTimeMillis()`].
* When used in the context of an event, it formats the **event** timestamp obtained through
link:../javadoc/log4j-core/org/apache/logging/log4j/core/LogEvent.html#getTimeMillis()[`LogEvent.getTimeMillis()`].

[#lookups-patterns]
=== Lazy lookups and pattern converters

For historical reasons, the
xref:manual/pattern-layout.adoc#plugin-attr-pattern[`pattern` attribute of PatternLayout]
supports two similar string replacement mechanisms:

* `+${...}+` property expressions.
* xref:manual/pattern-layout.adoc#converters[`%<name>` pattern converters].

Both lazy `+$${...}+` property expressions and pattern converters have access to the value of the current `LogEvent` and can provide similar results.
There is, however, an important difference between them:
>>>>>>> 326ae14f

* Pattern converters can be garbage-free.
See xref:manual/pattern-layout.adoc#garbage-free[Garbage-free pattern converters] for more details.
* Lazy lookups are **not** garbage-free and always create temporary `String` objects.

[#collection]
== Collection

Log4j Core provides many lookups out-of-the-box:

Lookups operating on the global context:: A large group of lookups supports evaluation in a global context.
These lookups can be safely used in eagerly evaluated properties of a
xref:manual/configuration.adoc[configuration file]
using the `${prefix:key}` syntax:
+
[#global-context-list]
.Lookups operating on the global context
[cols="1,2m,5"]
|===
| Prefix | Dependency | Data source

| <<ResourceBundleLookup,`bundle`>>
|
| A Java
https://docs.oracle.com/en/java/javase/{java-target-version}/docs/api/java.base/java/util/ResourceBundle.html[resource bundle]

| <<ContextMapLookup,`ctx`>>
|
| {log4j2-url}/manual/thread-context.html[]

| <<DateLookup,`date`>>
|
| Current timestamp

| <<DockerLookup,`docker`>>
| log4j-docker
| Docker container

| <<EnvironmentLookup,`env`>>
|
| Environment variables

| <<JavaLookup,`java`>>
|
| JVM characteristics

| <<JndiLookup,`jndi`>>
| log4j-jndi
| JNDI

| <<Log4jLookup,`log4j`>>
|
| Location of Log4j configuration file

| <<LowerLookup,`lower`>>
|
| It converts the supplied key to lowercase


| <<MainMapLookup,`main`>>
|
| JVM application arguments

| <<MarkerLookup,`marker`>>
|
| Returns `key` if a marker named `key` exists

| <<SystemPropertiesLookup,`sys`>>
|
| Java system properties

| <<UpperLookup,`upper`>>
|
| It converts the supplied key to uppercase

| <<WebLookup,`web`>>
| log4j-jakarta-web
| Jakarta
https://jakarta.ee/specifications/servlet/6.0/apidocs/jakarta.servlet/jakarta/servlet/servletcontext[`ServletContext`].

|===

Lookups operating on the log event context::
The following lookups only support evaluation in the context of a log event or behave differently, when evaluated in such a context:
+
[#event-context-list]
.Lookups operating on the log event context
[cols="1,2m,5"]
|===
| Prefix | Dependency | Data source

| <<ContextMapLookup,`ctx`>>
|
| Log event
link:../javadoc/log4j-core/org/apache/logging/log4j/core/LogEvent.html#getContextData()[context data]

<<<<<<< HEAD
[id=environment-lookup]
=== [[EnvironmentLookup]] Environment Lookup
=======
| <<DateLookup,`date`>>
|
| Log event
link:../javadoc/log4j-core/org/apache/logging/log4j/core/LogEvent.html#getTimeMillis()[timestamp]
>>>>>>> 326ae14f

| <<EventLookup,`event`>>
|
| link:../javadoc/log4j-core/org/apache/logging/log4j/core/LogEvent.html[Log event]

| <<MapLookup,`map`>>
|
| {log4j2-url}/manual/messages.html#MapMessage[`MapMessage`]

| <<MarkerLookup,`marker`>>
|
| Log event
link:../javadoc/log4j-core/org/apache/logging/log4j/core/LogEvent.html#getMarker()[marker]

| <<StructuredDataLookup,`sd`>>
|
| {log4j2-url}/manual/messages.html#StructuredDataMessage[`StructuredDataMessage`]

|===

[#ResourceBundleLookup]
=== Resource Bundle Lookup

[cols="1h,4"]
|===
| Context | _global_

| Syntax
a| `bundle:<baseName>:<key>`

where:

`baseName`::
the base name of a resource bundle (see
https://docs.oracle.com/en/java/javase/{java-target-version}/docs/api/java.base/java/util/ResourceBundle.html[`ResourceBundle`]).

`key`::
the key for the resource string.
|===

The Resource Bundle Lookup retrieves strings from Java Resource bundles, e.g.:

----
${bundle:org.example.Main:errorMessage}
----

<<<<<<< HEAD
[#EventLookup]
=== Event Lookup
=======
[TIP]
====
Do you want to use the values in Spring Boot's `application.properties` file?
Use <<SpringBootLookup3>> instead.
====

[#ContextMapLookup]
=== Context Map Lookup

[cols="1h,4"]
|===
| Context | _global_ and _log event_

| Syntax
| `ctx:<key>`

where `<key>` is any `String`.
|===

The Context Map Lookup can be used in two different contexts:

Global context::
If used in the global context, it uses the
{log4j2-url}/manual/thread-context.html[ThreadContext]
to retrieve data.
+
[WARNING]
====
When used in this context
{log4j2-url}/manual/thread-context.html#custom-ContextDataProvider[custom context data providers]
are not supported.
====

Log event context::
In the context of an event, the Context Map lookup uses the Log event
link:../javadoc/log4j-core/org/apache/logging/log4j/core/LogEvent.html#getContextData()[context map data]
of a log event to resolve the key.
{log4j2-url}/manual/thread-context.html#custom-ContextDataProvider[Custom context data providers] are therefore supported.
+
[TIP]
====
Don't use `$$+{ctx:key}+` in the xref:manual/pattern-layout.adoc[] conversion patterns!
Use xref:manual/pattern-layout.adoc#converter-thread-context-map[the `%X\{key}` pattern converter] instead.

See <<lookups-patterns>> for more information.
====

[#DateLookup]
=== Date Lookup

[cols="1h,4"]
|===
| Context | _global_ and _log event_

| Syntax
| `date:<format>`

where `<format>` is a
https://docs.oracle.com/en/java/javase/{java-target-version}/docs/api/java.base/java/text/SimpleDateFormat.html[`SimpleDateFormat`] pattern

|===

The Date Lookup formats a timestamp, using the supplied key as format.
The timestamp used depends on the context:

Global context::
When used in a global context, the timestamp used is the current system timestamp as returned by
https://docs.oracle.com/en/java/javase/{java-target-version}/docs/api/java.base/java/lang/System.html#currentTimeMillis()[`System.currentTimeMillis()`].

Log event context::
When used in the context of a log event, the timestamp of the log event is used.
+
[TIP]
====
Don't use `$$+{date:format}+` in the xref:manual/pattern-layout.adoc[] conversion patterns!
Use xref:manual/pattern-layout.adoc#converter-date[the `%d\{key}` pattern converter] instead.

See <<lookups-patterns>> for more information.
====

[#DockerLookup]
=== Docker Lookup

[cols="1h,4"]
|===
| Context | _global_

| Syntax
| `docker:<key>`

where `<key>` is one of the <<DockerLookup-keys>>.
| Dependency
| xref:components.adoc#log4j-docker[`log4j-docker`]
|===

Docker Lookup queries https://docs.docker.com/engine/api/[the API of the Docker Engine] running your container.
It supports the retrieval of following container attributes:

.Docker Lookup supported keys
[%header,cols="1m,4",id=DockerLookup-keys]
|===
|Key |Description
|containerId |Container ID
|containerName |Container name
|imageId |Container image ID
|imageName |Container image name
|shortContainerId |The first 12 characters of the container ID
|shortImageId |The first 12 characters of the container image ID
|===

.Additional runtime dependencies are required for using Docker Lookup:
[%collapsible]
=====
include::partial$components/log4j-docker.adoc[]
=====

[#EnvironmentLookup]
=== Environment Lookup

[cols="1h,4"]
|===
| Context | _global_

| Syntax
| `env:<key>`

where `<key>` is any `String`
|===

The Environment Lookup retrieves the value of the
https://docs.oracle.com/en/java/javase/{java-target-version}/docs/api/java.base/java/lang/System.html#getenv(java.lang.String)[OS environment variable]
associated with the key.

[#EventLookup]
=== Event Lookup

[cols="1h,4"]
|===
| Context | _log event_
>>>>>>> 326ae14f

| Syntax
| `event:<key>`

where `<key>` is one of the <<EventLookup-keys>>.
|===

The Event Lookup provides access to fields of the current log event.
It supports the retrieval of the following event attributes:

.Event Lookup supported keys
[cols="1m,4a",id=EventLookup-keys]
|===
|Key |Description

|Exception
|Simple class name of the exception, if one is present.

|Level
|{log4j2-url}/manual/customloglevels.html[Logging level] of the event

|Logger
|Name of the logger

|Marker
|{log4j2-url}/manual/markers.html[Marker] associated with the log event, if one is present.

|Message
|Formatted {log4j2-url}/manual/messages.html[`Message`]

|ThreadId
|Thread id associated with the log event

|ThreadName
|Name of the thread associated with the log event

|Timestamp
|UNIX timestamp in milliseconds of the log event
|===

[TIP]
====
Don't use `$$+{event:key}+` in the xref:manual/pattern-layout.adoc[] conversion patterns!
There is a xref:manual/pattern-layout.adoc#converters[specialized pattern converter replacement] for each of these lookups.

See <<lookups-patterns>> for more information.
====

[#JavaLookup]
=== Java Lookup

[cols="1h,4"]
|===
| Context    | _global_

| Syntax
| `java:<key>`

where `<key>` is one of the <<JavaLookup-keys>>.
|===

The Java Lookup allows retrieving information about the Java environment the application is using.
The following keys are supported

.Java Lookup supported keys
[cols="1m,2,6m",id=JavaLookup-keys]
|===
|Key |Description |Example

|version
|Short Java version
|Java version 21.0.3

|runtime
|Java runtime version
|OpenJDK Runtime Environment (build 21.0.3+9-LTS) from Eclipse Adoptium

|vm
|Java VM version
|OpenJDK 64-Bit Server VM (build 21.0.3+9-LTS, mixed mode, sharing)

|os
|OS version
|Linux 6.1.0-18-amd64, architecture: amd64-64

|locale
|System locale and file encoding
|default locale: en_US, platform encoding: UTF-8

|hw
|Hardware information
|processors: 32, architecture: amd64-64, instruction sets: amd64`

|===

[#JndiLookup]
=== JNDI Lookup

[cols="1h,4"]
|===
| Context    | _global_

| Syntax
| `jndi:<name>`

where `<name>` is a JNDI
https://docs.oracle.com/en/java/javase/{java-target-version}/docs/api/java.naming/javax/naming/Name.html[`Name`].

<<<<<<< HEAD
[#JndiLookup]
=== JNDI Lookup
=======
| Dependency | `log4j-jndi`
|===
>>>>>>> 326ae14f

[IMPORTANT]
====
You need to enable the JNDI lookup **explicitly** by setting the
xref:manual/systemproperties.adoc#log4j.jndi.enableLookup[`log4j.jndi.enableLookup`]
configuration property to `true`.
====

The JNDI Lookup retrieves the value of an environment entry from JNDI.
Only the `java:` protocol is supported.
If the key does not have a protocol, `java:comp/env` is prepended.

As an example, to retrieve the value of `java:comp/env/app_name` you can use:

[source]
----
$${jndi:app_name}
----

[NOTE]
====
Android does not support JNDI.
====

<<<<<<< HEAD
[#JmxRuntimeInputArgumentsLookup]
=== JVM Input Arguments Lookup (JMX)
=======
Additional runtime dependencies are required for using JNDI Lookup:
>>>>>>> 326ae14f

include::partial$components/log4j-jndi.adoc[]

[#Log4jLookup]
=== Configuration Location Lookup

[cols="1h,4"]
|===
| Context    | _global_

<<<<<<< HEAD
[#KubernetesLookup]
=== Kubernetes Lookup
=======
| Syntax
| `log4j:<key>`
>>>>>>> 326ae14f

where `<key>` is one of the <<Log4jLookup-keys>>.
|===

The Configuration Location Lookup supports two keys:

.Configuration Location Lookup supported keys
[cols="1m,4",id=Log4jLookup-keys]
|===
|Key |Description

|configLocation
|Returns the location of the configuration file as an absolute file path or URI.

|configParentLocation
|Returns the location of the folder containing the configuration file as an absolute file path or URI.
|===

[#LowerLookup]
=== Lower Lookup

[cols="1h,4"]
|===
| Context    | _global_

| Syntax
| `lower:<key>`

where `<key>` is any `String`.
|===

The Lower Lookup converts the passed in argument to lowercase.

Presumably, the value will be the result of a nested lookup as in the example:

[source]
----
${lower:${sys:appname}}
----

<<<<<<< HEAD
[#AppMainArgsLookup]
=== Main Arguments Lookup (Application)
=======
[#MainMapLookup]
=== Main Arguments Lookup
>>>>>>> 326ae14f

[cols="1h,4"]
|===
| Context    | _global_

| Syntax
| `main:<key>`

wherre `<key>` either a non-negative `int` or a `String`.
|===

[IMPORTANT]
====
This lookup requires a setup step:
your application needs to call
link:../javadoc/log4j-core/org/apache/logging/log4j/core/lookup/MainMapLookup.html#setMainArguments(java.lang.String...)[`MainMapLookup#setMainArguments()`]
and pass as argument the arguments received by the application.
====

The Main Arguments Lookup provides a way to query the arguments received by your application.
It supports two kinds of keys:

* if the key is an integer, e.g. `${main:0}`, it is interpreted as 0-based index in the argument array.
* if the key is a `String`, e.g. `${main:foo}`, the argument that follows `foo` in the argument array is returned.

.Lookup results for "foo bar baz" arguments
[cols="1m,1m"]
|===
| Lookup       | Expansion
| ${main:0}   | foo
| ${main:1}   | bar
| ${main:2}   | baz
| ${main:foo} | bar
| ${main:bar} | baz
|===

You can use this lookup to provide a primitive argument parsing mechanism to your application:

* First, you need to pass your application's arguments to the `MainMapLookup#setMainArguments` method:
+
[source,java,indent=0]
----
include::example$manual/lookups/MainArgsExample.java[tag=usage]
----
+
<1> Use an **instance** logger field instead of a static one, to prevent Log4j Core initialization before `main()` is called.
<2> Call `MainMapLookup#setMainArguments` by reflection to allow your application to run with a different Log4j API implementation.

* Now you can use `$+{main:...}+` lookups in your configuration file to support the usage of a `--logfile <file>` CLI argument to specify the log file and `--loglevel <level>` CLI argument to specify the log level.
+
[tabs]
====
XML::
+
[source,xml]
----
include::example$manual/lookups/mainArgs.xml[lines=1;18..-1]
----

JSON::
+
[source,json]
----
include::example$manual/lookups/mainArgs.json[]
----

YAML::
+
[source,yaml]
----
include::example$manual/lookups/mainArgs.yaml[lines=17..-1]
----

<<<<<<< HEAD
[source,text]
----
--file foo.txt --verbose -x bar
----
=======
Properties::
+
[source,properties]
----
include::example$manual/lookups/mainArgs.properties[lines=18..-1]
----
====
+
<1> Provide default values for the CLI arguments if they are not specified.
<2> Escape the special `:-` sequence using `:\-`.
>>>>>>> 326ae14f

[#MapLookup]
=== Map Lookup

[cols="1h,4"]
|===
| Context    | _log event_

| Syntax
| `map:<key>`

where `<key>` is any `String`.
|===

The Map Lookup retrieves the value assigned to the given key in a
{log4j2-url}/manual/messages.html#MapMessage[`MapMessage`].

[TIP]
====
Don't use `$$+{map:key}+` in the xref:manual/pattern-layout.adoc[] conversion patterns!
Use xref:manual/pattern-layout.adoc#converter-map[the `%K\{key}` pattern converter] instead.

See <<lookups-patterns>> for more information.
====

[#MarkerLookup]
=== Marker Lookup

[cols="1h,4"]
|===
| Context    | _global_ or _log event_

| Syntax
| `marker:<key>`

where `<key>` is any `String`
|===

The Marker Lookup can be used in two different ways:

Global context::
When used in a global context, it returns `key` if there is a marker named `key` or `null` otherwise.
For example:
+
----
${marker:AUDIT:-NO_AUDIT}
----
+
will expand to `AUDIT` if a marker with that name exists or `NO_AUDIT` otherwise.

<<<<<<< HEAD
[#MapLookup]
=== Map Lookup

The MapLookup serves several purposes.

1.  Provide the base for Properties declared in the configuration file.
2.  Retrieve values from MapMessages in LogEvents.
3.  Retrieve values set with
link:../javadoc/log4j-core/org/apache/logging/log4j/core/lookup/MapLookup.html#setMainArguments%28java.lang.String%5B%5D%29[`MapLookup.setMainArguments(String[])`]

The first item simply means that the MapLookup is used to substitute
properties that are defined in the configuration file. These variables
are specified without a prefix - e.g. `$\{name}`. The second usage allows
a value from the current
{log4j2-url}/javadoc/log4j-api/org/apache/logging/log4j/message/MapMessage.html[`MapMessage`],
if one is part of the current log event, to be substituted. In the
example below the RoutingAppender will use a different
RollingFileAppender for each unique value of the key named "type" in the
MapMessage. Note that when used this way a value for "type" should be
declared in the properties declaration to provide a default value in
case the message is not a MapMessage or the MapMessage does not contain
the key. See the xref:manual/configuration.adoc#property-substitution[Property
Substitution] section of the xref:manual/configuration.adoc[Configuration]
page for information on how to set the default values.
=======
Log event context::
When used in the context of a log event, it returns the
link:../javadoc/log4j-core/org/apache/logging/log4j/core/LogEvent.html[log event marker] if it exists.
+
[TIP]
====
Don't use `$$+{marker:}+` in the xref:manual/pattern-layout.adoc[] conversion patterns!
Use xref:manual/pattern-layout.adoc#converter-marker[the `%markerSimpleName` pattern converter] instead.
>>>>>>> 326ae14f

See <<lookups-patterns>> for more information.
====

<<<<<<< HEAD
[#marker-lookup]
=== Marker Lookup
=======
[#StructuredDataLookup]
=== Structured Data Lookup
>>>>>>> 326ae14f

[cols="1h,4"]
|===
| Context    | _log event_

| Syntax
| `sd:<key>`

where `<key>` is either one of the <<StructuredDataLookup-keys>> or any `String`
|===

The Structured Data Lookup is very similar to <<MapLookup>> and retrieves the value assigned to the given key in a
{log4j2-url}/manual/messages.html#StructuredDataMessage[`StructuredDataMessage`].
Additionally, the following virtual keys are supported:

.Structured Data Lookup virtual keys
[cols="1m,1,4",id=StructuredDataLookup-keys]
|===
| Key | RFC5424 field | Description

| id
| https://datatracker.ietf.org/doc/html/rfc5424#section-6.3.2[`SD-ID`]
| The
link:../javadoc/log4j-api/org/apache/logging/log4j/message/StructuredDataMessage.html#getId()[`id` field]
of the `StructuredDataMessage`.

| type
| https://datatracker.ietf.org/doc/html/rfc5424#section-6.2.7[`MSGID`]
| The
link:../javadoc/log4j-api/org/apache/logging/log4j/message/StructuredDataMessage.html#getType()[`type` field]
of a `StructuredDataMessage`.

<<<<<<< HEAD
[#StructuredDataLookup]
=== Structured Data Lookup
=======
|===
>>>>>>> 326ae14f

[TIP]
====
Except `++$${sd:id}++` and `++$${sd:type}++`, don't use other `++$${sd:key}++` expressions in the xref:manual/pattern-layout.adoc[] conversion patterns!
Use xref:manual/pattern-layout.adoc#converter-map[the `%K\{key}` pattern converter] instead.

See <<lookups-patterns>> for more information.
====

<<<<<<< HEAD
[id=system-properties-lookup]
=== [[SystemPropertiesLookup]] System Properties Lookup
=======
[#SystemPropertiesLookup]
=== System Properties Lookup
>>>>>>> 326ae14f

[cols="1h,4"]
|===
| Context    | _global_

| Syntax
| `sys:<prop>`

where `<prop>` is any `String`
|===

The System Properties Lookup retrieves the value of the
https://docs.oracle.com/en/java/javase/{java-target-version}/docs/api/java.base/java/lang/System.html#getProperties()[Java system property]
associated with the key.

[#UpperLookup]
=== Upper Lookup

[cols="1h,4"]
|===
| Context    | _global_

| Syntax
| `upper:<key>`

where `<key>` wi any `String`
|===

The Upper Lookup converts the passed in argument to uppercase.

Presumably, the value will be the result of a nested lookup as in the example:

[source]
----
${upper:${sys:appname}}
----

[#WebLookup]
=== Web Lookup
<<<<<<< HEAD
=======

[cols="1h,4"]
|===
| Context    | _global_
>>>>>>> 326ae14f

| Syntax
| `web:<key>`

where `<key>` is one of the <<WebLookup-keys>>.

| Dependency | `log4j-jakarta-web`
|===

The Web Lookup allows applications to retrieve variables that are associated with the Jakarta
https://jakarta.ee/specifications/servlet/5.0/apidocs/jakarta/servlet/servletcontext[`ServletContext`]
of the web application.

The following table lists various keys that can be retrieved:

.Web Lookup supported keys
[cols="1m,4",id=WebLookup-keys]
|===
|Key |Description

|attr.<name>
|Returns the `ServletContext` attribute with the specified `<name>`.

|contextPath
|The context path of the web application

|contextPathName
|The first token in the context path of the web application splitting on "/" characters.

|cookie.<name>
|Value of the `<name>` HTTP cookie.

|effectiveMajorVersion
|Gets the major version of the Servlet specification that the application
represented by this ServletContext is based on.

|effectiveMinorVersion
|Gets the minor version of the Servlet specification that the application
represented by this ServletContext is based on.

|header.<name>
|Value of the `<name>` request HTTP header.

|initParam.<name>
|Returns the ServletContext initialization parameter with the specified `<name>`.

|majorVersion
|Returns the major version of the Servlet API that this servlet container supports.

|minorVersion
|Returns the minor version of the Servlet API that this servlet container supports.

|request.attr.<name>
|Value of the `<name>` servlet request attribute.

|request.method
|HTTP request method.

|request.parameter.<name>
|Value of the `<name>` servlet request parameter.

|request.principal
|Servlet request principal.

|request.remoteAddress
|Servlet request remote address.

|request.remoteHost
|Servlet request remote host.

|request.remotePort
|Servlet request remote port.

|request.uri
|Servlet request URI.

|request.url
|Servlet request URL.

|rootDir
|Returns the result of calling getRealPath with a value of "/".

|serverInfo
|Returns the name and version of the servlet container on which the servlet is running.

|servletContextName
|Returns the name of the web application as defined in the display-name element of the deployment descriptor

|session.attr.<name>
|Value of the `<name>` servlet session attribute.

|session.id
|Servlet session id.

|<name>
|Return the first of `attr.<name>` and `initParam.<name>` that is defined.
|===

Using the Web Lookup, you can, for example, place the log file in the application's root directory:

[source,xml]
----
<Appenders>
  <File name="ApplicationLog" fileName="${web:rootDir}/app.log"/>
</Appenders>
----

<<<<<<< HEAD
=======
Additional runtime dependencies are required for using web lookup:

include::partial$features/servlet-support.adoc[]

[#third-party]
== Third-party lookups

The following additional lookups are available from third-party vendors:

[#KubernetesLookup]
=== Kubernetes Lookup

[cols="1h,4"]
|===
| Syntax | `k8s:<key>`
| Dependency | {log4j-kubernetes-url}[Log4j Kubernetes of Fabric8]
|===

Kubernetes Lookup queries https://kubernetes.io/docs/concepts/overview/kubernetes-api/[the Kubernetes API] to retrieve certain information about the current container and its environment.
Kubernetes Lookup is distributed as a part of Fabric8's Kubernetes Client, refer to {log4j-kubernetes-url}[its website] for details.

[#SpringBootLookup3]
=== Spring Boot 3 Lookup

[cols="1h,4"]
|===
| Syntax  | `spring:<key>`
| Dependency | _integrated in Spring Boot 3_
|===

Starting with Spring Boot 3 a `$+{spring:...}+` lookup is available out-of-the-box.
https://docs.spring.io/spring-boot/reference/features/logging.html#features.logging.log4j2-extensions.environment-properties-lookup[Spring Boot documentation]
for more details.

>>>>>>> 326ae14f
[#extending]
== Extending

Lookups are xref:manual/plugins.adoc[plugins] implementing link:../javadoc/log4j-core/org/apache/logging/log4j/core/lookup/StrLookup.html[the `StrLookup` interface].
This section will guide you on how to create custom ones.

[NOTE]
====
While <<collection,the predefined lookup collection>> should address most common use cases, you might find yourself needing to implement a custom one.
If this is the case, we really appreciate it if you can *share your use case in a {logging-services-url}/support.html[user support channel]*.
====

[#extending-plugins]
=== Plugin preliminaries

include::partial$manual/plugin-preliminaries.adoc[]

[#extending-lookups]
=== Extending lookups

Lookups are xref:manual/plugins.adoc[plugins] implementing link:../javadoc/log4j-core/org/apache/logging/log4j/core/lookup/StrLookup.html[the `StrLookup` interface].
<<<<<<< HEAD
While annotating your lookup with `@Plugin` and `@Lookup`, you need to make sure that

* The plugin name in `@Plugin::value` or the simple class name of the plugin if no custom name is given must be unique across all available `StrLookup` plugins.

You can check out following files for examples:
=======
While annotating your lookup with `@Plugin`, you need to make sure that

* It has a unique `name` attribute across all available `StrLookup` plugins
* The `category` attribute is set to link:../javadoc/log4j-core/org/apache/logging/log4j/core/lookup/StrLookup.html#CATEGORY[`StrLookup.CATEGORY`]

You can check out the following files for examples:
>>>>>>> 326ae14f

* {project-github-url}/log4j-core/src/main/java/org/apache/logging/log4j/core/lookup/DateLookup.java[`LowerLookup.java`] – <<LowerLookup>> lower-cases its input
* {project-github-url}/log4j-core/src/main/java/org/apache/logging/log4j/core/lookup/EventLookup.java[`EventLookup.java`] – <<EventLookup>> extracts specified fields from the effective `LogEvent` in the context<|MERGE_RESOLUTION|>--- conflicted
+++ resolved
@@ -18,16 +18,6 @@
 
 Log4j Core provides a flexible and extensible property substitution system.
 
-<<<<<<< HEAD
-[#collection]
-== Collection
-
-Log4j bundles several predefined lookups to assist in several common deployment use cases.
-Following sections explain all these in detail.
-
-[#ContextMapLookup]
-=== Context Map Lookup
-=======
 [#StrSubstitutor-diagram]
 .Property substitution system
 [plantuml]
@@ -38,7 +28,6 @@
   String replace(String input)
   String replace(LogEvent event, String input)
 }
->>>>>>> 326ae14f
 
 StrSubstitutor --> Interpolator
 
@@ -48,12 +37,7 @@
   String lookup(LogEvent event, String key)
 }
 
-<<<<<<< HEAD
-[#DateLookup]
-=== Date Lookup
-=======
 Interpolator --> "0..*" StrLookup
->>>>>>> 326ae14f
 
 class StrLookup {
   String lookup(String input)
@@ -63,10 +47,6 @@
 @enduml
 ....
 
-<<<<<<< HEAD
-[#DockerLookup]
-=== Docker Lookup
-=======
 The property substitution system is composed of these elements:
 
 * A string interpolation engine (xref:manual/architecture.adoc#StrSubstitutor[`StrSubstitutor`]) that evaluates `$+{...}+` expressions.
@@ -143,7 +123,6 @@
 
 Both lazy `+$${...}+` property expressions and pattern converters have access to the value of the current `LogEvent` and can provide similar results.
 There is, however, an important difference between them:
->>>>>>> 326ae14f
 
 * Pattern converters can be garbage-free.
 See xref:manual/pattern-layout.adoc#garbage-free[Garbage-free pattern converters] for more details.
@@ -240,15 +219,10 @@
 | Log event
 link:../javadoc/log4j-core/org/apache/logging/log4j/core/LogEvent.html#getContextData()[context data]
 
-<<<<<<< HEAD
-[id=environment-lookup]
-=== [[EnvironmentLookup]] Environment Lookup
-=======
 | <<DateLookup,`date`>>
 |
 | Log event
 link:../javadoc/log4j-core/org/apache/logging/log4j/core/LogEvent.html#getTimeMillis()[timestamp]
->>>>>>> 326ae14f
 
 | <<EventLookup,`event`>>
 |
@@ -295,10 +269,6 @@
 ${bundle:org.example.Main:errorMessage}
 ----
 
-<<<<<<< HEAD
-[#EventLookup]
-=== Event Lookup
-=======
 [TIP]
 ====
 Do you want to use the values in Spring Boot's `application.properties` file?
@@ -438,7 +408,6 @@
 [cols="1h,4"]
 |===
 | Context | _log event_
->>>>>>> 326ae14f
 
 | Syntax
 | `event:<key>`
@@ -547,13 +516,8 @@
 where `<name>` is a JNDI
 https://docs.oracle.com/en/java/javase/{java-target-version}/docs/api/java.naming/javax/naming/Name.html[`Name`].
 
-<<<<<<< HEAD
-[#JndiLookup]
-=== JNDI Lookup
-=======
 | Dependency | `log4j-jndi`
 |===
->>>>>>> 326ae14f
 
 [IMPORTANT]
 ====
@@ -578,12 +542,7 @@
 Android does not support JNDI.
 ====
 
-<<<<<<< HEAD
-[#JmxRuntimeInputArgumentsLookup]
-=== JVM Input Arguments Lookup (JMX)
-=======
 Additional runtime dependencies are required for using JNDI Lookup:
->>>>>>> 326ae14f
 
 include::partial$components/log4j-jndi.adoc[]
 
@@ -594,13 +553,8 @@
 |===
 | Context    | _global_
 
-<<<<<<< HEAD
-[#KubernetesLookup]
-=== Kubernetes Lookup
-=======
 | Syntax
 | `log4j:<key>`
->>>>>>> 326ae14f
 
 where `<key>` is one of the <<Log4jLookup-keys>>.
 |===
@@ -641,13 +595,8 @@
 ${lower:${sys:appname}}
 ----
 
-<<<<<<< HEAD
-[#AppMainArgsLookup]
-=== Main Arguments Lookup (Application)
-=======
 [#MainMapLookup]
 === Main Arguments Lookup
->>>>>>> 326ae14f
 
 [cols="1h,4"]
 |===
@@ -721,12 +670,6 @@
 include::example$manual/lookups/mainArgs.yaml[lines=17..-1]
 ----
 
-<<<<<<< HEAD
-[source,text]
-----
---file foo.txt --verbose -x bar
-----
-=======
 Properties::
 +
 [source,properties]
@@ -737,7 +680,6 @@
 +
 <1> Provide default values for the CLI arguments if they are not specified.
 <2> Escape the special `:-` sequence using `:\-`.
->>>>>>> 326ae14f
 
 [#MapLookup]
 === Map Lookup
@@ -788,32 +730,6 @@
 +
 will expand to `AUDIT` if a marker with that name exists or `NO_AUDIT` otherwise.
 
-<<<<<<< HEAD
-[#MapLookup]
-=== Map Lookup
-
-The MapLookup serves several purposes.
-
-1.  Provide the base for Properties declared in the configuration file.
-2.  Retrieve values from MapMessages in LogEvents.
-3.  Retrieve values set with
-link:../javadoc/log4j-core/org/apache/logging/log4j/core/lookup/MapLookup.html#setMainArguments%28java.lang.String%5B%5D%29[`MapLookup.setMainArguments(String[])`]
-
-The first item simply means that the MapLookup is used to substitute
-properties that are defined in the configuration file. These variables
-are specified without a prefix - e.g. `$\{name}`. The second usage allows
-a value from the current
-{log4j2-url}/javadoc/log4j-api/org/apache/logging/log4j/message/MapMessage.html[`MapMessage`],
-if one is part of the current log event, to be substituted. In the
-example below the RoutingAppender will use a different
-RollingFileAppender for each unique value of the key named "type" in the
-MapMessage. Note that when used this way a value for "type" should be
-declared in the properties declaration to provide a default value in
-case the message is not a MapMessage or the MapMessage does not contain
-the key. See the xref:manual/configuration.adoc#property-substitution[Property
-Substitution] section of the xref:manual/configuration.adoc[Configuration]
-page for information on how to set the default values.
-=======
 Log event context::
 When used in the context of a log event, it returns the
 link:../javadoc/log4j-core/org/apache/logging/log4j/core/LogEvent.html[log event marker] if it exists.
@@ -822,18 +738,12 @@
 ====
 Don't use `$$+{marker:}+` in the xref:manual/pattern-layout.adoc[] conversion patterns!
 Use xref:manual/pattern-layout.adoc#converter-marker[the `%markerSimpleName` pattern converter] instead.
->>>>>>> 326ae14f
 
 See <<lookups-patterns>> for more information.
 ====
 
-<<<<<<< HEAD
-[#marker-lookup]
-=== Marker Lookup
-=======
 [#StructuredDataLookup]
 === Structured Data Lookup
->>>>>>> 326ae14f
 
 [cols="1h,4"]
 |===
@@ -866,12 +776,7 @@
 link:../javadoc/log4j-api/org/apache/logging/log4j/message/StructuredDataMessage.html#getType()[`type` field]
 of a `StructuredDataMessage`.
 
-<<<<<<< HEAD
-[#StructuredDataLookup]
-=== Structured Data Lookup
-=======
-|===
->>>>>>> 326ae14f
+|===
 
 [TIP]
 ====
@@ -881,13 +786,8 @@
 See <<lookups-patterns>> for more information.
 ====
 
-<<<<<<< HEAD
-[id=system-properties-lookup]
-=== [[SystemPropertiesLookup]] System Properties Lookup
-=======
 [#SystemPropertiesLookup]
 === System Properties Lookup
->>>>>>> 326ae14f
 
 [cols="1h,4"]
 |===
@@ -927,13 +827,10 @@
 
 [#WebLookup]
 === Web Lookup
-<<<<<<< HEAD
-=======
 
 [cols="1h,4"]
 |===
 | Context    | _global_
->>>>>>> 326ae14f
 
 | Syntax
 | `web:<key>`
@@ -1041,8 +938,6 @@
 </Appenders>
 ----
 
-<<<<<<< HEAD
-=======
 Additional runtime dependencies are required for using web lookup:
 
 include::partial$features/servlet-support.adoc[]
@@ -1077,7 +972,6 @@
 https://docs.spring.io/spring-boot/reference/features/logging.html#features.logging.log4j2-extensions.environment-properties-lookup[Spring Boot documentation]
 for more details.
 
->>>>>>> 326ae14f
 [#extending]
 == Extending
 
@@ -1099,20 +993,12 @@
 === Extending lookups
 
 Lookups are xref:manual/plugins.adoc[plugins] implementing link:../javadoc/log4j-core/org/apache/logging/log4j/core/lookup/StrLookup.html[the `StrLookup` interface].
-<<<<<<< HEAD
-While annotating your lookup with `@Plugin` and `@Lookup`, you need to make sure that
-
-* The plugin name in `@Plugin::value` or the simple class name of the plugin if no custom name is given must be unique across all available `StrLookup` plugins.
-
-You can check out following files for examples:
-=======
 While annotating your lookup with `@Plugin`, you need to make sure that
 
 * It has a unique `name` attribute across all available `StrLookup` plugins
 * The `category` attribute is set to link:../javadoc/log4j-core/org/apache/logging/log4j/core/lookup/StrLookup.html#CATEGORY[`StrLookup.CATEGORY`]
 
 You can check out the following files for examples:
->>>>>>> 326ae14f
 
 * {project-github-url}/log4j-core/src/main/java/org/apache/logging/log4j/core/lookup/DateLookup.java[`LowerLookup.java`] – <<LowerLookup>> lower-cases its input
 * {project-github-url}/log4j-core/src/main/java/org/apache/logging/log4j/core/lookup/EventLookup.java[`EventLookup.java`] – <<EventLookup>> extracts specified fields from the effective `LogEvent` in the context