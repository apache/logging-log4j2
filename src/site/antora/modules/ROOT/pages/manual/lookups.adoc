////
    Licensed to the Apache Software Foundation (ASF) under one or more
    contributor license agreements.  See the NOTICE file distributed with
    this work for additional information regarding copyright ownership.
    The ASF licenses this file to You under the Apache License, Version 2.0
    (the "License"); you may not use this file except in compliance with
    the License.  You may obtain a copy of the License at

         http://www.apache.org/licenses/LICENSE-2.0

    Unless required by applicable law or agreed to in writing, software
    distributed under the License is distributed on an "AS IS" BASIS,
    WITHOUT WARRANTIES OR CONDITIONS OF ANY KIND, either express or implied.
    See the License for the specific language governing permissions and
    limitations under the License.
////
= Lookups

Lookups provide a way to add values to the Log4j configuration at
arbitrary places. They are a particular type of Plugin that implements
the
link:../javadoc/log4j-core/org/apache/logging/log4j/core/lookup/StrLookup.html[`StrLookup`]
interface. Information on how to use Lookups in configuration files can
be found in the xref:manual/configuration.adoc#PropertySubstitution[Property
Substitution] section of the xref:manual/configuration.adoc[Configuration]
page.

[#ContextMapLookup]
== Context Map Lookup

The ContextMapLookup allows applications to store data in the Log4j
ThreadContext Map and then retrieve the values in the Log4j
configuration. In the example below, the application would store the
current user's login id in the ThreadContext Map with the key "loginId".
During initial configuration processing the first '$' will be removed.
The PatternLayout supports interpolation with Lookups and will then
resolve the variable for each event. Note that the pattern
"%X\{loginId}" would achieve the same result.

[source,xml]
----
<File name="Application" fileName="application.log">
  <PatternLayout>
    <pattern>%d %p %c{1.} [%t] $${ctx:loginId} %m%n</pattern>
  </PatternLayout>
</File>
----

[#DateLookup]
== Date Lookup

The DateLookup is somewhat unusual from the other lookups as it doesn't
use the key to locate an item. Instead, the key can be used to specify a
date format string that is valid for
http://docs.oracle.com/javase/6/docs/api/java/text/SimpleDateFormat.html[SimpleDateFormat].
The current date, or the date associated with the current log event will
be formatted as specified.

[source,xml]
----
<RollingFile name="Rolling-${map:type}" fileName="${filename}" filePattern="target/rolling1/test1-$${date:MM-dd-yyyy}.%i.log.gz">
  <PatternLayout>
    <pattern>%d %p %c{1.} [%t] %m%n</pattern>
  </PatternLayout>
  <SizeBasedTriggeringPolicy size="500" />
</RollingFile>
----

[#DockerLookup]
== Docker Lookup

The DockerLookup can be used to lookup attributes from the Docker container the application is running in.

Log4j Docker provides access to the following container attributes:
[cols="1m,4a"]
|===
|Key |Description

|containerId
|The full id assigned to the container.

|containerName
|The name assigned to the container.

|imageId
|The id assigned to the image.

|imageName
|The name assigned to the image.

|shortContainerId
|The first 12 characters of the container id.

|shortImageId
|The first 12 characters of the image id.
|===

[source,xml]
----
<JsonTemplateLayout>
  <EventTemplateAdditionalField key="containerId" value="${docker:containerId}"/>
  <EventTemplateAdditionalField key="containerName" value="${docker:containerName}"/>
  <EventTemplateAdditionalField key="imageName" value="${docker:imageName}"/>
</JsonTemplateLayout>
----

This Lookup is subject to the requirements listed at xref:log4j-docker.adoc[Log4j Docker Support]

<<<<<<< HEAD
[#environment-lookup]
== Environment Lookup
=======
[id=environment-lookup]
== [[EnvironmentLookup]] Environment Lookup
>>>>>>> 342e1d3f

The EnvironmentLookup allows systems to configure environment variables,
either in global files such as /etc/profile or in the startup scripts
for applications, and then retrieve those variables from within the
logging configuration. The example below includes the name of the
currently logged in user in the application log.

[source,xml]
----
<File name="Application" fileName="application.log">
  <PatternLayout>
    <pattern>%d %p %c{1.} [%t] $${env:USER} %m%n</pattern>
  </PatternLayout>
</File>
----

This lookup also supports default value syntax. In the sample below,
when the `USER` environment variable is undefined, the default value
`jdoe` is used:

[source,xml]
----
<File name="Application" fileName="application.log">
  <PatternLayout>
    <pattern>%d %p %c{1.} [%t] $${env:USER:-jdoe} %m%n</pattern>
  </PatternLayout>
</File>
----
[#EventLookup]
== Event Lookup

The EventLookup provides access to fields within the log event from the configuration.

[cols="1m,4a"]
|===
|Key |Description

|Exception
|Returns the simple class name of the Exception, if one is included in the event.

|Level
|Returns the logging Level of the event.

|Logger
|Returns the name of the Logger.

|Marker
|Returns the name of the Marker associated with the log event, if one is present.

|Message
|Returns the formatted Message string.

|ThreadId
|Returns the thread id associated with the log event.

|ThreadName
|Returns the name of the thread associate with the log event.

|Timestamp
|Returns the time in milliseconds when the event occurred.

|===

In this example the RoutingAppender picks a route based on the presence of a Marker named "AUDIT" being
present in the log event.
[source,xml]
----
<?xml version="1.0" encoding="UTF-8"?>
<Configuration status="WARN" name="RoutingTest">
  <Appenders>
    <Console name="STDOUT" target="SYSTEM_OUT" />
    <Flume name="AuditLogger" compress="true">
      <Agent host="192.168.10.101" port="8800"/>
      <Agent host="192.168.10.102" port="8800"/>
      <RFC5424Layout enterpriseNumber="18060" includeMDC="true" appName="MyApp"/>
    </Flume>
    <Routing name="Routing">
      <Routes>
        <Route pattern="$${event:Marker}">
          <RollingFile
              name="Rolling-${mdc:UserId}"
              fileName="${mdc:UserId}.log"
              filePattern="${mdc:UserId}.%i.log.gz">
            <PatternLayout>
              <pattern>%d %p %c{1.} [%t] %m%n</pattern>
            </PatternLayout>
            <SizeBasedTriggeringPolicy size="500" />
          </RollingFile>
        </Route>
        <Route ref="AuditLogger" key="AUDIT"/>
        <Route ref="STDOUT" key="STDOUT"/>
      </Routes>
      <IdlePurgePolicy timeToLive="15" timeUnit="minutes"/>
    </Routing>
  </Appenders>
  <Loggers>
    <Root level="error">
      <AppenderRef ref="Routing" />
    </Root>
  </Loggers>
</Configuration>
----

[#JavaLookup]
== Java Lookup

The JavaLookup allows Java environment information to be retrieved in
convenient preformatted strings using the `java:` prefix.

[cols="1m,4a"]
|===
|Key |Description

|version
|The short Java version, like:

`Java version 1.7.0_67`

|runtime
|The Java runtime version, like:

`Java(TM) SE Runtime Environment (build 1.7.0_67-b01) from Oracle Corporation`

|vm
|The Java VM version, like:

`Java HotSpot(TM) 64-Bit Server VM (build 24.65-b04, mixed mode)`

|os
|The OS version, like:

`Windows 7 6.1 Service Pack 1, architecture: amd64-64`

|locale
|Hardware information, like:

`default locale: en_US, platform encoding: Cp1252`

|hw
|System locale and file encoding information, like:

`processors: 4, architecture: amd64-64, instruction sets: amd64`

|===

For example:

[source,xml]
----
<File name="Application" fileName="application.log">
  <PatternLayout header="${java:runtime} - ${java:vm} - ${java:os}">
    <Pattern>%d %m%n</Pattern>
  </PatternLayout>
</File>
----

[#JndiLookup]
== JNDI Lookup

As of Log4j 2.15.1 JNDI operations require that `log4j2.enableJndi=true` be set as a system property or the
corresponding environment variable for this lookup to function. See the
xref:manual/configuration.adoc#enableJndiLookup[log4j2.enableJndiLookup] system property.

The JndiLookup allows variables to be retrieved via JNDI. By default the
key will be prefixed with java:comp/env/, however if the key contains a
":" no prefix will be added.

By default the JNDI Lookup only supports the java, ldap, and ldaps protocols or no protocol. Additional
protocols may be supported by specifying them on the ``log4j2.allowedJndiProtocols`` property.
When using LDAP Java classes that implement the Referenceable interface are not supported for security
reasons. Only the Java primative classes are supported by default as well as any classes specified by the
``log4j2.allowedLdapClasses`` property. When using LDAP only references to the local host name
or ip address are supported along with any hosts or ip addresses listed in the
``log4j2.allowedLdapHosts`` property.

[source,xml]
----
<File name="Application" fileName="application.log">
  <PatternLayout>
    <pattern>%d %p %c{1.} [%t] $${jndi:logging/context-name} %m%n</pattern>
  </PatternLayout>
</File>
----

*Java's JNDI module is not available on Android.*

[#JmxRuntimeInputArgumentsLookup]
== JVM Input Arguments Lookup (JMX)

Maps JVM input arguments -- but not _main_ arguments -- using JMX to
acquire the JVM arguments.

Use the prefix `jvmrunargs` to access JVM arguments.

See the Javadocs for
https://docs.oracle.com/javase/8/docs/api/java/lang/management/RuntimeMXBean.html#getInputArguments--[java.lang.management.RuntimeMXBean.getInputArguments()].

*Java's JMX module is not available on Android or on Google App Engine.*

[#KubernetesLookup]
== Kubernetes Lookup

For retrieving attributes using Fabric8's Kubernetes Client, see their https://github.com/fabric8io/kubernetes-client/blob/main/doc/KubernetesLog4j.md[Kubernetes Log4j Lookup].

[#Log4jConfigLookup]
== Log4j Configuration Location Lookup

Log4j configuration properties. The expressions
`${log4j:configLocation}` and `${log4j:configParentLocation}`
respectively provide the absolute path to the log4j configuration file
and its parent folder.

The example below uses this lookup to place log files in a directory
relative to the log4j configuration file.

[source,xml]
----
<File name="Application" fileName="${log4j:configParentLocation}/logs/application.log">
  <PatternLayout>
    <pattern>%d %p %c{1.} [%t] %m%n</pattern>
  </PatternLayout>
</File>
----

[#LowerLookup]
== Lower Lookup

The LowerLookup converts the passed in argument to lower case. Presumably the value will be the
result of a nested lookup.

[source,xml]
----
<File name="Application" fileName="application.log">
  <PatternLayout>
    <pattern>%d %p %c{1.} [%t] $${lower:${spring:spring.application.name}} %m%n</pattern>
  </PatternLayout>
</File>
----

[#AppMainArgsLookup]
== Main Arguments Lookup (Application)

This lookup requires that you manually provide the main arguments of the
application to Log4j:

[source,java]
----
import org.apache.logging.log4j.core.lookup.MainMapLookup;
public class Main {
    public static void main(String[] args) {
      MainMapLookup.setMainArguments(args);
      // ...
    }
}
----

If the main arguments have been set, this lookup allows applications to
retrieve these main argument values from within the logging
configuration. The key that follows the `main:` prefix can either be a
0-based index into the argument list, or a string, where
`${main:myString}` is substituted with the value that follows `myString`
in the main argument list.

Note: Many applications use leading dashes to identify command arguments. Specifying
`${main:--file}` would result in the lookup failing because it would look for a variable
named "main" with a default value of "-file". To avoid this the ":" separating the Lookup name from the
key must be followed by a backslash as an escape character as in `${main:\--file}`.

For example, suppose the static void main String[] arguments are:

....
--file foo.txt --verbose -x bar
....

Then the following substitutions are possible:

[cols="m,m"]
|===
|Expression |Result

|${main:0}
|--file

|${main:1}
|foo.txt

|${main:2}
|--verbose

|${main:3}
|-x

|${main:4}
|bar

|${main:\--file}
|foo.txt

|${main:\-x}
|bar

|${main:bar}
|null

|${main:\--quiet:-true}
|true
|===

Example usage:

[source,xml]
----
<File name="Application" fileName="application.log">
  <PatternLayout header="File: ${main:--file}">
    <Pattern>%d %m%n</Pattern>
  </PatternLayout>
</File>
----

[#MapLookup]
== Map Lookup

The MapLookup serves several purposes.

1.  Provide the base for Properties declared in the configuration file.
2.  Retrieve values from MapMessages in LogEvents.
3.  Retrieve values set with
link:../javadoc/log4j-core/org/apache/logging/log4j/core/lookup/MapLookup.html#setMainArguments%28java.lang.String%5B%5D%29[MapLookup.setMainArguments(String[])]

The first item simply means that the MapLookup is used to substitute
properties that are defined in the configuration file. These variables
are specified without a prefix - e.g. `$\{name}`. The second usage allows
a value from the current
{log4j2-url}/javadoc/log4j-api/org/apache/logging/log4j/message/MapMessage.html[`MapMessage`],
if one is part of the current log event, to be substituted. In the
example below the RoutingAppender will use a different
RollingFileAppender for each unique value of the key named "type" in the
MapMessage. Note that when used this way a value for "type" should be
declared in the properties declaration to provide a default value in
case the message is not a MapMessage or the MapMessage does not contain
the key. See the xref:manual/configuration.adoc#PropertySubstitution[Property
Substitution] section of the xref:manual/configuration.adoc[Configuration]
page for information on how to set the default values.

[source,xml]
----
<Routing name="Routing">
  <Routes pattern="$${map:type}">
    <Route>
      <RollingFile name="Rolling-${map:type}" fileName="${filename}"
                   filePattern="target/rolling1/test1-${map:type}.%i.log.gz">
        <PatternLayout>
          <pattern>%d %p %c{1.} [%t] %m%n</pattern>
        </PatternLayout>
        <SizeBasedTriggeringPolicy size="500" />
      </RollingFile>
    </Route>
  </Routes>
</Routing>
----

== Marker Lookup

The marker lookup allows you to use markers in interesting
configurations like a routing appender. Consider the following YAML
configuration and code that logs to different files based on markers:

[source,yaml]
----
Configuration:
  status: debug

  Appenders:
    Console:
    RandomAccessFile:
      - name: SQL_APPENDER
        fileName: logs/sql.log
        PatternLayout:
          Pattern: "%d{ISO8601_BASIC} %-5level %logger{1} %X %msg%n"
      - name: PAYLOAD_APPENDER
        fileName: logs/payload.log
        PatternLayout:
          Pattern: "%d{ISO8601_BASIC} %-5level %logger{1} %X %msg%n"
      - name: PERFORMANCE_APPENDER
        fileName: logs/performance.log
        PatternLayout:
          Pattern: "%d{ISO8601_BASIC} %-5level %logger{1} %X %msg%n"

    Routing:
      name: ROUTING_APPENDER
      Routes:
        pattern: "$${marker:}"
        Route:
        - key: PERFORMANCE
          ref: PERFORMANCE_APPENDER
        - key: PAYLOAD
          ref: PAYLOAD_APPENDER
        - key: SQL
          ref: SQL_APPENDER

  Loggers:
    Root:
      level: trace
      AppenderRef:
        - ref: ROUTING_APPENDER
----

[source,java]
----
public static final Marker SQL = MarkerFactory.getMarker("SQL");
public static final Marker PAYLOAD = MarkerFactory.getMarker("PAYLOAD");
public static final Marker PERFORMANCE = MarkerFactory.getMarker("PERFORMANCE");

final Logger logger = LoggerFactory.getLogger(Logger.ROOT_LOGGER_NAME);

logger.info(SQL, "Message in Sql.log");
logger.info(PAYLOAD, "Message in Payload.log");
logger.info(PERFORMANCE, "Message in Performance.log");
----

Note the key part of the configuration is `pattern: "$${marker:}"`. This
will produce three log files, each with a log event for a specific
marker. Log4j will route the log event with the `SQL` marker to
`sql.log`, the log event with the `PAYLOAD` marker to `payload.log`, and
so on.

You can use the notation `"${marker:name}"` and `"$${marker:name}"` to
check for the existence of a marker where `name` is the marker name. If
the marker exists, the expression returns the name, otherwise `null`.

[#StructuredDataLookup]
== Structured Data Lookup

The StructuredDataLookup is very similar to the MapLookup in that it
will retrieve values from StructuredDataMessages. In addition to the Map
values it will also return the name portion of the id (not including the
enterprise number) and the type field. The main difference between the
example below and the example for MapMessage is that the "type" is an
attribute of the
{log4j2-url}/javadoc/log4j-api/org/apache/logging/log4j/message/StructuredDataMessage.html[StructuredDataMessage]
while "type" would have to be an item in the Map in a MapMessage.

[source,xml]
----
<Routing name="Routing">
  <Routes pattern="$${sd:type}">
    <Route>
      <RollingFile name="Rolling-${sd:type}" fileName="${filename}"
                   filePattern="target/rolling1/test1-${sd:type}.%i.log.gz">
        <PatternLayout>
          <pattern>%d %p %c{1.} [%t] %m%n</pattern>
        </PatternLayout>
        <SizeBasedTriggeringPolicy size="500" />
      </RollingFile>
    </Route>
  </Routes>
</Routing>
----

<<<<<<< HEAD
[#system-properties-lookup]
== System Properties Lookup
=======
[id=system-properties-lookup]
== [[SystemPropertiesLookup]] System Properties Lookup
>>>>>>> 342e1d3f

As it is quite common to define values inside and outside the
application by using System Properties, it is only natural that they
should be accessible via a Lookup. As system properties are often
defined outside the application it would be quite common to see
something like:

[source,xml]
----
<Appenders>
  <File name="ApplicationLog" fileName="${sys:logPath}/app.log"/>
</Appenders>
----

This lookup also supports default value syntax. In the sample below,
when the `logPath` system property is undefined, the default value
`/var/logs` is used:

[source,xml]
----
<Appenders>
  <File name="ApplicationLog" fileName="${sys:logPath:-/var/logs}/app.log"/>
</Appenders>
----

[#UpperLookup]
== Upper Lookup

The LowerLookup converts the passed in argument to upper case. Presumably the value will be the
result of a nested lookup.

[source,xml]
----
<File name="Application" fileName="application.log">
  <PatternLayout>
    <pattern>%d %p %c{1.} [%t] $${upper:{${spring:spring.application.name}} %m%n</pattern>
  </PatternLayout>
</File>
----

[#WebLookup]
== Web Lookup

The WebLookup allows applications to retrieve variables that are
associated with the ServletContext. In addition to being able to
retrieve various fields in the ServletContext, WebLookup supports
looking up values stored as attributes or configured as initialization
parameters. The following table lists various keys that can be
retrieved:

[cols="1m,4"]
|===
|Key |Description

|attr._name_
|Returns the ServletContext attribute with the specified name

|contextPath
|The context path of the web application

|contextPathName
|The first token in the context path of the web application splitting on "/" characters.

|effectiveMajorVersion
|Gets the major version of the Servlet specification that the application
represented by this ServletContext is based on.

|effectiveMinorVersion
|Gets the minor version of the Servlet specification that the application
represented by this ServletContext is based on.

|initParam._name_
|Returns the ServletContext initialization parameter with the specified name

|majorVersion
|Returns the major version of the Servlet API that this servlet container supports.

|minorVersion
|Returns the minor version of the Servlet API that this servlet container supports.

|rootDir
|Returns the result of calling getRealPath with a value of "/".

|serverInfo
|Returns the name and version of the servlet container on which the servlet is running.

|servletContextName
|Returns the name of the web application as defined in the display-name element of the deployment descriptor
|===

Any other key names specified will first be checked to see if a
ServletContext attribute exists with that name and then will be checked
to see if an initialization parameter of that name exists. If the key is
located then the corresponding value will be returned.

[source,xml]
----
<Appenders>
  <File name="ApplicationLog" fileName="${web:rootDir}/app.log"/>
</Appenders>
----<|MERGE_RESOLUTION|>--- conflicted
+++ resolved
@@ -106,13 +106,8 @@
 
 This Lookup is subject to the requirements listed at xref:log4j-docker.adoc[Log4j Docker Support]
 
-<<<<<<< HEAD
-[#environment-lookup]
-== Environment Lookup
-=======
 [id=environment-lookup]
 == [[EnvironmentLookup]] Environment Lookup
->>>>>>> 342e1d3f
 
 The EnvironmentLookup allows systems to configure environment variables,
 either in global files such as /etc/profile or in the startup scripts
@@ -572,13 +567,8 @@
 </Routing>
 ----
 
-<<<<<<< HEAD
-[#system-properties-lookup]
-== System Properties Lookup
-=======
 [id=system-properties-lookup]
 == [[SystemPropertiesLookup]] System Properties Lookup
->>>>>>> 342e1d3f
 
 As it is quite common to define values inside and outside the
 application by using System Properties, it is only natural that they
