--- conflicted
+++ resolved
@@ -4552,10 +4552,6 @@
 
 * It has a unique `name` attribute across all available `Appender` plugins
 * The `category` attribute is set to link:../javadoc/log4j-core/org/apache/logging/log4j/core/config/Node.html#CATEGORY[`Node.CATEGORY`]
-<<<<<<< HEAD
-* The `elementType` attribute is set to link:../javadoc/log4j-core/org/apache/logging/log4j/core/Appender.html#ELEMENT_TYPE[`Appender.ELEMENT_TYPE`]
-=======
->>>>>>> 0b8c8358
 
 Most appender implementation use *managers*, which model an abstraction owning the resources, such as an `OutputStream` or a socket.
 When a reconfiguration occurs a new appender will be created.
