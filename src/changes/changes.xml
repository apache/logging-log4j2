<?xml version="1.0" encoding="UTF-8"?>
<!-- vi: set sw=2: -->
<!--
   Licensed to the Apache Software Foundation (ASF) under one or more
   contributor license agreements.  See the NOTICE file distributed with
   this work for additional information regarding copyright ownership.
   The ASF licenses this file to You under the Apache License, Version 2.0
   (the "License"); you may not use this file except in compliance with
   the License.  You may obtain a copy of the License at

       http://www.apache.org/licenses/LICENSE-2.0

   Unless required by applicable law or agreed to in writing, software
   distributed under the License is distributed on an "AS IS" BASIS,
   WITHOUT WARRANTIES OR CONDITIONS OF ANY KIND, either express or implied.
   See the License for the specific language governing permissions and
   limitations under the License.
-->
<document xmlns="http://maven.apache.org/changes/1.0.0"
          xmlns:xsi="http://www.w3.org/2001/XMLSchema-instance"
          xsi:schemaLocation="http://maven.apache.org/changes/1.0.0 http://maven.apache.org/xsd/changes-1.0.0.xsd">
  <properties>
    <title>Changes</title>
  </properties>
  <body>
    <!-- NOTE: the text node in an action element is interpreted as Markdown in the release notes! -->
    <!-- The "type" attribute can have the following values:
         - "add" - New Feature
         - "fix" - Fixed Bug
         - "update" - Change
         - "remove" - Removed
    -->
    <release version="3.0.0" date="2021-MM-DD" description="GA Release 3.0.0">
<<<<<<< HEAD
      <action issue="LOG4J2-2973" dev="fricchiuti" typ="fix">
        Rename EventTemplateAdditionalField#type (conflicting with properties file parser) to "format"
=======
      <action issue="LOG4J2-2999" dev="vy" type="add">
        Replace JsonTemplateLayout resolver configurations table in docs with sections.
      </action>
      <action issue="LOG4J2-2993" dev="vy" type="add">
        Support stack trace truncation in JsonTemplateLayout.
      </action>
      <action issue="LOG4J2-2998" dev="vy" type="fix">
        Fix truncation of excessive strings ending with a high surrogate in JsonWriter.
>>>>>>> 57b6298f
      </action>
      <action issue="LOG4J2-2967" dev="ckozak" type="fix">
        Fix JsonTemplateLayout index based parameter resolution when messages contain too few parameters.
      </action>
      <action issue="LOG4J2-2962" dev="vy" type="add">
        Enrich "map" resolver by unifying its backend with "mdc" resolver.
      </action>
      <action dev="vy" type="update">
        Update jetty-util from 8.2.0.v20160908 to 9.4.31.v20200723.
      </action>
      <action dev="vy" type="update">
        Update commons-compress from 1.18 to 1.20.
      </action>
      <action dev="vy" type="update">
        Update Jackson from 2.11.1 to 2.11.2.
      </action>
      <action issue="LOG4J2-2400" dev="rgoers" type="add" due-to="Natalie Meurer">
        Add Redis Appender.
      </action>
      <action issue="LOG4J2-2749" dev="vy" type="fix" due-to="Oleksii Khomchenko">
        JsonLayout KeyValuePair should discard blank JSON keys.
      </action>
      <action issue="LOG4J2-2344" dev="vy" type="fix" due-to="dengliming">
        Fix exception message in PropertiesConfigurationBuilder#createFilter().
      </action>
      <action issue="LOG4J2-2795" dev="rgoers" type="fix">
        Reduce Log4j 2 initialization time by deferring loading Plugin classes.
      </action>
      <action issue="LOG4J2-2678" dev="rgoers" type="update" due-to="Federico D'Ambrosio">
        Add LogEvent timestamp to ProducerRecord in KafkaAppender.
      </action>
      <action issue="LOG4J2-2688" dev="rgoers" type="add" due-to="Romain Manni-Bucau">
        Allow web lookup of session attributes.
      </action>
      <action issue="LOG4J2-2701" dev="rgoers" type="update">
        Update Jackson from 2.9.x to 2.10.1.
      </action>
      <action issue="LOG4J2-2700" dev="mattsicker" type="add">
        Add support for injecting plugin configuration via builder methods.
      </action>
      <action issue="LOG4J2-860" dev="mattsicker" type="update">
        Unify plugin builders and plugin factories.
      </action>
      <action issue="LOG4J2-2690" dev="rgoers" type="update">
        Locate plugins in modules.
      </action>
      <action issue="LOG4J2-2617" dev="mattsicker" type="update">
        Fix typo in method MergeStrategy.mergeConfigurations.
      </action>
      <action issue="LOG4J2-2683" dev="mattsicker" type="update">
        Rename PluginVisitor and related classes to ConfigurationInjectionBuilder.
      </action>
      <action issue="LOG4J2-2523" dev="rgoers" type="update" due-to="Romain Manni-Bucau">
        Allow web lookup to access more information.
      </action>
      <action issue="LOG4J2-2621" dev="rgoers" type="update">
        Separate plugin support to its own module. Plugin annotation processor will now generate a Java source
        file compatible with java.util.ServiceLoader instead of a binary file.
      </action>
      <action issue="LOG4J2-2025" dev="rgoers" type="add" due-to="Thies Wellpott">
        Implement JUL Bridge Handler.
      </action>
      <action issue="LOG4J2-2171" dev="rmannibucau" type="add">
        Allow to force LOG4J2 to use TCCL only.
      </action>
      <action issue="LOG4J2-1802" dev="mattsicker" type="add">
        Convert documentation into AsciiDoc format.
      </action>
      <action issue="LOG4J2-2268" dev="rgoers" type="fix" due-to="Tilman Hausherr">
        Improve plugin error message when elements are missing.
      </action>
      <action issue="LOG4J2-2255" dev="rgoers" type="update">
        Use Spotbugs instead of Findbugs. Minimum version is Java 8.
      </action>
      <action issue="LOG4J2-2224" dev="rpopma" type="update">
        Renamed package core.util.datetime to core.time.internal.format to clarify these classes are to be considered private.
      </action>
      <action issue="LOG4J2-2225" dev="rpopma" type="update">
        Moved time-related classes from core.util to core.time. Classes considered private moved to core.time.internal.
      </action>
      <action issue="LOG4J2-2228" dev="ggregory" type="update">
        Split off ZeroMq/JeroMq support into a new module log4j-jeromq.
      </action>
      <action issue="LOG4J2-2227" dev="ggregory" type="update">
        Split off Kafka support into a new module log4j-kafka.
      </action>
      <action issue="LOG4J2-2230" dev="ggregory" type="update">
        Split off SMTP support into a new module log4j-smtp.
      </action>
      <action issue="LOG4J2-2231" dev="ggregory" type="update">
        Move CSV layout from log4j-core to a new module log4j-csv.
      </action>
      <action issue="LOG4J2-2232" dev="ggregory" type="update">
        Move JMS code to a new module log4j-jms.
      </action>
      <action issue="LOG4J2-2233" dev="ggregory" type="update">
        Move JDBC code to a new module log4j-jdbc.
      </action>
      <action issue="LOG4J2-2244" dev="ggregory" type="fix">
        org.apache.logging.log4j.core.lookup.EnvironmentLookup may throw NPE.
      </action>
      <action issue="LOG4J2-2237" dev="ggregory" type="update">
        Move Jackson-based layouts to their own modules: JSON, XML, and YAML.
      </action>
      <action issue="LOG4J2-2082" dev="ggregory" type="update">
        Update Apache Flume from 1.7.0 to 1.8.0.
      </action>
      <action issue="LOG4J2-2079" dev="ggregory" type="update" >
        Update Conversant Disruptor from 1.12.10 to 1.12.11.
      </action>
      <action issue="LOG4J2-2258" dev="ggregory" type="update" >
        Update LMAX Disruptor from 3.3.7 to 3.3.8.
      </action>
      <action issue="LOG4J2-2083" dev="ggregory" type="update">
        Update Eclipse javax.persistence from 2.1.1 to 2.2.0.
      </action>
      <action issue="LOG4J2-2083" dev="ggregory" type="update">
        Update build to expect Java 8 sources and generate Java 8 byte codes.
      </action>
      <action issue="LOG4J2-2279" dev="ggregory" type="fix" due-to="Remko Popma">
        Move ProcessIdUtil from log4j-api to log4j-core.
      </action>
      <action issue="LOG4J2-2306" dev="ckozak" type="fix">
        FixedDateFormat parses timezone offsets, -8:00 is interpreted as GMT-8:00.
      </action>
      <action issue="LOG4J2-2380" dev="ggregory" type="update">
        Update Conversant Disruptor 1.2.11 to 1.2.13.
      </action>
      <action issue="LOG4J2-2383" dev="ggregory" type="update">
        Update org.eclipse.persistence.jpa from 2.7.1 to 2.7.2
      </action>
      <action issue="LOG4J2-2387" dev="ggregory" type="update">
        Update optional Apache Commons DBCP from 2.4.0 to 2.5.0.
      </action>
      <action issue="LOG4J2-2473" dev="ggregory" type="update">
        Update org.eclipse.persistence:javax.persistence from 2.2.0 to 2.2.1.
      </action>
      <action issue="LOG4J2-2492" dev="ggregory" type="update">
        Update builder methods from the "with" prefix to the "set" prefix.
      </action>
      <action issue="LOG4J2-2493" dev="ggregory" type="update">
        Remove deprecated code.
      </action>
      <action issue="LOG4J2-2405" dev="ggregory" type="update" due-to="Marco Herrn">
        Better handling of %highlight pattern when using jul-bridge.
      </action>
      <action issue="LOG4J2-2545" dev="ckozak" type="fix">
        RoutingAppender.BuilderlsetPurgePolicy fluently returns the builder instance.
      </action>
      <action dev="ggregory" type="update" due-to="Gary Gregory">
        Update tests from H2 1.4.197 to 1.4.199.
      </action>
      <action issue="LOG4J2-2570" dev="ggregory" type="update">
        Update Jackson from 2.9.7 to 2.9.8.
      </action>
      <action issue="LOG4J2-2571" dev="ggregory" type="update">
        Update conversant disruptor from 1.2.13 to 1.2.15.
      </action>
      <action issue="LOG4J2-2572" dev="ggregory" type="update">
        Update Apache Flume from 1.8.0 to 1.9.0.
      </action>
      <action issue="LOG4J2-2844" dev="ggregory" type="fix">
        Null pointer exception when no network interfaces are available.
      </action>
	    <action issue="LOG4J2-2850" dev="sandeepbarnwal" type="fix">
		    Fixes incorrect constructor call in LocalizedMessageFactory.
      </action>
    </release>
    <release version="2.14.1" date="2020-MM-DD" description="GA Release 2.14.1">
      <action dev="rgoers" type="update">
        Update Spring dependencies to 5.3.2, Spring Boot to 2.3.6, and Spring Cloud to Hoxton.SR9.
      </action>
      <action issue="LOG4J2-2974" dev="rgoers" type="fix">
        Log4j would fail to initialize in Java 8 with log4j-spring-boot.
      </action>
      <action issue="LOG4J2-2961" dev="vy" type="fix">
        Fix reading of JsonTemplateLayout event additional fields from config.
      </action>
      <action issue="LOG4J2-2916" dev="vy" type="fix" due-to="wuqian0808">
        Avoid redundant Kafka producer instantiation causing thread leaks.
      </action>
    </release>
    <release version="2.14.0" date="2020-MM-DD" description="GA Release 2.14.0">
      <action issue="LOG4J2-2911" dev="rgoers" type="fix">
        Log4j2EventListener in spring.cloud.config.client listens for wrong event.
      </action>
      <action issue="LOG4J2-2889" dev="mattsicker" type="update" due-to="Geng Yuanzhe">
        Add date pattern support for HTML layout.
      </action>
      <action issue="LOG4J2-2919" dev="mattsicker" type="fix" due-to="Geng Yuanzhe">
        Call ReliabilityStrategy's beforeStopAppenders() method before stopping AsyncAppender.
      </action>
      <action issue="LOG4J2-2892" dev="rgoers" type="update" due-to="Jakub Lukes">
        Allow GelfLayout to produce newline delimited events.
      </action>
      <action issue="LOG4J2-2906" dev="rgoers" type="fix" due-to="Stephen Joyner">
        Fix UnsupportedOperationException when initializing the Log4j2CloudConfigLoggingSystem.
      </action>
      <action issue="LOG4J2-2908" dev="rgoers" type="fix">
        Move Spring Lookup and Spring PropertySource to its own module.
      </action>
      <action issue="LOG4J2-2910" dev="rgoers" type="fix">
        Log4j-web should now stores the servlet context as a map entry instead of in the single external context field.
      </action>
      <action issue="LOG4J2-2822" dev="rgoers" type="fix">
        Javadoc link in ThreadContext description was incorrect.
      </action>
      <action issue="LOG4J2-2894" dev="rgoers" type="fix">
        Fix spelling error in log message.
      </action>
      <action issue="LOG4J2-2901" dev="rgoers" type="fix">
        Missing configuration files should be ignored when creating a composite configuration.
      </action>
      <action issue="LOG4J2-2883" dev="rgoers" type="fix">
        When using DirectFileRolloverStrategy the file pattern was not being recalculated on
        size based rollover after a time based rollover had occurred.
      </action>
      <action issue="LOG4J2-2875" dev="rgoers" type="fix">
        Rollover was failing to create directories when using a DirectFileeRolloverStrategy.
      </action>
      <action issue="LOG4J2-2859" dev="rgoers" type="fix" due-to="Yanming Zhou">
        Fixed typos where mergeFactory should be mergeStrategy.
      </action>
      <action issue="LOG4J2-2832" dev="rgoers" type="fix" due-to="Benjamin Asbach">
        Correct class name printed in error message in RollingFileAppender.
      </action>
      <action issue="LOG4J2-2882" dev="rgoers" type="fix" due-to="Emmanuel Bourg">
        Support java.util.logging filters when using that API.
      </action>
      <action issue="LOG4J2-2880" dev="rgoers" type="fix">
        Create StackWalker benchmark. Revert back to StackWalker.walk based on benchmark results.
      </action>
      <action issue="LOG4J2-2867" dev="rgoers" type="fix">
        Obtain ContextDataProviders asynchronously.
      </action>
      <action issue="LOG4J2-2877" dev="rgoers" type="fix">
        Determine the container id to obtain container and image information.
      </action>
      <action issue="LOG4J2-2848" dev="ggregory" type="add">
        Create module log4j-mongodb4 to use new major version 4 MongoDB driver.
      </action>
      <action issue="LOG4J2-2851" dev="ggregory" type="remove">
        Drop log4j-mongodb2 module.
      </action>
      <action issue="LOG4J2-2895" dev="ckozak" type="fix">
        Fix potential deadlock in asynchronous logging by avoiding blocking for queue space on Log4jThreads
      </action>
      <action issue="LOG4J2-2837" dev="ckozak" type="fix">
        Disruptor and JUL no longer recursively start the AsyncLoggerDisruptor
        resulting in an extra disruptor background thread constantly waiting.
      </action>
      <action issue="LOG4J2-2867" dev="ckozak" type="fix">
        RingBufferLogEventTranslator uses a static ContextDataInjector instead of initializing a new object
        on each thread.
      </action>
      <action issue="LOG4J2-2858" dev="ckozak" type="add" due-to="Stepan Gorban">
        More flexible configuration of the Disruptor WaitStrategy.
      </action>
      <action issue="LOG4J2-2898" dev="ckozak" type="fix" due-to="Turbanov Andrey">
        Avoid initializing volatile fields with default values.
      </action>
      <action issue="LOG4J2-2899" dev="ckozak" type="fix">
        Fix log4j-1.2-api LogEventWrapper threadId and priority accessors when called multiple times.
      </action>
      <action issue="LOG4J2-2939" dev="ckozak" type="fix" due-to="Constantin Hirsch">
        Fix NPE in MDCContextMap on 'contains' and 'isEmpty' invocations.
      </action>
      <action issue="LOG4J2-2954" dev="ckozak" type="fix" due-to="Henry Tung">
        Prevent premature garbage collection of shutdown hooks in DefaultShutdownCallbackRegistry.
      </action>
    </release>
    <release version="2.13.3" date="2020-05-10" description="GA Release 2.13.3">
      <action issue="LOG4J2-2838" dev="rgoers" type="fix">
        Fix NullPointerException in ThreadContextDataInjector.
      </action>
    </release>
    <release version="2.13.2" date="2020-04-23" description="GA Release 2.13.2">
      <action issue="LOG4J2-2824" dev="rgoers" type="fix" due-to="CrazyBills">
        Implement requiresLocation in GelfLayout to reflect whether location information is used in the message Pattern.
      </action>
      <action issue="LOG4J2-2588" dev="rgoers" type="fix">
        Add option to restore printing timeMillis in the JsonLayout.
      </action>
      <action issue="LOG4J2-2766" dev="rgoers" type="fix">
        Initialize pattern processor before triggering policy during reconriguration.
      </action>
      <action issue="LOG4J2-2457" dev="rgoers" type="update">
        Allow the file extension in the file pattern to be modified during reconfiguration.
      </action>
      <action issue="LOG4J2-2810" dev="rgoers" type="fix">
        Add information about using a url in log4j.configurationFile.
      </action>
      <action issue="LOG4J2-2813" dev="rgoers" type="fix" due-to="Keith D Gregory">
        serializeToBytes was checking wrong variable for null.
      </action>
      <action issue="LOG4J2-2814" dev="rgoers" type="fix">
        Fix Javadoc for ScriptPatternSelector.
      </action>
      <action issue="LOG4J2-2793" dev="rgoers" type="fix" due-to="Renukaprasad C">
        Allow trailing and leading spaces in log level.
      </action>
      <action issue="LOG4J2-2520" dev="rgoers" type="update">
        Allow servlet context path to be retrieved without "/".
      </action>
      <action issue="LOG4J2-2818" dev="rgoers" type="update">
        Allow Spring Lookup to return default and active profiles.
      </action>
      <action issue="LOG4J2-2817" dev="rgoers" type="fix" due-to="Trejkaz">
        Allow the file size action to parse the value without being sensitive to the current locale.
      </action>
      <action issue="LOG4J2-2815" dev="rgoers" type="update">
        Allow Spring Boot applications to use composite configuratons.
      </action>
      <action issue="LOG4J2-1360" dev="rgoers" type="add" due-to="Kevin Leturc">
        Provide a Log4j implementation of System.Logger.
      </action>
      <action issue="LOG4J2-2790" dev="rgoers" type="fix" due-to="Marius Volkhart">
        Conditionally allocate PluginEntry during PluginCache loading.
      </action>
      <action issue="LOG4J2-2811" dev="rgoers" type="fix" due-to="Kuojian21">
        Add missing includeLocation parameter when creating AsyncLogger.
      </action>
      <action issue="LOG4J2-2761" dev="rgoers" type="fix" due-to="Uwe Schindler">
        Fix Exceptions when whitespace is in the file path and Java security manager is used.
      </action>
      <action issue="LOG4J2-2809" dev="rgoers" type="fix" due-to="Romain Manni-Bucau">
        Avoid NullPointerException when StackWalker returns null.
      </action>
      <action issue="LOG4J2-2807" dev="rgoers" type="add">
        Added EventLookup to retrieve fields from the log event.
      </action>
      <action issue="LOG4J2-2805" dev="rgoers" type="fix">
        TimeFilter did not handle daylight saving time transitions and did not support a range over 2 days.
      </action>
      <action issue="LOG4J2-2779" dev="rgoers" type="update">
        Add ContextDataProviders as an alternative to having to implement a ContextDataInjector.
      </action>
      <action issue="LOG4J2-2812" dev="ggregory" type="update">
        [JDBC] Throw a AppenderLoggingException instead of an NPE in the JDBC database manager.
      </action>
    </release>
    <release version="2.13.1" date="2020-02-25" description="GA Release 2.13.1">
      <action issue="LOG4J2-2717" dev="rgoers" type="fix">
        Slow initialization on Windows due to accessing network interfaces.
      </action>
      <action issue="LOG4J2-2789" dev="rgeors" type="update" due-to="Marius Volkhart">
        Conditionally perform status logging calculations in PluginRegistry.
      </action>
      <action issue="LOG4J2-2756" dev="rgoers" type="fix">
        Prevent LoggerContext from being garbage collected while being created.
      </action>
      <action issue="LOG4J2-2769" dev="rgoers" type="fix">
        Do not log an error if Files.move does not work.
      </action>
      <action issue="LOG4J2-2039" dev="rgoers" type="fix">
        RolloverFails when file matches pattern but index is too large.
      </action>
      <action issue="LOG4J2-2784" dev="rgoers" type="fix">
        Counter stuck at 10 and overwriting files when leading zeros used in the file pattern count.
      </action>
      <action issue="LOG4J2-2746" dev="rgoers" type="fix">
        ClassLoaderContextSelector was not locating the LoggerContext during shutdown.
      </action>
      <action issue="LOG4J2-2649" dev="rgoers" type="fix">
        GraalVM does not allow use of MethodHandles.
      </action>
      <action issue="LOG4J2-2211" dev="rgoers" type="fix">
        Allow Lookup keys with leading dashes by using a slash as an escape character.
      </action>
      <action issue="LOG4J2-2782" dev="rgoers" type="update">
        Use LinkedBlockingQueue instead of synchronized collction in StatusConfiguration.
      </action>
      <action issue="LOG4J2-2781" dev="rgoers" type="fix" due-to="qxo">
        ServletContainerInitializer was obtaining the StatusLogger too soon.
      </action>
      <action issue="LOG4J2-2703" dev="goers" type="fix" due-to="Volkan Yazici">
        MapMessage.getFormattedMesssage() would incorrectly format objects.
      </action>
      <action issue="LOG4J2-2760" dev="rgoers" type="fix" due-to="Christoph Kaser">
        Always write header on a new OutputStream.
      </action>
      <action issue="LOG4J2-2777" dev="rgoers" type="update" due-to="joongs4">
        Add a retry count attribute to the KafkaAppender.
      </action>
      <action issue="LOG4J2-2776" dev="rgoers" type="fix" due-to="Christoph Kaser">
        An error message in RollingFileAppender uses a placeholder for the name but does not specify the name
        argument in the logging call
      </action>
      <action issue="LOG4J2-2758" dev="rgoers" type="fix" due-to="Christoph Kaser">
        NullPointerException when using a custom DirectFileRolloverStrategy without a file name.
      </action>
      <action issue="LOG4J2-2768" dev="rgoers" type="fix" due-to="Marius Volkhart">
        Add mulit-parameter overloads to LogBuilder.
      </action>
      <action issue="LOG4J2-2770" dev="rgoers" type="fix" due-to="Bill Kuker">
        Fixed NullPointerException after reconfiguring via JMX.
      </action>
      <action issue="LOG4J2-2759" dev="rgoers" type="fix">
        RollingFileAppender was not rolling on startup if createOnDemand was set to true.
      </action>
      <action issue="LOG4J2-2767" dev="rgoers" type="fix">
        Warn if pattern is missing on Routes element. Use default route.
      </action>
      <action issue="LOG4J2-2415" dev="ckozak" type="fix" due-to="Andrey Turbanov">
        Fix lock contention in the classloader using new versions of slf4j without EventData on slf4j logger creation.
      </action>
      <action issue="LOG4J2-2677" dev="ckozak" type="fix">
        Rollover handles parallel file deletion gracefully.
      </action>
      <action issue="LOG4J2-2744" dev="ckozak" type="fix">
        Remove unnecessary EventLogger references from log4j-slf4j18-impl due to removal from slf4j.
      </action>
      <action issue="LOG4J2-2745" dev="ckozak" type="update">
        Update log4j-slf4j18-impl slf4j version to 1.8.0-beta4 from 1.8.0-alpha2.
      </action>
      <action issue="LOG4J2-2747" dev="ckozak" type="fix">
        Fix a memory leak using fully asynchronous logging when the queue is full using the 'discard' asynchronous queue full strategy.
      </action>
      <action issue="LOG4J2-2739" dev="ckozak" type="fix">
        Fix erroneous log4j-jul recursive logger detection resulting in some no-op JUL loggers and 'WARN Recursive call to getLogger' being reported by the status logger.
      </action>
      <action issue="LOG4J2-2748" dev="ckozak" type="add">
        Implement ISO8601_PERIOD_MICROS fixed date format matching ISO8601_PERIOD with support for microsecond precision.
      </action>
      <action issue="LOG4J2-2735" dev="ckozak" type="fix" due-to="Andy Wilkinson">
        PluginCache output is reproducible allowing the annotation processor to produce deterministic results.
      </action>
      <action issue="LOG4J2-2751" dev="ckozak" type="fix">
        Fix StackLocator.getCallerClass performance in cases where Reflection.getCallerClass is not accessible.
      </action>
      <action issue="LOG4J2-2752" dev="ckozak" type="fix">
        MutableLogEvent and RingBufferLogEvent avoid StringBuffer and parameter array allocation unless reusable messages are used.
      </action>
      <action issue="LOG4J2-2754" dev="ckozak" type="fix">
        LoaderUtil.getClassLoaders may discover additional loaders and no longer erroneously returns a result with a null element in some environments.
      </action>
      <action issue="LOG4J2-2762" dev="ggregory" type="fix" due-to="Gary Gregory">
        [JDBC] MS-SQL Server JDBC driver throws SQLServerException when inserting a null value for a VARBINARY column.
      </action>
      <action issue="LOG4J2-2770" dev="ggregory" type="fix" due-to="Bill Kuker">
        NullPointerException after reconfiguring via JMX.
      </action>
    </release>
    <release version="2.13.0" date="2019-12-11" description="GA Release 2.13.0">
      <action issue="LOG4J2-2058" dev="rgoers" type="fix">
        Prevent recursive calls to java.util.LogManager.getLogger().
      </action>
      <action issue="LOG4J2-2725" dev="ckozak" type="fix" due-to="Dzmitry Anikechanka">
        LOG4J2-2725 - Added try/finally around event.execute() for RingBufferLogEventHandler to clear memory
        correctly in case of exception/error
      </action>
      <action issue="LOG4J2-2635" dev="rgoers" type="fix" due-to="Filipp Gunbin">
        Wrong java version check in ThreadNameCachingStrategy.
      </action>
      <action issue="LOG4J2-2674" dev="rgoers" type="fix" due-to="Anton Korenkov">
        Use a less confusing name for the CompositeConfiguration source.
      </action>
      <action issue="LOG4J2-2732" dev="rgoers" type="add" due-to="Matt Pavlovich">
        Add ThreadContext.putIfNotNull method.
      </action>
      <action issue="LOG4J2-2731" dev="rgoers" type="add">
        Add a Level Patttern Selector.
      </action>
      <action issue="LOG4J2-2727" dev="rogers" type="fix" due-to="Clément Mathieu">
        Add setKey method to Kafka Appender Builder.
      </action>
      <action issue="LOG4J2-2707" dev="rgoers" type="fix" due-to="Christian Frank">
        ArrayIndexOutOfBoundsException could occur with MAC address longer than 6 bytes.
      </action>
      <action issue="LOG4J2-63" dev="rgoers" type="add">
        Add experimental support for Log4j 1 configuration files.
      </action>
      <action issue="LOG4J2-2712" dev="rgoers" type="fix">
        The rolling file appenders would fail to compress the file after rollover if the file name matched the
        file pattern.
      </action>
      <action issue="LOG4J2-2716" dev="rgoers" type="add">
        Add the ability to lookup Kubernetes attributes in the Log4j configuration. Allow Log4j properties to
        be retrieved from the Spring environment if it is available.
      </action>
      <action issue="LOG4J2-2710" dev="rgoers" type="add">
        Allow Spring Boot application properties to be accessed in the Log4j 2 configuration. Add
        lower and upper case Lookups.
      </action>
      <action issue="LOG4J2-2709" dev="rgoers" type="update">
        Allow message portion of GELF layout to be formatted using a PatternLayout. Allow
        ThreadContext attributes to be explicitly included or excluded in the GelfLayout.
      </action>
      <action issue="LOG4J2-2693" dev="mattsicker" type="fix">
        @PluginValue does not support attribute names besides "value".
      </action>
      <action issue="LOG4J-2672" dev="rgoers" type="fix" due-to="Stephen Colebourne">
        Add automatic module names where missing.
      </action>
      <action issue="LOG4J2-2639" dev="rgoers" type="add">
        Add builder pattern to Logger interface.
      </action>
      <action issue="LOG4J2-2673" dev="ggregory" type="fix" due-to="Yuichi Sugimura">
        OutputStreamAppender.Builder ignores setFilter().
      </action>
      <action issue="LOG4J2-2725" dev="ckozak" type="fix" due-to="Dzmitry Anikechanka">
        Prevent a memory leak when async loggers throw errors.
      </action>
    </release>
    <release version="2.12.1" date="2019-08-06" description="GA Release 2.12.1">
      <action issue="LOG4J2-1946" dev="rgoers" type="fix" due-to="Igor Perelyotov">
        Allow file renames to work when files are missing from the sequence.
      </action>
      <action issue="LOG4J2-2650" dev="rgoers" type="fix" due-to="Mattia Bertorello">
        Support emulating a MAC address when using ipv6.
      </action>
      <action issue="LOG4J2-2366" dev="rgoers" type="fix">
        Remove references to LoggerContext when it is shutdown.
      </action>
      <action issue="LOG4J2-2556" dev="rgoers" type="update">
        Make Log4j Core optional for Log4j 1.2 API.
      </action>
      <action issue="LOG4J2-2575" dev="rgoers" type="fix" due-to="Nathan Friess">
        CronExpression.getBeforeTime() would sometimes return incorrect result.
      </action>
      <action issue="LOG4J2-2644" dev="rgoers" type="fix">
        Improve the performance of capturing location information.
      </action>
      <action issue="LOG4J2-2646" dev="ggregory" type="update">
        Update MongoDB 3 driver from 3.10.1 to 3.10.2.
      </action>
      <action issue="LOG4J2-2657" dev="ggregory" type="update">
        Improve exception messages in the JDBC appender.
      </action>
      <action issue="LOG4J2-2658" dev="ckozak" type="fix">
        AbstractAction.reportException records a warning to the status logger, providing more information when file
        based appenders fail to compress rolled data asynchronously.
      </action>
      <action issue="LOG4J2-2659" dev="ckozak" type="fix">
        AbstractAction handles and records unchecked RuntimeException and Error in addition to IOException.
      </action>
      <action issue="LOG4J2-2660" dev="ggregory" type="update">
        Retry when JDBC throws a java.sql.SQLTransactionRollbackException in commitAndClose().
      </action>
      <action issue="LOG4J2-2667" dev="ggregory" type="fix" due-to="Gary Gregory, Edith Chui">
        "Values not bound to statement" when using JDBC appender, appender does not respect bufferSize="0".
      </action>
    </release>
    <release version="2.12.0" date="2019-06-23" description="GA Release 2.12.0">
      <action issue="LOG4J2-2547" dev="rgoers" type="fix">
        RollingRandomAccessFileAppender error message referenced incorrect class name.
      </action>
      <action issue="LOG4J2-2622" dev="rgoers" type="fix">
        StructuredDataId was ignoring maxLength atribute.
      </action>
      <action issue="LOG4J2-2636" dev="rgoers" type="fix">
        RFC5424Layout was not properly setting default Structured Element id for the MDC
      </action>
      <action issue="LOG4J2-2403" dev="rgoers" type="add" due-to="hupfdule">
        Allow zero padding the counter of a RollingFileAppender.
      </action>
      <action issue="LOG4J2-2427" dev="rgoers" type="add" due-to="Rimaljit Kaur">
        Add filter that will match events when no marker is present.
      </action>
      <action issue="LOG4J2-1143" dev="rgoers" type="fix" due-to="Pascal Heinrich">
        Lookups were not found if the plugin key was not lowercase.
      </action>
      <action issue="LOG4J2-2406" dev="rgoers" type="add">
        Add reconfiguration methods to Configurator.
      </action>
      <action issue="LOG4J2-1852" dev="rgoers" type="fix" due-to="Tanner Altares">
        Locate plugins within a Jar using a URL Connection.
      </action>
      <action issue="LOG4J2-2610" dev="rgoers" type="fix">
        Explicitly set file creation time.
      </action>
      <action issue="LOG4J2-2561" dev="rgoers" type="fix" due-to="Ulrich Enslin">
        JEP223 version detection fix for JDK 9 and up.
      </action>
      <action issue="LOG4J2-1103" dev="rgoers" type="fix" due-to="Seán Dunne">
        FailoverAppender was failing with ERROR appender Failover has no parameter that matches element Failovers.
      </action>
      <action issue="LOG4J2-2602" dev="rgoers" type="fix">
        Update file time when size based triggering policy is used without a time-based triggering policy.
      </action>
      <action issue="LOG4J2-2597" dev="rgoers" type="fix">
        Throw better exception message when both log4j-slf4j-impl and log4j-to-slf4j are present.
      </action>
      <action issue="LOG4J2-913" dev="rgoers" type="add">
        Add support for reconfiguration via HTTP(S), Docker, and Spring Cloud Configuration.
      </action>
      <action issue="LOG4J2-2586" dev="rgoers" type="add">
        TCP Appender should support a host name resolving to multiple IP addresses.
      </action>
      <action issue="LOG4J2-2559" dev="ggregory" type="fix" due-to="Li Lei, Gary Gregory">
        NullPointerException in JdbcAppender.createAppender().
      </action>
      <action dev="ggregory" type="update" due-to="Gary Gregory">
        Update tests from H2 1.4.197 to 1.4.199.
      </action>
      <action issue="LOG4J2-2570" dev="ggregory" type="update" due-to="Gary Gregory">
        Update Jackson from 2.9.7 to 2.9.8.
      </action>
      <action issue="LOG4J2-2574" dev="ggregory" type="update" due-to="Gary Gregory">
        Update MongoDB 3 module driver from 3.9.0 to 3.10.1.
      </action>
      <action issue="LOG4J2-2592" dev="ggregory" type="fix" due-to="Dávid Kaya, Gary Gregory">
        StackOverflowException when server not reachable with SocketAppender.
      </action>
      <action issue="LOG4J2-2337" dev="ggregory" type="add" due-to="Arvind Sahare, Patrice Ferrot">
        Allow custom end-of-line with JsonLayout.
      </action>
      <action issue="LOG4J2-2598" dev="ckozak" type="add" due-to="Carter Kozak">
        GZIP compression on rollover supports configurable compression levels.
      </action>
      <action issue="LOG4J2-2603" dev="ggregory" type="fix" due-to="Gary Gregory">
        java.lang.StackOverflowError at org.apache.logging.log4j.junit.AbstractExternalFileCleaner.println(AbstractExternalFileCleaner.java:169).
      </action>
      <action issue="LOG4J2-2564" dev="ckozak" type="fix">
        MapPatternConverter is properly created from the '%K', '%map', and '%MAP' patterns.
        PatternConverter instanceOf methods with unknown parameter types no longer elide those with known parameters.
      </action>
      <action issue="LOG4J2-2611" dev="ckozak" type="add">
        AsyncQueueFullPolicy configuration short values "Default" and "Discard" are case insensitive to avoid confusion.
      </action>
      <action issue="LOG4J2-2612" dev="ggregory" type="fix">
        NullPointerException at org.apache.logging.log4j.core.appender.db.jdbc.JdbcDatabaseManager.writeInternal(JdbcDatabaseManager.java:803).
      </action>
      <action issue="LOG4J2-2619" dev="ggregory" type="update">
        Update Jackson from 2.9.8 to 2.9.9.
      </action>
      <action issue="LOG4J2-2631" dev="ckozak" type="fix">
        RoutingAppender PurgePolicy implementations no longer stop appenders referenced from the logger configuration,
        only those that have been created by the RoutingAppender. Note that RoutingAppender.getAppenders no longer
        includes entries for referenced appenders, only those which it has created.
      </action>
      <action issue="LOG4J2-2629" dev="ckozak" type="fix">
        Fix a race allowing events not to be recorded when a RoutingAppender purge policy attempts to delete an idle
        appender at exactly the same time as a new event is recorded.
      </action>
      <action issue="LOG4J2-2606" dev="ckozak" type="fix">
        Asynchronous logging when the queue is full no longer results in heavy CPU utilization and low throughput.
      </action>
      <action issue="LOG4J2-2634" dev="ckozak" type="update">
        Refactor several AsyncLogger methods below the 35 byte threshold for inlining.
      </action>
      <action issue="LOG4J2-2634" dev="ggregory" type="add">
        Add and use method org.apache.logging.log4j.message.MapMessage.toKey(String) for simpler subclasses.
      </action>
    </release>
    <release version="2.11.2" date="2018-MM-DD" description="GA Release 2.11.2">
      <action issue="LOG4J2-2500" dev="rgoers" type="fix">
        Document that Properties element must be the first configuration element.
      </action>
      <action issue="LOG4J2-2543" dev="rgoers" type="fix" due-to="Dermot Hardy">
        Add Log4j-to-SLF4J to BOM pom.xml.
      </action>
      <action issue="LOG4J2-2061" dev="rgoers" type="fix">
        Use the file pattern as the FileManager "name" when no filename is present.
      </action>
      <action issue="LOG4J2-2009" dev="rgoers" type="fix">
        Expose LoggerContext.setConfiguration as a public method.
      </action>
      <action issue="LOG4J2-2542" dev="rgoers" type="fix">
        CronTriggeringPolicy was not rolling properly, especially when used with the SizeBasedTriggeringPolicy.
      </action>
      <action issue="LOG4J2-2266" dev="rgoers" type="fix">
        Load PropertySources from any accessible ClassLoader. Hide any exceptions that may occur accessing a PropertySource.
      </action>
      <action issue="LOG4J2-1570" dev="rgoers" type="fix">
        Logging with a lambda expression with a method call that also logs would cause logs within method call to reference line num and method name of the parent method.
      </action>
      <action issue="LOG4J2-1576" dev="rgoers" type="update">
        Switch from CLIRR to RevAPI for detecting API changes.
      </action>
      <action issue="LOG4J2-2485" dev="rgoers" type="fix" due-to="Giovanni Matteo Fumarola">
        SizeBasedTriggeringPolicy was not honored when using the DirectWriteRolloverStrategy if the machine restarts.
      </action>
      <action issue="LOG4J2-1906" dev="rgoers" type="fix">
        Direct write was creating files with the wrong date/time.
      </action>
      <action issue="LOG4J2-2453" dev="rgoers" type="fix" due-to="theit">
        Add Log4j-slf4j18-impl dependency to bom pom.
      </action>
      <action issue="LOG4J2-2515" dev="rgoers" type="fix" due-to="MakarovS">
        Configuration documentation referenced incorrect method name.
      </action>
      <action issue="LOG4J2-2514" dev="rgoers" type="fix" due-to="smilebrian0515">
        Make Strings.toRootUpperCase a static method so it can be accessed.
      </action>
      <action issue="LOG4J2-1571" dev="rgoers" type="fix" due-to="torbenmoeller">
        Fixed Appenders section in Extending Log4j.
      </action>
      <action issue="LOG4J2-2391" dev="ckozak" type="update">
        Improve exception logging performance. ThrowableProxy construction uses a faster
        method to discover the current stack trace. ThrowablePatternConverter and
        ExtendedThrowablePatternConverter default configurations no longer allocate
        an additional buffer for stack trace contents.
      </action>
      <action issue="LOG4J2-2397" dev="ggregory" type="fix" due-to="EckelDong">
        Predeployment of PersistenceUnit that using Log4j as session logger failed (#198).
      </action>
      <action issue="LOG4J2-2365" dev="ckozak" type="fix" due-to="Eugene Zimichev">
        NameAbbreviator correctly abbreviates first fragments (#188).
      </action>
      <action issue="LOG4J2-2201" dev="ckozak" type="fix">
        Fix memory leak in ReusableParameterizedMessage.
      </action>
      <action issue="LOG4J2-2363" dev="ckozak" type="fix" due-to="Brian Laub">
        ReusableObjectMessage parameter is properly passed to appenders (#203).
      </action>
      <action issue="LOG4J2-2418" dev="ggregory" type="fix" due-to="Jonas Rutishauser">
        NullPointerException when closing never used RollingRandomAccessFileAppender.
      </action>
      <action issue="LOG4J2-2422" dev="ggregory" type="fix" due-to="rswart, Gary Gregory">
        Handle some unchecked exceptions while loading plugins.
      </action>
      <action issue="LOG4J2-2441" dev="ckozak" type="fix">
        Setting a null ErrorHandler on AbstractAppender is not allowed and will no-op as expected.
      </action>
      <action issue="LOG4J2-2444" dev="ckozak" type="fix">
        ErrorHandler is invoked with a LogEvent and Throwable when possible, where previously only a string was used.
      </action>
      <action issue="LOG4J2-2446" dev="ggregory" type="add">
        Add a Base64 string lookup.
      </action>
      <action issue="LOG4J2-2447" dev="ggregory" type="update">
        Let the NullAppender default its name to "null".
      </action>
      <action issue="LOG4J2-2468" dev="ggregory" type="update">
        Update Jackson from 2.9.6 to 2.9.7.
      </action>
      <action issue="LOG4J2-2469" dev="ggregory" type="update">
        Update Apache Commons Compress from 1.17 to 1.18.
      </action>
      <action issue="LOG4J2-2470" dev="ggregory" type="update">
        Update Apache Commons CSV from 1.5 to 1.6.
      </action>
      <action issue="LOG4J2-2471" dev="ggregory" type="update">
        Update javax.mail from 1.6.1 to 1.6.2.
      </action>
      <action issue="LOG4J2-2472" dev="ggregory" type="update">
        Update mongo-java-driver 3 from 3.8.0 to 3.8.2.
      </action>
      <action issue="LOG4J2-2413" dev="ggregory" type="fix" due-to="Andres Luuk, Gary Gregory">
        Exceptions are added to all columns when a JDBC Appender's ColumnMapping uses a Pattern.
      </action>
      <action issue="LOG4J2-2466" dev="ggregory" type="fix" due-to="Paolo Bonanomi, Gary Gregory">
        ColumnMapping literal not working.
      </action>
      <action issue="LOG4J2-2478" dev="ckozak" type="fix" due-to="Diego Elias Costa">
        AbstractStringLayoutStringEncodingBenchmark returns the computed variables on each benchmark to avoid DCE.
      </action>
      <action issue="LOG4J2-2134" dev="ggregory" type="fix" due-to="David del Amo Mateos, Gary Gregory">
        StackOverflowError at AwaitCompletionReliabilityStrategy.
      </action>
      <action issue="LOG4J2-2481" dev="ggregory" type="fix">
        Avoid NullPointerExceptions in org.apache.logging.log4j.core.config.AbstractConfiguration for null arguments.
      </action>
      <action issue="LOG4J2-2457" dev="ggregory" type="fix" due-to="Heiko Schwanke, Gary Gregory">
        RollingRandomAccessFileManager ignores new file patterns from programmatic reconfiguration.
      </action>
      <action issue="LOG4J2-2482" dev="ggregory" type="fix" due-to="Rob Gansevles">
        BasicContextSelector cannot be used in a OSGI application.
      </action>
      <action issue="LOG4J2-2476" dev="ggregory" type="fix" due-to="Al Bundy">
        org.apache.log4j.SimpleLayout and ConsoleAppender missing in log4j-1.2-api.
      </action>
      <action issue="LOG4J2-2489" dev="ggregory" type="update">
        JDBC Appender should release parameter resources ASAP.
      </action>
      <action issue="LOG4J2-2491" dev="ggregory" type="update">
        Allow all Appenders to optionally carry a Property array.
      </action>
      <action issue="LOG4J2-2497" dev="ggregory" type="fix">
        JmsAppender reconnectIntervalMillis cannot be set from a configuration file.
      </action>
      <action issue="LOG4J2-2499" dev="ggregory" type="fix">
        JMS Appender may throw a NullPointerException when JMS is not up while the Appender is starting.
      </action>
      <action issue="LOG4J2-2496" dev="ggregory" type="add">
        JDBC Appender should reconnect to the database when a connection goes stale.
      </action>
      <action issue="LOG4J2-2503" dev="ggregory" type="update">
        Update MongoDB driver from 3.8.2 to 3.9.0 for log4j-mongodb3 module.
      </action>
      <action issue="LOG4J2-2505" dev="ggregory" type="add">
        Let JDBC PoolingDriverConnectionSource with Apache Commons DBCP configure a PoolableConnectionFactory.
      </action>
      <action issue="LOG4J2-2508" dev="ggregory" type="fix">
        JDBC Appender fails when using both parameter, source, and literal ColumnMapping elements.
      </action>
      <action issue="LOG4J2-2509" dev="ggregory" type="add">
        Allow a JDBC Appender to truncate strings to match a table's metadata column length limit.
      </action>
      <action issue="LOG4J2-1246" dev="ggregory" type="add">
        PatternLayout %date conversion pattern should render time zone designator for ISO-ISO8601.
      </action>
      <action issue="LOG4J2-2527" dev="ckozak" type="fix">
        Prevent ConcurrentModificationException while iterating over ListAppender events.
      </action>
      <action issue="LOG4J2-2522" dev="ckozak" type="fix" due-to="Adam Lesiak">
        Fix regression using MapMessageLookup.lookup with MapMessages that do not implement StringMapMessage.
      </action>
      <action issue="LOG4J2-2530" dev="ckozak" type="fix" due-to="Travis Spencer">
        Generalize checks using MapMessage implementations with do not extend StringMapMessage.
        Introduce new JAVA_UNQUOTED MapMessage format type based on the JAVA formatting, but without
        quoted values.
      </action>
      <action issue="LOG4J2-2533" dev="ckozak" type="fix" due-to="Michail Prusakov">
        Fix a regression introduced by LOG4J2-2301 in 2.11.1 allowing allocation to occur in AsyncLoggerConfig.
      </action>
      <action issue="LOG4J2-2618" dev="ggregory" type="fix">
        Possible ClassCastException in org.apache.logging.log4j.core.script.ScriptManager.ScriptManager(Configuration, WatchManager)
      </action>
      <action issue="LOG4J2-2619" dev="ggregory" type="update">
        Update Jackson from 2.9.8 to 2.9.9.
      </action>
    </release>
    <release version="2.11.1" date="2018-07-22" description="GA Release 2.11.1">
      <action issue="LOG4J2-2389" dev="rgoers" type="fix" due-to="Liu Wen">
        ThrowableProxy was saving and retrieving cache entries using different keys.
      </action>
      <action issue="LOG4J2-2316" dev="rgoers" type="fix">
        If root LoggerConfig does not have a Level return ERROR.
      </action>
      <action issue="LOG4J2-2390" dev="rgoers" type="fix" due-to="anton-balaniuc">
        Fix broken links in log4j web documentation.
      </action>
      <action issue="LOG4J2-1721" dev="rgoers" type="update" due-to="Phokham Nonava">
        Allow composite configuration for context parameter.
      </action>
      <action issue="LOG4J2-2343" dev="rgoers" type="fix" due-to="Raymond Augé">
        The OSGi Activator specified an incorrect version.
      </action>
      <action issue="LOG4J2-2305" dev="rgoers" type="fix" due-to="Björn Kautler">
        Make java.util.ServiceLoader properly work in OSGi by using the Service Loader Mediator Specification.
      </action>
      <action issue="LOG4J2-2305" dev="rgoers" type="fix">
        Split the SLF4J binding into 2 implementations - one for SLF4J 1.7.x and one for SLF4J 1.8+.
      </action>
      <action issue="LOG4J2-2268" dev="rgoers" type="fix" due-to="Tilman Hausherr">
        Improve plugin error message when elements are missing.
      </action>
      <action issue="LOG4J2-2283" dev="ggregory" type="fix" due-to="Vishnu Priya Matha">
        ParserConfigurationException when using Log4j with oracle.xml.jaxp.JXDocumentBuilderFactory.
      </action>
      <action issue="LOG4J2-2300" dev="ggregory" type="fix">
        PoolingDriverConnectionSource does not take into account properties, user name, and password.
      </action>
      <action issue="LOG4J2-2302" dev="ggregory" type="update">
        Status logger should show the Log4j name and version when initializing itself.
      </action>
      <action issue="LOG4J2-2304" dev="ggregory" type="update" due-to="wumengsheng">
        Log4j2 2.8.2 JMX unregister NullPointerException.
      </action>
      <action issue="LOG4J2-2311" dev="ggregory" type="update">
        Update Jackson from 2.9.4 to 2.9.5.
      </action>
      <action issue="LOG4J2-2313" dev="ggregory" type="update">
        Update LMAX Disruptor from 3.3.7 to 3.4.1.
      </action>
      <action issue="LOG4J2-548" dev="ggregory" type="update" due-to="Shehata, Paresh Varke, Eric Victorson, Martin Laforet">
        Log4j 2.0 ERROR "Could not search jar" with JBoss EAP 6.2.
      </action>
      <action issue="LOG4J2-2307" dev="ckozak" type="fix">
        MutableLogEvent and RingBufferLogEvent message mementos retain the original format string.
      </action>
      <action issue="LOG4J2-2032" dev="ckozak" type="fix" due-to="Kostiantyn Shchepanovskyi">
        Curly braces in parameters are not treated as placeholders.
      </action>
      <action issue="LOG4J2-2317" dev="ckozak" type="fix">
        MutableLogEvent.getNonNullImmutableMessage and Log4jLogEvent.makeMessageImmutable retain format and parameters.
      </action>
      <action issue="LOG4J2-2318" dev="ckozak" type="fix">
        Messages are no longer mutated when the asynchronous queue is full. A warning is logged to the status logger instead.
      </action>
      <action issue="LOG4J2-2320" dev="ckozak" type="fix">
        Fix NPE in AbstractLogger when another exception is thrown, masking the root cause.
      </action>
      <action issue="LOG4J2-2321" dev="ckozak" type="fix">
        AsyncLogger uses the correct level when unspecified. This provides parity between AsyncLogger and Logger.
      </action>
      <action issue="LOG4J2-2322" dev="ckozak" type="fix">
        Custom ContextSelector implementations which select an AsyncLoggerContext disable LoggerConfig.includeLocation
        by default for parity with AsyncLoggerContextSelector.
      </action>
      <action issue="LOG4J2-2269" dev="ckozak" type="fix">
        MutableLogEvent references to other objects are cleared after each use.
        Fix a memory leak causing references to parameters to be held after synchronous logging with thread locals enabled.
      </action>
      <action issue="LOG4J2-2328" dev="ggregory" type="update">
        Update JAnsi from 1.17 to 1.17.1.
      </action>
      <action issue="LOG4J2-2301" dev="ckozak" type="fix">
        Mixed async loggers no longer forget parameter values, providing some appenders with an array of nulls.
      </action>
      <action issue="LOG4J2-2331" dev="ckozak" type="fix" due-to="Mike Baranski">
        RollingFileManager debug logging avoids string concatenation and errant braces in favor of parameterized logging.
      </action>
      <action issue="LOG4J2-2333" dev="ckozak" type="fix">
        Handle errors thrown in default disruptor ExceptionHandler implementations to avoid killing background threads.
      </action>
      <action issue="LOG4J2-2334" dev="ggregory" type="fix">
        Add API org.apache.logging.log4j.core.appender.AsyncAppender.getQueueSize().
      </action>
      <action issue="LOG4J2-2336" dev="ckozak" type="fix">
        Remove duplicate hyphen from the AsyncLoggerConfig background thread name.
      </action>
      <action issue="LOG4J2-2347" dev="ggregory" type="fix">
        Update Apache Commons Compress from 1.16.1 to 1.17.
      </action>
      <action issue="LOG4J2-2351" dev="ckozak" type="update">
        Added AbstractLogEvent.getMutableInstant to allow the MutableInstant instance to be modified by classes extending AbstractLogEvent.
      </action>
      <action issue="LOG4J2-2352" dev="ckozak" type="fix">
        RingBufferLogEvent memento messages provide the expected format string, and no longer attempt to substitute parameters into curly braces in parameter toString values.
        Both RingBufferLogEvent and MutableLogEvent memento implementations memoize results to avoid rebuilding formatted string values.
      </action>
      <action issue="LOG4J2-2355" dev="ckozak" type="fix" due-to="Henrik Brautaset Aronsen">
        PropertiesUtil ignores non-string system properties. Fixes a NoClassDefFoundError initializing StatusLogger
        caused by an NPE while initializing the static PropertiesUtil field.
      </action>
      <action issue="LOG4J2-2357" dev="ggregory" type="update">
        Update Jackson from 2.9.5 to 2.9.6.
      </action>
      <action issue="LOG4J2-2358" dev="ggregory" type="update">
        Update Kafka client from 1.0.0 to 1.1.0.
      </action>
      <action issue="LOG4J2-2362" dev="ckozak" type="fix">
        Fixed a memory leak in which ReusableObjectMessage would hold a reference to the most recently logged object.
      </action>
      <action issue="LOG4J2-2312" dev="ckozak" type="fix">
        Jackson layouts used with AsyncLoggerContextSelector output the expected format rather than only a JSON string of the message text.
      </action>
      <action issue="LOG4J2-2364" dev="ckozak" type="fix">
        Fixed a memory leak in which ReusableParameterizedMessage would hold a reference to the most recently
        logged throwable and provided varargs array.
      </action>
      <action issue="LOG4J2-2368" dev="ckozak" type="fix">
        Nested logging doesn't clobber AbstractStringLayout cached StringBuidlers
      </action>
      <action issue="LOG4J2-2373" dev="ckozak" type="fix" due-to="Kevin Meurer">
        StringBuilders.escapeJson implementation runs in linear time. Escaping large JSON strings
        in EncodingPatternConverter and MapMessage will perform significantly better.
      </action>
      <action issue="LOG4J2-2376" dev="ckozak" type="fix" due-to="Kevin Meurer">
        StringBuilders.escapeXml implementation runs in linear time. Escaping large XML strings
        in EncodingPatternConverter and MapMessage will perform significantly better.
      </action>
      <action issue="LOG4J2-2377" dev="ggregory" type="fix" due-to="Mirko Rzehak, Gary Gregory">
        NullPointerException in org.apache.logging.log4j.util.LoaderUtil.getClassLoaders() when using Bootstrap class loader.
      </action>
      <action issue="LOG4J2-2382" dev="ggregory" type="update">
        Update Mongodb 3 driver from 3.6.3 to 3.8.0.
      </action>
      <action issue="LOG4J2-2384" dev="ggregory" type="update">
        Update Kafka client from 1.1.0 to 1.1.1.
      </action>
      <action issue="LOG4J2-2385" dev="ggregory" type="update">
        Update Groovy from 2.4.13 to 2.5.1.
      </action>
      <action issue="LOG4J2-2386" dev="ggregory" type="update">
        Update optional Apache Commons DBCP from 2.2.0 to 2.4.0.
      </action>
      <action issue="LOG4J2-2388" dev="ggregory" type="fix" due-to="Failled">
        Thread indefinitely blocked when logging a message in an interrupted thread.
      </action>
    </release>
    <release version="2.11.0" date="2018-xx-xx" description="GA Release 2.11.0">
      <action issue="LOG4J2-2104" dev="rgoers" type="fix">
        LoaderUtil was not looping properly over classloaders.
      </action>
      <action issue="LOG4J2-2273" dev="rpopma" type="update" due-to="Bruno P. Kinoshita">
        Documentation fix in manual page for custom configurations.
      </action>
      <action issue="LOG4J2-2252" dev="rpopma" type="update" due-to="Carter Kozak">
        Reusable LogEvents now pass the original format string to downstream components like layouts and filters.
      </action>
      <action issue="LOG4J2-2253" dev="rpopma" type="add" due-to="Carter Kozak">
        Add API to enable iterating over message parameters without creating temporary objects.
      </action>
      <action issue="LOG4J2-2271" dev="rgoers" type="fix">
        Move module-info.class to META-INF/versions/9 directory.
      </action>
      <action issue="LOG4J2-2254" dev="rgoers" type="fix">
        Incorrect automatics module name header was being included in manifests.
      </action>
      <action issue="LOG4J2-2247" dev="rgoers" type="fix">
        NullPointerException would occur when header was provided to a Layout on RollingRandingAccessFileAppender
        with DirectWriteRolloverStrategy.
      </action>
      <action issue="LOG4J2-2250" dev="rpopma" type="update">
        The internal status logger timestamp format is now configurable with system property `log4j2.StatusLogger.DateFormat`.
      </action>
      <action issue="LOG4J2-2236" dev="rpopma" type="update">
        Removed unnecessary dependency on jcommander since Log4j uses embedded picocli since 2.9.
      </action>
      <action issue="LOG4J2-1883" dev="rpopma" type="add" due-to="Anthony Maire">
        Added support for precise (micro and nanosecond) timestamps when running on Java 9. A limited number of precise %d date formats are supported with PatternLayout. POTENTIAL BREAKING CHANGE: The XML, JSON and YAML formats have changed: they no longer have the "timeMillis" attribute and instead have an "Instant" element with "epochSecond" and "nanoOfSecond" attributes.
      </action>
      <action issue="LOG4J2-2190" dev="mikes" type="add" due-to="Franz Wong">
        Output JSON object for ObjectMessage in JsonLayout.
      </action>
      <action issue="LOG4J2-2191" dev="rpopma" type="add">
        Made log4j-core a multi-release ("multi-version") jar, added log4j-core-java9 module.
      </action>
      <action issue="LOG4J2-2129" dev="rgoers" type="fix" due-to="Blazej Bucko">
        Log4j2 throws NoClassDefFoundError in Java 9 in java.util.ServiceLoader.
      </action>
      <action issue="LOG4J2-2158" dev="rpopma" type="fix" due-to="Björn Kautler">
        Fixed bug where ThreadContext map was cleared, resulting in entries being only available for one log event.
      </action>
      <action issue="LOG4J2-2002" dev="mikes" type="fix" due-to="Paul Burrowes">
        Avoid null attribute values in DefaultConfigurationBuilder.
      </action>
      <action issue="LOG4J2-2175" dev="mikes" type="fix" due-to="Behrang Saeedzadeh">
        Fix typo in Property Substitution docs.
      </action>
      <action issue="LOG4J2-2163" dev="rgoers" type="fix">
        Allow SortedArrayStringMap to be filtered upon deserialization. Fix build error in Java 9 when
        compiling log4j-core test classes.
      </action>
      <action issue="LOG4J2-2157" dev="ggregory" type="fix" due-to="Malte Skoruppa">
        Don't create exit message in traceExit(R) when logging is disabled.
      </action>
      <action issue="LOG4J2-2123" dev="rgoers" type="fix" due-to="Jacob Tolar">
        DefaultMergeStrategy did not merge filters on loggers correctly.
      </action>
      <action issue="LOG4J2-2146" dev="rgoers" type="update">
        Update version of maven bundle plugin to 3.4.0. Convert bundle plugin error to a warning.
      </action>
      <action issue="LOG4J2-2215" dev="rpopma" type="update">
        Reduce compiler warnings in log4j-api.
      </action>
      <action issue="LOG4J2-2143" dev="mikes" type="add">
        Add missing converters to PatternLayout.
      </action>
      <action issue="LOG4J2-2160" dev="ggregory" type="add">
        Add API org.apache.logging.log4j.core.lookup.Interpolator.getStrLookupMap().
      </action>
      <action issue="LOG4J2-2127" dev="rpopma" type="update" due-to="Carter Kozak">
        Removed unnecessary threadlocal StringBuilder field from MdcPatternConverter.
      </action>
      <action issue="LOG4J2-2126" dev="rpopma" type="fix" due-to="Oleg Kalnichevski">
        Removed compile-time dependency on Java Management APIs from Log4J API module to improve compatibility with Android Platform which does not support JMX extensions.
      </action>
      <action issue="LOG4J2-2194" dev="rpopma" type="update">
        Require Java 9 to compile the log4j-perf module to allow benchmarking with Java 9 APIs.
      </action>
      <action issue="LOG4J2-2193" dev="rpopma" type="update">
        Update JMH to version 1.19 from 1.1.1.
      </action>
      <action issue="LOG4J2-2132" dev="ggregory" type="update">
        Update ZeroMQ's jeromq from 0.4.2 to 0.4.3.
      </action>
      <action issue="LOG4J2-2165" dev="ggregory" type="update">
        Update Jackson from 2.9.2 to 2.9.3.
      </action>
      <action issue="LOG4J2-2179" dev="ggregory" type="add">
        The MongoDB Appender should use a keys and values for a Log4j MapMessage.
      </action>
      <action issue="LOG4J2-2180" dev="ggregory" type="add">
        Add a MongoDbProvider builder for and deprecate org.apache.logging.log4j.mongodb.MongoDbProvider.createNoSqlProvider().
      </action>
      <action issue="LOG4J2-2181" dev="ggregory" type="add">
        The JDBC Appender should use keys and values from a Log4j MapMessage.
      </action>
      <action issue="LOG4J2-2184" dev="ggregory" type="update">
        Update MongoDB driver from 3.0.4 to 3.6.1.
      </action>
      <action issue="LOG4J2-2185" dev="ggregory" type="add">
        Add a simple JDBC DriverManager-based ConnectionSource that uses JDBC's DriverManager#getConnection(String, String, String).
      </action>
      <action issue="LOG4J2-2197" dev="ggregory" type="update" due-to="Fabrice Daugan">
        Document default property value support.
      </action>
      <action issue="LOG4J2-2198" dev="ggregory" type="update">
        Update MongoDB dependencies from classic to modern.
      </action>
      <action issue="LOG4J2-2186" dev="ggregory" type="add">
        Add a JDBC ConnectionSource that provides pooling through Apache Commons DBCP 2.
      </action>
      <action issue="LOG4J2-2187" dev="ggregory" type="add">
        Add a hook for a Connection Source for a JDBC Appender to release its resources.
      </action>
      <action issue="LOG4J2-2203" dev="ggregory" type="add">
        Add org.apache.logging.log4j.core.util.WatchManager#unwatch(File).
      </action>
      <action issue="LOG4J2-2204" dev="ggregory" type="update">
        org.apache.logging.log4j.core.util.WatchManager.getWatchers() should pre-allocate its new Map.
      </action>
      <action issue="LOG4J2-2206" dev="ggregory" type="add">
        Add method org.apache.logging.log4j.core.util.WatchManager.reset(File) and reset().
      </action>
      <action issue="LOG4J2-2208" dev="ggregory" type="add">
        Add debug logging to org.apache.logging.log4j.mongodb.MongoDbConnection.
      </action>
      <action issue="LOG4J2-2209" dev="ggregory" type="update">
        Rename existing MongoDb plugin and related artifacts from MongoDb to MongoDb2.
      </action>
      <action issue="LOG4J2-2210" dev="ggregory" type="update" due-to="Björn Kautler">
        Fix error log message for Script which says ScriptFile instead.
      </action>
      <action issue="LOG4J2-2212" dev="ggregory" type="update" due-to="Daniel Feist, Gary Gregory">
        Unnecessary contention in CopyOnWriteSortedArrayThreadContextMap.
      </action>
      <action issue="LOG4J2-2213" dev="ggregory" type="update" due-to="Daniel Feist, Gary Gregory">
        Unnecessary contention in GarbageFreeSortedArrayThreadContextMap.
      </action>
      <action issue="LOG4J2-2214" dev="ggregory" type="update" due-to="Daniel Feist, Gary Gregory">
        Unnecessary contention in DefaultThreadContextMap.
      </action>
      <action issue="LOG4J2-2182" dev="ggregory" type="update" due-to="liwenxian2017, Gary Gregory">
        NullPointerException at org.apache.logging.log4j.util.Activator.loadProvider(Activator.java:81) in log4j 2.10.0.
      </action>
      <action issue="LOG4J2-2202" dev="ggregory" type="update" due-to="Kilian, Gary Gregory">
        MarkerFilter onMismatch invalid attribute in .properties.
      </action>
      <action issue="LOG4J2-2219" dev="ggregory" type="update" due-to="Kilian, Gary Gregory">
        Configuration builder classes should look for "onMismatch", not "onMisMatch".
      </action>
      <action issue="LOG4J2-2205" dev="ggregory" type="update" due-to="Gary Gregory">
        New module log4j-mongodb3: Remove use of deprecated MongoDB APIs and code to the Java driver version 3 API.
      </action>
      <action issue="LOG4J2-2188" dev="ggregory" type="update" due-to="Gary Gregory">
        Split off JPA support into a new module log4j-jpa.
      </action>
      <action issue="LOG4J2-2229" dev="ggregory" type="update" due-to="Gary Gregory">
        Update Jackson from 2.9.3 to 2.9.4.
      </action>
      <action issue="LOG4J2-2243" dev="ggregory" type="update" due-to="Gary Gregory">
        Cannot see or copy all of certain JAnsi exception messages on Windows due to NUL characters.
      </action>
      <action issue="LOG4J2-2245" dev="ggregory" type="update" due-to="Gary Gregory">
        Update Apache Commons Compress from 1.15 to 1.16.1.
      </action>
      <action issue="LOG4J2-2259" dev="ggregory" type="update">
        Update MongoDB 3 module from driver 3.6.1 to 3.6.3.
      </action>
      <action issue="LOG4J2-2260" dev="ggregory" type="update">
        [SMTP] Update javax.mail from 1.6.0 to 1.6.1.
      </action>
      <action issue="LOG4J2-2264" dev="ggregory" type="update">
        Update JAnsi from 1.16 to 1.17.
      </action>
      <action issue="LOG4J2-2270" dev="ggregory" type="fix" due-to="Cyril Martin">
        Strings::join, when called with [null] returns "null" instead of EMPTY.
      </action>
      <action issue="LOG4J2-2276" dev="ggregory" type="fix" due-to="Sean Baxter">
        ConcurrentModificationException from org.apache.logging.log4j.status.StatusLogger.&lt;clinit>(StatusLogger.java:71).
      </action>
      <action issue="LOG4J2-2274" dev="ggregory" type="fix" due-to="Sebastien Lannez">
        Allow EnvironmentPropertySource to run with a SecurityManager that rejects environment variable access.
      </action>
      <action issue="LOG4J2-2279" dev="ggregory" type="fix" due-to="Gary Gregory">
        Allow SystemPropertiesPropertySource to run with a SecurityManager that rejects system property access.
      </action>
    </release>
    <release version="2.10.0" date="2017-11-18" description="GA Release 2.10.0">
      <action issue="LOG4J2-2289" dev="ggregory" type="fix" due-to="Hari Menon">
        XML Schema for DynamicFilterThreshold does not accept multiple KeyValuePairs.
      </action>
      <action issue="LOG4J2-2120" dev="mikes" type="add" due-to="Carter Douglas Kozak">
        Properly escape newlines and other control characters in JSON.
      </action>
      <action issue="LOG4J2-2109" dev="mikes" type="add" due-to="Carter Douglas Kozak">
        Add property to disable message pattern converter lookups.
      </action>
      <action issue="LOG4J2-2112" dev="mikes" type="add" due-to="Carter Douglas Kozak">
        MapMessage should use deep toString for values.
      </action>
      <action issue="LOG4J2-2107" dev="mikes" type="fix" due-to="Carter Douglas Kozak">
        MapMessage supports both StringBuilderFormattable and MultiformatMessage.
      </action>
      <action issue="LOG4J2-2102" dev="mikes" type="fix" due-to="Carter Douglas Kozak">
        MapMessage JSON encoding will escape keys and values.
      </action>
      <action issue="LOG4J2-2101" dev="mikes" type="fix" due-to="Carter Douglas Kozak">
        Non-string value in MapMessage caused ClassCastException.
      </action>
      <action issue="LOG4J2-2103" dev="mikes" type="add">
        XML encoding for PatternLayout.
      </action>
      <action issue="LOG4J2-2114" dev="ggregory" type="add">
        Provide a native Log4j 2 implementation of Eclipse Jetty's org.eclipse.jetty.util.log.Logger.
      </action>
      <action issue="LOG4J2-1203" dev="mikes" type="add" due-to="Robert Turner">
        Allow filtering of line breaks in layout pattern.
      </action>
      <action issue="LOG4J2-2098" dev="rgoers" type="add">
        Add a noop AppenderSkeleton for applications still using Log4j 1.x.
      </action>
      <action issue="LOG4J2-2091" dev="mikes" type="fix" due-to="Carter Douglas Kozak">
        Log4j respects the configured "log4j2.is.webapp" property
      </action>
      <action issue="LOG4J2-2100" dev="ggregory" type="fix">
        LevelMixIn class for Jackson is coded incorrectly
      </action>
      <action issue="LOG4J2-2087" dev="rpopma" type="fix" due-to="Andy Gumbrecht">
        Jansi now needs to be enabled explicitly (by setting system property `log4j.skipJansi` to `false`). To avoid causing problems for web applications, Log4j will no longer automatically try to load Jansi without explicit configuration.
      </action>
      <action issue="LOG4J2-2060" dev="rpopma" type="fix">
        AbstractDatabaseManager should make a copy of LogEvents before holding references to them: AsyncLogger log events are mutable.
      </action>
      <action issue="LOG4J2-2076" dev="mikes" type="update">
        Split up log4j-nosql into one module per appender.
      </action>
      <action issue="LOG4J2-2088" dev="rpopma" type="update">
        Upgrade picocli to 2.0.3 from 0.9.8.
      </action>
      <action issue="LOG4J2-2062" dev="mikes" type="add" due-to="Jorge Sanchez">
        Add possibility of sending the key of a message to Kafka using KafkaAppender.
      </action>
      <action issue="LOG4J2-2056" dev="rgoers" type="add">
        Modularize Log4j-api and make most other log4j jars automatic modules.
      </action>
      <action issue="LOG4J2-1431" dev="mattsicker" type="add">
        Simplify log4j system property naming scheme.
      </action>
      <action issue="LOG4J2-1809" dev="mattsicker" type="add">
        Add global configuration environment SPI.
      </action>
      <action issue="LOG4J2-2025" dev="rgoers" type="update">
        Provide support for overriding the Tomcat Log class in Tomcat 8.5+.
      </action>
      <action issue="LOG4J2-1694" dev="mikes" type="add" due-to="Michal Dvořák">
        Add fields with fixed values to JSON/XML/YAML layouts.
      </action>
      <action issue="LOG4J2-2054" dev="rpopma" type="add">
      Provide ways to configure SSL that avoid plain-text passwords in the log4j configuration. The configuration may
        now specify a system environment variable that holds the password, or the path to a file that holds the password.
      </action>
      <action issue="LOG4J2-2057" dev="rgoers" type="update">
        Support new SLF4J binding mechanism introduced in SLF4J 1.8.
      </action>
      <action issue="LOG4J2-2052" dev="rpopma" type="update">
        Disable thread name caching by default when running on Java 8u102 or later.
      </action>
      <action issue="LOG4J2-2055" dev="rgoers" type="fix">
        If Log4j is used as the Tomcat logging implementation startup might fail if an application also uses Log4j.
      </action>
      <action issue="LOG4J2-1896" dev="rpopma" type="update">
        Update classes in org.apache.logging.log4j.core.net.ssl in APIs from String to a PasswordProvider producing
        char[] for passwords.
      </action>
      <action issue="LOG4J2-2031" dev="rpopma" type="fix">
        Until this change, messages appeared out of order in log file any time when the async logging queue was full.
        With this change, messages are only logged out of order to prevent deadlock when Log4j2 detects recursive
        logging while the queue is full.
      </action>
      <action issue="LOG4J2-2053" dev="ggregory" type="fix">
        Exception java.nio.charset.UnsupportedCharsetException: cp65001 in 2.9.0.
      </action>
      <action issue="LOG4J2-1216" dev="ggregory" type="fix" due-to="Thies Wellpott, Barna Zsombor Klara, GFriedrich">
        Nested pattern layout options broken.
      </action>
      <action issue="LOG4J2-2070" dev="ggregory" type="fix" due-to="Doug Hughes">
        Log4j1XmlLayout does not provide the entire stack trace, it is missing the caused by information.
      </action>
      <action issue="LOG4J2-2036" dev="ggregory" type="fix" due-to="Robert Haycock">
        CompositeConfiguration supports Reconfiguration. PR #115.
      </action>
      <action issue="LOG4J2-2071" dev="ggregory" type="add" due-to="Carter Kozak">
        Add org.apache.logging.log4j.core.config.composite.CompositeConfiguration#toString().
      </action>
      <action issue="LOG4J2-2073" dev="ggregory" type="fix" due-to="Patrick Lucas">
        Log4j-config.xsd should make AppenderRef optional for each Logger element.
      </action>
      <action issue="LOG4J2-2074" dev="ggregory" type="fix">
        The console appender should say why it cannot load JAnsi.
      </action>
      <action issue="LOG4J2-2085" dev="ggregory" type="fix" due-to="István Neuwirth">
        Wrong Apache Commons CSV version referenced in the Javadoc of CsvParameterLayout.
      </action>
      <action issue="LOG4J2-2078" dev="ggregory" type="update">
        Update LMAX disruptor from 3.3.6 to 3.3.7.
      </action>
      <action issue="LOG4J2-2081" dev="ggregory" type="update">
        Update Apache Commons Compress from 1.14 to 1.15.
      </action>
      <action issue="LOG4J2-2089" dev="ggregory" type="update">
        [TagLib] Update servlet-api provided dependency from 2.5 to 3.0.1.
      </action>
      <action issue="LOG4J2-2096" dev="ggregory" type="update">
        Update Apache Kafka kafka-clients from 0.11.0.1 to 1.0.0.
      </action>
      <action issue="LOG4J2-2077" dev="ggregory" type="update">
        Update from Jackson 2.9.1 to 2.9.2.
      </action>
      <action issue="LOG4J2-2117" dev="ggregory" type="update">
        Jackson dependencies for 2.9.2 incorrectly bring in jackson-annotations 2.9.0 instead of 2.9.2.
      </action>
      <action issue="LOG4J2-2264" dev="ggregory" type="update">
        Update JAnsi from 1.16 to 1.17.
      </action>
    </release>
    <release version="2.9.1" date="2017-09-17" description="GA Release 2.9.1">
      <action issue="LOG4J2-1988" dev="rpopma" type="fix">
        Prevent ConcurrentModificationException with AsyncLoggerConfig.
      </action>
      <action issue="LOG4J2-1914" dev="rpopma" type="fix">
        Prevent ConcurrentModificationException with AsyncLoggerConfig.
      </action>
      <action issue="LOG4J2-2048" dev="rpopma" type="fix">
        Increase default queue size for AsyncAppender from 128 to 1024.
      </action>
      <action issue="LOG4J2-2035" dev="rpopma" type="fix">
        Fix documentation to clarify disruptor-3.3.4 is now required for async loggers (previously the docs referred to disruptor-3.3.3 which was never released).
      </action>
      <action issue="LOG4J2-2030" dev="rgoers" type="fix">
        Inspect all known ClassLoaders to locate the service provider.
      </action>
      <action issue="LOG4J2-2028" dev="rgoers" type="fix" due-to="Jason Tedor">
        Java 9 StackLocator was not properly skipping the initial stack frames.
      </action>
      <action issue="LOG4J2-2023" dev="ggregory" type="update">
        Use a class' canonical name instead of name to create its logger name.
      </action>
      <action issue="LOG4J2-2026" dev="ggregory" type="fix" due-to="Leon Finker">
        java.lang.AbstractMethodError: javax.xml.parsers.DocumentBuilderFactory.setFeature().
      </action>
      <action issue="LOG4J2-2029" dev="ggregory" type="fix" due-to="Fabrizio Cucci">
        Marker examples should not use deprecated flow APIs.
      </action>
      <action issue="LOG4J2-1936" dev="ggregory" type="fix" due-to="Helber Belmiro">
        ClassNotFoundException when making all loggers asynchronous under OSGi environment.
      </action>
      <action issue="LOG4J2-2043" dev="ggregory" type="update">
        Update Jackson from 2.9.0 to 2.9.1 (fix for Java 9.)
      </action>
      <action issue="LOG4J2-2044" dev="ggregory" type="update">
        Update Apache Commons CSV from 1.4 to 1.5.
      </action>
      <action issue="LOG4J2-2045" dev="ggregory" type="update">
        Update javax.mail from 1.5.6 to 1.6.0.
      </action>
      <action issue="LOG4J2-2046" dev="ggregory" type="update">
        Update Apache Commons Compress from 1.13 to 1.14.
      </action>
      <action issue="LOG4J2-2047" dev="ggregory" type="update">
        Update Cassandra driver from 3.1.0 to 3.1.4.
      </action>
      <action issue="LOG4J2-2049" dev="ggregory" type="update">
        Update Apache Kafka Client from 0.11.0.0 to 0.11.0.1.
      </action>
    </release>
    <release version="2.9.0" date="2017-08-26" description="GA Release 2.9.0">
      <action issue="LOG4J2-1928" dev="rgoers" type="update">
        Add support for DirectWriteRolloverStrategy to RollingRandomAccessFileAppender.
      </action>
      <action issue="LOG4J2-1833" dev="rgoers" type="fix">
        Prevent NullPointerException when a file name is specified with the DirectWriteRolloverStrategy.
      </action>
      <action issue="LOG4J2-2022" dev="rgoers" type="update">
        RFC5424Layout now prints the process id.
      </action>
      <action issue="LOG4J2-2020" dev="mikes" type="update">
        Remove default layout from KafkaAppender.
      </action>
      <action issue="LOG4J2-2018" dev="rpopma" type="fix">
        Fix incorrect documentation for LoggerNameLevelRewritePolicy.
      </action>
      <action issue="LOG4J2-922" dev="ggregory" type="fix" due-to="angus.aqlu, Paul Burrowes">
        Parameter of mdcId in SyslogAppender has no default value.
      </action>
      <action issue="LOG4J2-2001" dev="ggregory" type="fix" due-to="Paul Burrowes">
        StyleConverter.newInstance argument validation is incorrect.
      </action>
      <action issue="LOG4J2-1999" dev="ggregory" type="fix" due-to="Paul Burrowes">
        HighlightConverter converts all unrecognized levels to DEBUG.
      </action>
      <action issue="LOG4J2-2013" dev="ggregory" type="fix" due-to="Taylor Patton, Gary Gregory">
        SslSocketManager does not apply SSLContext on TCP reconnect.
      </action>
      <action issue="LOG4J2-2023" dev="ggregory" type="update">
        Use a class' canonical name instead of name to create its logger name.
      </action>
      <action issue="LOG4J2-2015" dev="ggregory" type="update">
        Allow KeyStoreConfiguration and TrustStoreConfiguration to find files as resources.
      </action>
      <action issue="LOG4J2-2011" dev="rpopma" type="update">
        Replace JCommander command line parser with picocli to let users run Log4j2 utility applications without requiring an external dependency.
      </action>
      <action issue="LOG4J2-2008" dev="rgoers" type="add">
        Support printing multiple StructuredData elements in RFC5424Layout.
      </action>
      <action issue="LOG4J2-1986" dev="mikes" type="add">
        Public API for parsing the output from JsonLayout/XmlLayout/YamlLayout into a LogEvent.
      </action>
      <action issue="LOG4J2-1984" dev="rgoers" type="update">
        Allow maxLength of StructuredData to be specified by the user.
      </action>
      <action issue="LOG4J2-1071" dev="ggregory" type="update" due-to="Ben Ludkiewicz, Benjamin Jaton">
        Allow for bufferSize=0 in SMTP appender.
      </action>
      <action issue="LOG4J2-1981" dev="mikes" type="add">
        JsonLayout, XmlLayout and YamlLayout support 0-byte termination of log events.
      </action>
      <action issue="LOG4J2-1864" dev="mattsicker" type="add" due-to="Matthias Kappeller">
        Support capped collections for MongoDb appender.
      </action>
      <action issue="LOG4J2-2016" dev="ggregory" type="fix" due-to="Benjamin Jaton">
        Mark FileRenameAction as successful when using alternative ways to move files.
      </action>
      <action issue="LOG4J2-2012" dev="ggregory" type="fix" due-to="Benjamin Jaton">
        No compression when using a separate drive in Linux.
      </action>
      <action issue="LOG4J2-1888" dev="ggregory" type="fix" due-to="Misagh Moayyed">
        Log4j throws a java.nio.charset.UnsupportedCharsetException: cp65001.
      </action>
      <action issue="LOG4J2-1990" dev="ggregory" type="fix" due-to="Philippe Mouawad">
        ConcurrentModificationException logging a parameter of type Map.
      </action>
      <action issue="LOG4J2-1311" dev="ggregory" type="fix" due-to="Xibing Liang">
        SocketAppender will lose several events after re-connection to server.
      </action>
      <action issue="LOG4J2-1977" dev="ggregory" type="fix" due-to="Jerry xnslong">
        Consider the StringBuilder's capacity instead of content length when trimming.
      </action>
      <action issue="LOG4J2-1971" dev="rgoers" type="fix">
        Register log4j-core as an OSGi service. Skip tests for LOG4J2-1766 on MacOS. Use group "staff" for LOG4J2-1699 test on MacOS.
      </action>
      <action issue="LOG4J2-1994" dev="ggregory" type="fix">
        TcpSocketServer does not close accepted Sockets.
      </action>
      <action issue="LOG4J2-1987" dev="ggregory" type="fix" due-to="Andreas Felder">
        Log4J JUL Bridge and RMI Security Manager causes access denied ("java.util.logging.LoggingPermission" "control")
      </action>
      <action issue="LOG4J2-1982" dev="ggregory" type="fix" due-to="Christoph Lembeck">
        Log4j-config.xsd only allows one AppenderRef element for each Logger element.
      </action>
      <action issue="LOG4J2-1985" dev="ggregory" type="fix" due-to="Kenneth McFarland">
        Fix default buffer size to match documentation (from 8102 to 8192 a.k.a. 8KB.)
      </action>
      <action issue="LOG4J2-1813" dev="rpopma" type="add">
        Log4j2 will now print all internal logging to the console if system property `log4j2.debug` is defined with any value (or no value).
      </action>
      <action issue="LOG4J2-1261" dev="rpopma" type="update">
        Async Loggers no longer use deprecated LMAX Disruptor APIs. (Disruptor-3.3.3 or higher is now required.)
      </action>
      <action issue="LOG4J2-1908" dev="rpopma" type="update">
        Improved error message when misconfigured with multiple incompatible appenders targeting same file.
      </action>
      <action issue="LOG4J2-1954" dev="rpopma" type="update">
        Configurations with multiple root loggers now fail loudly.
      </action>
      <action issue="LOG4J2-1958" dev="mikes" type="update">
        Deprecate SerializedLayout and remove it as default.
      </action>
      <action issue="LOG4J2-1959" dev="mikes" type="update">
        Disable DTD processing in XML configuration files.
      </action>
      <action issue="LOG4J2-1766" dev="ggregory" type="add" due-to="Pierrick HYMBERT">
        Temporary compress directory during rollover (#88).
      </action>
      <action issue="LOG4J2-1950" dev="ggregory" type="update" due-to="Pierrick HYMBERT">
        Fix docker build with jdk9 requirements (#84).
      </action>
      <action issue="LOG4J2-1801" dev="rpopma" type="update">
        Add more detail to WARN "Ignoring log event" messages printed to the console after log4j was shut down.
      </action>
      <action issue="LOG4J2-1814" dev="rpopma" type="add">
        Added wrapper classes CustomLoggerGenerator and ExtendedLoggerGenerator to avoid class name with a dollar ($) character which has special meaning in many *nix command line environments.
      </action>
      <action issue="LOG4J2-1884" dev="rpopma" type="add">
        Added process ID (pid) pattern converter.
      </action>
      <action issue="LOG4J2-1926" dev="rpopma" type="update">
        Facilitate log4j use in Android applications: remove dependency on RMI and Management APIs from log4j-api.
      </action>
      <action issue="LOG4J2-1699" dev="ggregory" type="add" due-to="Demetrios Dimatos, Pierrick HYMBERT">
        Configurable Log File Permissions with PosixFilePermission.
      </action>
      <action issue="LOG4J2-1945" dev="ggregory" type="add">
        Generate source jas for all test jars.
      </action>
      <action issue="LOG4J2-1934" dev="ggregory" type="add">
        JMS Appender does not know how to recover from a broken connection.
      </action>
      <action issue="LOG4J2-1955" dev="ggregory" type="add">
        JMS Appender should be able connect to a broker (later) even it is not present at configuration time.
      </action>
      <action issue="LOG4J2-1956" dev="ggregory" type="update">
        JMS Appender broker password should be a char[], not a String.
      </action>
      <action issue="LOG4J2-1874" dev="rpopma" type="add" due-to="Roman Leventov">
        Added methods ::writeBytes(ByteBuffer) and ::writeBytes(byte[], int, int) to ByteBufferDestination interface and use these methods in TextEncoderHelper where possible to prepare for future enhancements to reduce lock contention.
      </action>
      <action issue="LOG4J2-1912" dev="ggregory" type="fix" due-to="R Ri">
        CompositeConfiguration logs warning "Unable to determine URI for configuration." However, the reconfiguration is completed.
      </action>
      <action issue="LOG4J2-1964" dev="ggregory" type="fix" due-to="Pierrick HYMBERT">
        Dynamic reconfiguration does not work for filePattern of RollingFile.
      </action>
      <action issue="LOG4J2-1961" dev="ggregory" type="fix" due-to="Christian Vent">
        Reconfigure breaks DirectWriteRolloverStrategy.
      </action>
      <action issue="LOG4J2-1943" dev="rgoers" type="fix">
        The eventPrefix attribute was being ignored in the RFC5424Layout.
      </action>
      <action issue="LOG4J2-1953" dev="ggregory" type="fix">
        JndiManager is not released when the JmsAppender builder catches an exception trying to build itself.
      </action>
      <action issue="LOG4J2-1911" dev="rgoers" type="fix">
        Improve the documentation of the DynamicThresholdFilter.
      </action>
      <action issue="LOG4J2-1929" dev="ggregory" type="fix" due-to="Borys Sokolov">
        EOFException with FormattedMessage.
      </action>
      <action issue="LOG4J2-1948" dev="ggregory" type="fix" due-to="Michael Lück">
        Trim levels read from properties file to remove trailing spaces.
      </action>
      <action issue="LOG4J2-1971" dev="ggregory" type="fix" due-to="liwenxian2017">
        ClassCastException: org.eclipse.osgi.internal.loader.SystemBundleLoader$1 cannot be cast to java.lang.ClassLoader.
      </action>
      <action issue="LOG4J2-1442" dev="mikes" type="add">
        Generic HTTP appender.
      </action>
      <action issue="LOG4J2-1935" dev="ggregory" type="add">
        Add with(String, primitive) methods to org.apache.logging.log4j.message.MapMessage.
      </action>
      <action issue="LOG4J2-1930" dev="ggregory" type="add">
        Add forEach() methods to org.apache.logging.log4j.message.MapMessage.
      </action>
      <action issue="LOG4J2-1932" dev="ggregory" type="add">
        Add containsKey() methods to org.apache.logging.log4j.message.MapMessage.
      </action>
      <action issue="LOG4J2-1917" dev="rgoers" type="update">
        Support using java.util.ServiceLoader to locate Log4j 2 API providers.
      </action>
      <action issue="LOG4J2-1966" dev="ggregory" type="update" due-to="M Sazzadul Hoque">
        Include separator option of PatternLayout in manual (and other updates).
      </action>
      <action issue="LOG4J2-1854" dev="mikes" type="add" due-to="Xavier Jodoin">
        Support null byte delimiter in GelfLayout.
      </action>
      <action issue="LOG4J2-1359" dev="rgoers" type="add">
        Add support for Java 9 StackWalker.
      </action>
      <action issue="LOG4J2-1880" dev="mikes" type="add">
        Warn when a configuration file for an inactive ConfigurationFactory is found.
      </action>
      <action issue="LOG4J2-1855" dev="mattsicker" type="add" due-to="Anthony Maire">
        Add an optional random delay in TimeBasedTriggeringPolicy
      </action>
      <action issue="LOG4J2-1876" dev="mikes" type="fix">
        More reliable checking for runtime dependencies.
      </action>
      <action issue="LOG4J2-1867" dev="mikes" type="fix">
        Fix configuration documentation.
      </action>
      <action issue="LOG4J2-1858" dev="rpopma" type="fix">
        Ensure the ThreadLocal StringBuilder in ParameterizedMessage won't hold excessively much memory after logging a long message.
      </action>
      <action issue="LOG4J2-1885" dev="mattsicker" type="fix">
        Fix documentation about default additivity value for loggers.
      </action>
      <action issue="LOG4J2-1920" dev="ggregory" type="fix" due-to="Ajitha">
        ScriptEngineManager is not available in Android and causes a NoClassDefFoundError.
      </action>
      <action issue="LOG4J2-1989" dev="ggregory" type="fix" due-to="Kenneth McFarland">
        Clarify Javadoc for AbstractTriggeringPolicy.
      </action>
      <action issue="LOG4J2-1993" dev="ggregory" type="fix" due-to="Kenneth McFarland">
        Fix compiler warnings in LoggerConfigTest.
      </action>
      <action issue="LOG4J2-1851" dev="mikes" type="update">
        Move server components from log4j-core to new log4-server module.
      </action>
      <action issue="LOG4J2-1860" dev="mikes" type="add">
        Shortcut to add Property and KeyValuePair component in ConfigurationBuilder.
      </action>
      <action issue="LOG4J2-1294" dev="ggregory" type="add">
        The JMS Appender should use a JMS MapMessage for a Log4j MapMessage.
      </action>
      <action issue="LOG4J2-1991" dev="ggregory" type="update" due-to="">
        Refactor SimpleMessage to be concise and clear (#100)
      </action>
      <action issue="LOG4J2-2017" dev="ggregory" type="update">
        Update Jackson from 2.8.9 to 2.9.0.
      </action>
      <action issue="LOG4J2-1868" dev="ggregory" type="update">
        Update ZeroMQ's JeroMQ from 0.3.6 to 0.4.0.
      </action>
      <action issue="LOG4J2-1960" dev="ggregory" type="update">
        Update ZeroMQ's JeroMQ from 0.4.0 to 0.4.1.
      </action>
      <action issue="LOG4J2-1974" dev="ggregory" type="update">
        Update ZeroMQ's JeroMQ from 0.4.1 to 0.4.2.
      </action>
      <action issue="LOG4J2-1869" dev="ggregory" type="update">
        Update Kafka client from 0.10.1.1 to 0.10.2.0
      </action>
      <action issue="LOG4J2-1962" dev="ggregory" type="update">
        Update Kafka client from 0.10.2.0 to 0.11.0.0
      </action>
      <action issue="LOG4J2-1872" dev="ggregory" type="update">
		Update JavaMail from 1.5.5 to 1.5.6.
      </action>
      <action issue="LOG4J2-1879" dev="ggregory" type="update">
		Update JAnsi from 1.14 to 1.15.
      </action>
      <action issue="LOG4J2-1877" dev="ggregory" type="update" due-to="Chandra Tungathurthi">
		Missing documentation for Max index limit in DefaultRolloverStrategy.
      </action>
      <action issue="LOG4J2-1899" dev="ggregory" type="update">
        Add missing getters to classes in package org.apache.logging.log4j.core.net.ssl.
      </action>
      <action issue="LOG4J2-1900" dev="ggregory" type="update">
        Update JAnsi from 1.15 to 1.16.
      </action>
      <action issue="LOG4J2-" dev="ggregory" type="update">
        Update SLF4J from 1.7.24 to 1.7.25.
      </action>
      <action issue="LOG4J2-1938" dev="ggregory" type="update">
        Update Jackson from 2.8.7 to 2.8.9.
      </action>
      <action issue="LOG4J2-1970" dev="rpopma" type="update">
        Update HdrHistogram from 2.1.8 to 2.1.9.
      </action>
      <action issue="LOG4J2-1975" dev="ggregory" type="update">
        Update javax.persistence from 2.1.0 to 2.1.1.
      </action>
      <action issue="LOG4J2-1976" dev="ggregory" type="update">
        Update org.osgi.core from 4.3.1 to 6.0.0.
      </action>
    </release>
    <release version="2.8.2" date="2017-04-02" description="GA Release 2.8.2">
      <action issue="LOG4J2-1861" dev="mattsicker" type="fix">
        Fix JavaDoc on org.apache.logging.log4j.ThreadContext about inheritance.
      </action>
      <action issue="LOG4J2-1862" dev="mattsicker" type="fix" due-to="wangyuntao">
        Fix JavaDoc about @Order and OrderComparator ordering.
      </action>
      <action issue="LOG4J2-1849" dev="rpopma" type="fix">
        Fixed daylight savings time (DST) issue with FixedDateFormat.
      </action>
      <action issue="LOG4J2-1850" dev="mattsicker" type="fix" due-to="Ludovic Hochet">
        Fix CassandraRule and unit tests on Windows.
      </action>
      <action issue="LOG4J2-1840" dev="mattsicker" type="fix" due-to="Pradeep Balasundaram">
        Fix typo in %replace converter documentation.
      </action>
      <action issue="LOG4J2-1846" dev="mikes" type="fix">
        Handle when LogEvent.getLoggerName() returns null in LoggerNameLevelRewritePolicy.
      </action>
      <action issue="LOG4J2-1845" dev="mikes" type="fix">
        Handle when LogEvent.getLoggerName() returns null in KafkaAppender.
      </action>
      <action issue="LOG4J2-1853" dev="ggregory" type="fix" due-to="wangyuntao">
        The default value of RandomAccessFileAppender.Builder append field is wrong.
      </action>
      <action issue="LOG4J2-1863" dev="mattsicker" type="add">
        Add support for filtering input in TcpSocketServer and UdpSocketServer.
      </action>
      <action issue="LOG4J2-1848" dev="mattsicker" type="add">
        Add JSON encoding support to EncodingPatternConverter %encode{}.
      </action>
      <action issue="LOG4J2-1843" dev="mattsicker" type="add" due-to="Zilong Song">
        Add support for appending common suffix to each line of throwable stack trace.
      </action>
      <action issue="LOG4J2-1838" dev="mattsicker" type="add" due-to="Zilong Song">
        Add support for appending common suffix to each line of extended and root throwable stack trace.
      </action>
      <action issue="LOG4J2-1827" dev="rgoers" type="update">
        Move integration tests to their own module to speed up build.
      </action>
      <action issue="LOG4J2-1835" dev="mattsicker" type="fix">
        Fix documentation about the licensing for JeroMQ.
      </action>
      <action issue="LOG4J2-1836" dev="rgoers" type="fix">
        Update the API version to 2.6.0.
      </action>
      <action issue="LOG4J2-1831" dev="ggregory" type="fix" due-to="Edward Serebrinskiy">
        NullPointerException in HtmlLayout.
      </action>
      <action issue="LOG4J2-1820" dev="ggregory" type="fix" due-to="Jason Tedor">
        Log4j 2.8 can lose exceptions when a security manager is present.
      </action>
      <action issue="LOG4J2-1856" dev="ggregory" type="update">
        Update Jackson from 2.8.6 to 2.8.7.
      </action>
    </release>
    <release version="2.8.1" date="2017-02-26" description="GA Release 2.8.1">
      <action issue="LOG4J2-1804" dev="rgoers" type="fix" due-to="Pierrick Hymbert">
        Allow %i in file pattern to be preceded with characters other than just '-'.
      </action>
      <action issue="LOG4J2-1822" dev="rgoers" type="update">
        Update SLF4J to 1.7.24.
      </action>
      <action issue="LOG4J2-1812" dev="rpopma" type="update">
        Improved error message when log4j 2 configuration file not found.
      </action>
      <action issue="LOG4J2-1810" dev="rgoers" type="update">
        Update to use Logback 1.1.10 and then Logback 1.2 for tests.
      </action>
      <action issue="LOG4J2-1819" dev="ggregory" type="update">
        Update Jackson from 2.8.5 to 2.8.6.
      </action>
      <action issue="LOG4J2-1753" dev="ggregory" type="fix" due-to="Ludovic Hochet">
        Fix ClassNotFoundException org.apache.logging.log4j.core.util.ExecutorServices in OSGi tests.
      </action>
      <action issue="LOG4J2-1816" dev="rpopma" type="fix" due-to="shubhankar1100">
        Change minOccur to minOccurs in Log4j-config.xsd.
      </action>
      <action issue="LOG4J2-1803" dev="rgoers" type="fix">
        Fix Maven POM to ensure JMH generated classes in log4j-perf are included in benchmarks jar.
      </action>
      <action issue="LOG4J2-1800" dev="mikes" type="fix" due-to="Vincent Tieleman">
        Report errors when sending to Kafka when using syncSend=false.
      </action>
      <action issue="LOG4J2-1805" dev="rpopma" type="fix">
        Fixed rare race condition in FixedDateFormat, made FixedDateFormat::millisSinceMidnight method public.
      </action>
      <action issue="LOG4J2-1799" dev="rpopma" type="fix" due-to="Eduard Gizatullin">
        Fixed bug in PropertiesUtil::getCharsetProperty that caused UnsupportedCharsetException for ConsoleAppender.
      </action>
      <action issue="LOG4J2-1806" dev="rpopma" type="fix" due-to="challarao">
        Fix Javadoc for DefaultRolloverStrategy::purgeAscending
      </action>
      <action issue="LOG4J2-1818" dev="ggregory" type="fix" due-to="xkr47">
        Fix rollover to work when filePattern contains no directory components.
      </action>
      <action issue="LOG4J2-1823" dev="mattsicker" type="add">
        Remove deprecation on MessageSupplier lambda functions in Logger API.
      </action>
      <action issue="LOG4J2-1807" dev="ggregory" type="add">
        [core] Add and implement LogEvent.toImmutable().
      </action>
    </release>
    <release version="2.8" date="2017-01-21" description="GA Release 2.8">
      <action issue="LOG4J2-1780" dev="mikes" type="fix">
        Eliminate the use of the ExecutorServices in the LoggerContext.
      </action>
      <action issue="LOG4J2-1032" dev="rgoers" type="add">
        Make DefaultRolloverStrategy more efficient when renaming files. Add nomax option to the fileIndex attribute.
      </action>
      <action issue="LOG4J2-1101" dev="rgoers" type="add">
        RollingFileAppender now supports omitting the file name and writing directly to the archive files.
      </action>
      <action issue="LOG4J2-1786" dev="rpopma" type="fix">
        ConfigurationScheduler now preserves interrupt flag during stop.
      </action>
      <action issue="LOG4J2-1243" dev="rgoers" type="add">
        Allow default value in property to be a Lookup.
      </action>
      <action issue="LOG4J2-1779" dev="rpopma" type="fix">
        Fixed bug where AsyncLogger did not resolve configuration properties.
      </action>
      <action issue="LOG4J2-1769" dev="rpopma" type="fix" due-to="Brandon Goodin">
        Fixed concurrency issue affecting all layouts except PatternLayout and GelfLayout, which caused scrambled output and exceptions when logging synchronously from multiple threads.
      </action>
      <action issue="LOG4J2-1724" dev="mikes" type="fix" due-to="Alexander Krasnostavsky">
        Using variables in GelfLayout's additional fields at runtime.
      </action>
      <action issue="LOG4J2-1762" dev="mikes" type="fix">
        Add Builder to GelfLayout.
      </action>
      <action issue="LOG4J2-1649" dev="rgoers" type="fix" due-to="Georg Friedrich">
        Insure the ConfigurationScheduler shuts down without blocking.
      </action>
      <action issue="LOG4J2-1653" dev="rgoers" type="fix" due-to=" Georg Friedrich">
        CronTriggeringPolicy would use the wrong date/time when rolling over and create multiple triggering policies on reconfiguration.
      </action>
      <action issue="LOG4J2-1748" dev="mikes" type="fix">
        Do not use non-daemon thread pool for rollover tasks.
      </action>
      <action issue="LOG4J2-1628" dev="rpopma" type="fix">
        Fixed file locking regression in FileAppender introduced in 2.6.
      </action>
      <action issue="LOG4J2-1744" dev="rpopma" type="fix">
        The custom logger Generate tool no longer requires the log4j-api module on the classpath.
      </action>
      <action issue="LOG4J2-1731" dev="rpopma" type="fix" due-to="Chris Ribble">
        SslSocketManager now respects connectTimeoutMillis.
      </action>
      <action issue="LOG4J2-1682" dev="ggregory" type="fix" due-to="Markus Waidhofer">
        Logger using LocalizedMessageFactory prints key instead of message.
      </action>
      <action issue="LOG4J2-1720" dev="mikes" type="fix">
        Make GelfLayout independent of Jackson.
      </action>
      <action issue="LOG4J2-1719" dev="rpopma" type="fix">
        Fixed race condition in ObjectMessage and SimpleMessage, ensuring that the log message contains the value the object has during the logging call.
      </action>
      <action issue="LOG4J2-1688" dev="rpopma" type="fix">
        Fixed bug where elements of a log message parameter array were nulled out in garbage-free mode.
      </action>
      <action issue="LOG4J2-1692" dev="mikes" type="fix" due-to="Greg Thomas">
        Add putAll() method to CloseableThreadContext.
      </action>
      <action issue="LOG4J2-1689" dev="mikes" type="fix">
        Add CleanableThreadContextMap interface supporting method removeAll(Iterable&lt;String&gt;).
      </action>
      <action issue="LOG4J2-1685" dev="mikes" type="fix" due-to="Raman Gupta">
        Option 'disableAnsi' in PatternLayout to unconditionally disable ANSI escape codes.
      </action>
      <action issue="LOG4J2-1706" dev="rpopma" type="fix">
        Make TimeFilter usable as global filter and as logger filter.
      </action>
      <action issue="LOG4J2-1722" dev="rpopma" type="fix">
        (GC) Avoid allocating temporary objects in VariablesNotEmptyReplacementConverter.
      </action>
      <action issue="LOG4J2-1717" dev="rpopma" type="fix">
        (GC) Avoid allocating temporary objects in EncodingPatternConverter.
      </action>
      <action issue="LOG4J2-1716" dev="rpopma" type="fix">
        (GC) Avoid allocating temporary objects in MapPatternConverter. (Note that constructing a MapMessage is not garbage-free.)
      </action>
      <action issue="LOG4J2-1683" dev="rpopma" type="fix">
        (GC) Avoid allocating temporary objects in MapMessage.
      </action>
      <action issue="LOG4J2-1715" dev="rpopma" type="fix">
        (GC) Avoid allocating temporary objects in NdcPatternConverter. (Note that use of the ThreadContext stack is not garbage-free.)
      </action>
      <action issue="LOG4J2-1714" dev="rpopma" type="fix">
        (GC) Avoid allocating temporary objects in AbstractStyleNameConverter.
      </action>
      <action issue="LOG4J2-1680" dev="rpopma" type="fix">
        (GC) Avoid allocating temporary objects in TimeFilter.
      </action>
      <action issue="LOG4J2-1679" dev="rpopma" type="fix">
        (GC) Avoid allocating temporary objects in StructuredDataFilter.
      </action>
      <action issue="LOG4J2-1678" dev="rpopma" type="fix">
        (GC) Avoid allocating temporary objects in ThreadContextMapFilter.
      </action>
      <action issue="LOG4J2-1677" dev="rpopma" type="fix">
        (GC) Avoid allocating temporary objects in MapFilter.
      </action>
      <action issue="LOG4J2-1674" dev="rpopma" type="fix">
        (GC) Avoid allocating temporary objects in ThresholdFilter.
      </action>
      <action issue="LOG4J2-1673" dev="rpopma" type="fix">
        (GC) Avoid allocating temporary objects in MarkerFilter.
      </action>
      <action issue="LOG4J2-1672" dev="rpopma" type="fix">
        (GC) Avoid allocating temporary objects in LevelRangeFilter.
      </action>
      <action issue="LOG4J2-1671" dev="rpopma" type="fix">
        (GC) Avoid allocating temporary objects in EqualsIgnoreCaseReplacementConverter.
      </action>
      <action issue="LOG4J2-1670" dev="rpopma" type="fix">
        (GC) Avoid allocating temporary objects in EqualsReplacementConverter.
      </action>
      <action issue="LOG4J2-1669" dev="rpopma" type="fix">
        (GC) Avoid allocating temporary objects in MaxLengthConverter.
      </action>
      <action issue="LOG4J2-1668" dev="rpopma" type="fix">
        (GC) Avoid allocating temporary objects in MarkerPatternConverter.
      </action>
      <action issue="LOG4J2-1667" dev="rpopma" type="fix">
        (GC) Avoid allocating temporary objects in SequenceNumberPatternConverter.
      </action>
      <action issue="LOG4J2-1666" dev="rpopma" type="fix">
        (GC) Avoid allocating temporary objects in RelativeTimePatternConverter.
      </action>
      <action issue="LOG4J2-1665" dev="rpopma" type="fix">
        (GC) Avoid allocating temporary objects in IntegerPatternConverter.
      </action>
      <action issue="LOG4J2-1637" dev="rpopma" type="fix">
        Fixed problems when used in OSGi containers (IllegalAccessError, NoClassDefFoundError).
      </action>
      <action issue="LOG4J2-1226" dev="rpopma" type="fix">
        Improve LogEvent serialization to handle non-serializable Messages and deserializing when required classes are missing.
      </action>
      <action issue="LOG4J2-1663" dev="rpopma" type="fix">
        Ensure SortedArrayStringMap can be serialized and deserialized without errors regardless of content.
      </action>
      <action issue="LOG4J2-1658" dev="rpopma" type="fix">
        Prevent NPE in ThreadContextMapFactory::createThreadContextMap when initializing Log4j with Configurator::initialize and the BasicContextSelector is used.
      </action>
      <action issue="LOG4J2-1645" dev="mikes" type="fix">
        Immutable empty StringMap.
      </action>
      <action issue="LOG4J2-1623" dev="mikes" type="fix">
        Configurable JVM shutdown hook timeout.
      </action>
      <action issue="LOG4J2-1712" dev="ggregory" type="fix">
        Pick up bug fixes from Apache Commons Lang's org.apache.commons.lang3.time package.
      </action>
      <action issue="LOG4J2-1636" dev="ggregory" type="fix" due-to="Eldar Gabdullin">
        Console Appender does not pick up Oracle Java 8's sun.stdout.encoding and sun.stderr.encoding.
      </action>
      <action issue="LOG4J2-1639" dev="ggregory" type="fix" due-to="Sridhar Gopinath">
        Fix MemoryMappedFileAppender.createAppender() Javadoc for immediateFlush.
      </action>
      <action issue="LOG4J2-1676" dev="ggregory" type="fix" due-to="Joern Huxhorn">
        Some LogEvents may not carry a Throwable (Use Message.getThrowable() in log(Message) methods.)
      </action>
      <action issue="LOG4J2-1723" dev="ggregory" type="fix" due-to="Ludovic HOCHET">
        Unwanted transitive dependency on geronimo-jms_1.1_spec causes OSGi tests to fail.
      </action>
      <action issue="LOG4J2-1664" dev="ggregory" type="fix" due-to="Ludovic HOCHET">
        Improve OSGi unit tests.
      </action>
      <action issue="LOG4J2-1687" dev="ggregory" type="fix" due-to="Robert Christiansen">
        NPE in ThrowableProxy when resolving stack in Java EE/OSGi environment.
      </action>
      <action issue="LOG4J2-1642" dev="ggregory" type="fix" due-to="Johno Crawford">
        DefaultShutdownCallbackRegistry can throw a NoClassDefFoundError.
      </action>
      <action issue="LOG4J2-1474" dev="ggregory" type="fix" due-to="yin mingjun, Neon">
        CronTriggeringPolicy raise exception and fail to rollover log file when evaluateOnStartup is true.
      </action>
      <action issue="LOG4J2-1734" dev="ggregory" type="fix">
        SslSocketManagerFactory might leak Sockets when certain startup errors occur.
      </action>
      <action issue="LOG4J2-1736" dev="ggregory" type="fix">
        TcpSocketManagerFactory might leak Sockets when certain startup errors occur.
      </action>
      <action issue="LOG4J2-1740" dev="ggregory" type="fix">
        Add CronTriggeringPolicy programmatically leads to NPE.
      </action>
      <action issue="LOG4J2-1743" dev="ggregory" type="fix" due-to="Toby Shepheard">
        CompositeConfiguration does not add filters to appenderRefs.
      </action>
      <action issue="LOG4J2-1756" dev="ggregory" type="fix"  due-to="shubhankar1100">
        Adds xmlns in schema and some other tags.
      </action>
      <action issue="LOG4J2-1781" dev="mattsicker" type="update">
        Update Conversant Disruptor from 1.2.7 to 1.2.10
      </action>
      <action issue="LOG4J2-1774" dev="mattsicker" type="update">
        Replace MockEJB dependency in unit tests with Spring Test and Mockito.
      </action>
      <action issue="LOG4J2-1644" dev="ggregory" type="update" due-to="Tim Gokcen, Pavel Sivolobtchik">
        Inefficient locking in AbstractLoggerAdapter.
      </action>
      <action issue="LOG4J2-1641" dev="ggregory" type="update">
        Update JeroMQ from 0.3.5 to 0.3.6.
      </action>
      <action issue="LOG4J2-1647" dev="mattsicker" type="update">
        Update Commons Lang from 3.4 to 3.5.
      </action>
      <action issue="LOG4J2-1646" dev="mattsicker" type="update">
        Migrate to Mockito 2.x in unit tests.
      </action>
      <action issue="LOG4J2-1655" dev="ggregory" type="update">
        Update Jackson from 2.8.3 to 2.8.4.
      </action>
      <action issue="LOG4J2-1735" dev="ggregory" type="update">
        Update Jackson from 2.8.4 to 2.8.5.
      </action>
      <action issue="LOG4J2-1656" dev="ggregory" type="update">
        Update Apache Flume from 1.6.0 to 1.7.0.
      </action>
      <action issue="LOG4J2-1698" dev="ggregory" type="update">
        Update LMAX Disruptor from 3.3.5 to 3.3.6.
      </action>
      <action issue="LOG4J2-1700" dev="ggregory" type="update">
        Update Jansi from 1.13 to 1.14.
      </action>
      <action issue="LOG4J2-1750" dev="ggregory" type="update">
        Update Kafka from 0.10.0.1 to 0.10.1.1.
      </action>
      <action issue="LOG4J2-1751" dev="ggregory" type="update">
        Update liquibase-core from 3.5.1 to 3.5.3.
      </action>
      <action issue="LOG4J2-1302" dev="rpopma" type="update">
        The log4j-slf4j-impl module now declares a runtime dependency on log4j-core. While not technically required, this makes the log4j-slf4j-impl module behave similarly to slf4j-log4j12, and facilitates migration to Log4j 2.
      </action>
      <action issue="LOG4J2-1787" dev="mattsicker" type="add">
        Document how to exclude transitive conflicting dependencies in Maven and Gradle.
      </action>
      <action issue="LOG4J2-1773" dev="mattsicker" type="add">
        Add StatusLoggerRule to allow unit tests to set a status level.
      </action>
      <action issue="LOG4J2-424" dev="mattsicker" type="add">
        Add non-string data type support to JdbcAppender via new ColumnMapping plugin.
      </action>
      <action issue="LOG4J2-1771" dev="mattsicker" type="add">
        Add a Builder to ColumnConfig and deprecate ColumnConfig.createColumnConfig().
      </action>
      <action issue="LOG4J2-1770" dev="mattsicker" type="add">
        Add a Builder to JdbcAppender and deprecate JdbcAppender.createAppender().
      </action>
      <action issue="LOG4J2-1764" dev="mattsicker" type="add">
        Use MethodHandle in ContextDataFactory cached constructor.
      </action>
      <action issue="LOG4J2-1730" dev="mattsicker" type="add">
        Add Apache Cassandra appender and ColumnMapping plugin.
      </action>
      <action issue="LOG4J2-1759" dev="mattsicker" type="add">
        Add TypeConverter for java.util.UUID.
      </action>
      <action issue="LOG4J2-1758" dev="mattsicker" type="add">
        Add TypeConverter for java.nio.file.Path.
      </action>
      <action issue="LOG4J2-1755" dev="mattsicker" type="add">
        Add TypeConverter and constraint validators for java.net.InetAddress and port numbers.
      </action>
      <action issue="LOG4J2-969" dev="ggregory" type="add">
        Refactor SyslogAppender so that Layout is a Plugin element.
      </action>
      <action issue="LOG4J2-1660" dev="rpopma" type="add">
        Added public method ThreadContext::getThreadContextMap; removed class ThreadContextAccess.
      </action>
      <action issue="LOG4J2-1379" dev="mattsicker" type="add">
        Add documentation regarding YAML configuration format.
      </action>
      <action issue="LOG4J2-1718" dev="rpopma" type="add">
        Introduce marker interface AsynchronouslyFormattable.
      </action>
      <action issue="LOG4J2-1681" dev="rpopma" type="add">
        Introduce interfaces IndexedStringMap and IndexedReadOnlyStringMap, supporting garbage-free iteration over sorted map.
      </action>
      <action issue="LOG4J2-1695" dev="ggregory" type="add">
        Add a Builder to ScriptPatternSelector and deprecate ScriptPatternSelector.createSelector().
      </action>
      <action issue="LOG4J2-1696" dev="ggregory" type="add">
        Add a Builder to MarkerPatternSelector and deprecate MarkerPatternSelector.createSelector().
      </action>
      <action issue="LOG4J2-1697" dev="ggregory" type="add">
        Add a SerializerBuilder to PatternLayout and deprecate PatternLayout.createSerializer().
      </action>
      <action issue="LOG4J2-1701" dev="ggregory" type="add">
        Add a Builder to RandomAccessFileAppender and deprecate RandomAccessFileAppender.createAppender().
      </action>
      <action issue="LOG4J2-1703" dev="ggregory" type="add">
        Add a Builder to MemoryMappedFileAppender and deprecate MemoryMappedFileAppender.createAppender().
      </action>
      <action issue="LOG4J2-1704" dev="ggregory" type="add">
        Add a Builder to RollingRandomAccessFileAppender and deprecate RollingRandomAccessFileAppender.createAppender().
      </action>
      <action issue="LOG4J2-1709" dev="ggregory" type="add">
        Add a Builder to SyslogAppender and deprecate SyslogAppender.createAppender().
      </action>
      <action issue="LOG4J2-1707" dev="ggregory" type="add">
        Allow TCP Socket Appender to set socket options.
      </action>
      <action issue="LOG4J2-1708" dev="ggregory" type="add">
        Allow Secure Socket Appender to set socket options.
      </action>
      <action issue="LOG4J2-1737" dev="ggregory" type="add">
        Add a Builder to SyslogLayout and deprecate SyslogLayout.createLayout(Facility, boolean, String, Charset).
      </action>
      <action issue="LOG4J2-1738" dev="ggregory" type="add">
        Add a Builder to JsonLayout and deprecate org.apache.logging.log4j.core.layout.JsonLayout.createLayout(Configuration, boolean, boolean, boolean, boolean, boolean, boolean, String, String, Charset, boolean).
      </action>
      <action issue="LOG4J2-1739" dev="ggregory" type="add">
        Add Builder to KafkaAppender and deprecate KafkaAppender.createAppender(Layout, Filter, String, boolean, String, Property[], Configuration).
      </action>
      <action issue="LOG4J2-1733" dev="ggregory" type="add" due-to="Vincent Tieleman">
        Add SyncSend attribute to KafkaAppender (as in KafkaLog4jAppender).
      </action>
      <action issue="LOG4J2-2195" dev="ggregory" type="fix" due-to="Raman Gupta, Gary Gregory">
        Cannot define both `filters` and `separator` for PatternLayout %xEx.
      </action>
      <action issue="LOG4J2-2221" dev="ggregory" type="fix" due-to="Raman Gupta, Gary Gregory">
        RootThrowablePatternConverter does not use TextRenderer or line separator options.
      </action>
    </release>
    <release version="2.7" date="2016-10-02" description="GA Release 2.7">
      <action issue="LOG4J2-1618" dev="rpopma" type="fix" due-to="Raman Gupta">
        Fixed ClassCastException when using JUL logging during shutdown.
      </action>
      <action issue="LOG4J2-1620" dev="ggregory" type="fix" due-to="Sascha Scholz">
        2.7-rc1: RollingFileAppender immediateFlush default value should be true, not false.
      </action>
      <action issue="LOG4J2-1611" dev="rpopma" type="fix">
        Improved performance of context data injector for web applications to be on par with standalone applications.
      </action>
      <action issue="LOG4J2-1591" dev="rpopma" type="fix">
        Introduced new interface LifeCycle2 with stop(long,TimeUnit) method to avoid breaking backwards compatibility with new Configurator.shutdown(LoggerContext, long, TimeUnit) API.
      </action>
      <action issue="LOG4J2-1590" dev="rpopma" type="fix">
        Fixed issue with filters extending AbstractFilter that did not override methods with unrolled varargs.
      </action>
      <action issue="LOG4J2-1583" dev="rpopma" type="fix" due-to="Larry West">
        Fixed scrambled log messages triggered by nested logging from toString() method of a logging parameter object.
      </action>
      <action issue="LOG4J2-1259" dev="ggregory" type="fix" due-to="Misagh Moayyed, Steffen Offermann">
        Log4j threads are no longer leaking on Tomcat shutdown.
      </action>
      <action issue="LOG4J2-1051" dev="rpopma" type="fix" due-to="Lukasz Lenart">
        When starting on Google App Engine, Interpolator now suppresses the NoClassDefFoundError stack trace  for the jvmrunargs lookup.
      </action>
      <action issue="LOG4J2-1582" dev="rpopma" type="fix">
        When initializing on platforms where JMX is not available, Interpolator component no longer prints stack trace for warning messages.
      </action>
      <action issue="LOG4J2-1581" dev="rpopma" type="fix">
        Unregistering JMX components no longer prints a stack trace when the MBean has already been unregistered.
      </action>
      <action issue="LOG4J2-1313" dev="rpopma" type="fix" due-to="Philipp Knobel, Leon Finker">
        Support Property values to be specified in configuration as a value attribute as well as an element.
      </action>
      <action issue="LOG4J2-1575" dev="rpopma" type="fix">
        (GC) LoggerConfig now stores configuration properties in a List, not a Map to prevent creating temporary Iterator objects. Added method LoggerConfig#getPropertyList(), deprecated method #getProperties().
      </action>
      <action issue="LOG4J2-1457" dev="mattsicker" type="fix" due-to="Leon Finker">
        Fixed class loader deadlock when using async logging and extended stack trace pattern.
      </action>
      <action issue="LOG4J2-1563" dev="ggregory" type="fix" due-to="Jason Tedor">
        Fix to prevent Log4j 2.6.2 and higher from losing exceptions when a security manager is present.
      </action>
      <action issue="LOG4J2-1530" dev="mikes" type="fix">
        Fixed issue where LogEvent.getContextStack() returned null.
      </action>
      <action issue="LOG4J2-1518" dev="rpopma" type="fix" due-to="Leon Finker">
        Prevent deadlock in Async Loggers when queue is full and logged Object's toString() logs another message.
      </action>
      <action issue="LOG4J2-1542" dev="rpopma" type="fix" due-to="Rogério Lecarião Leite">
        Prevent ArrayIndexOutOfBoundsException in ParameterizedMessage.formatTo for single-char or empty messages.
      </action>
      <action issue="LOG4J2-1549" dev="mikes" type="fix" due-to="Jason Bedard">
        Fixed issue where AsyncLoggerContextSelector+PropertiesConfigurationBuilder defaulted to includeLocation=true.
      </action>
      <action issue="LOG4J2-1562" dev="ggregory" type="fix">
        Prevent SocketAppender memory usage from growing unbounded if it cannot connect to a server.
      </action>
      <action issue="LOG4J2-1559" dev="ggregory" type="fix" due-to="Andrey Plotkin">
        Prevent NPE in Level.isInRange.
      </action>
      <action issue="LOG4J2-1511" dev="ggregory" type="fix" due-to="Srikanth Surukuntu">
        DynamicThresholdFilter filtered incorrectly when params were passed as individual arguments instead of varargs.
      </action>
      <action issue="LOG4J2-1548" dev="ggregory" type="fix">
        [CronTriggeringPolicy] ConfigurationScheduler scheduled the task infinitely after first fire.
      </action>
      <action issue="LOG4J2-1506" dev="ggregory" type="fix" due-to="Johannes Schleger">
        Log4j should not unregister JMX MBeans when log4j2.disable.jmx property is true.
      </action>
      <action issue="LOG4J2-1490" dev="ggregory" type="fix" due-to="Krzysztof Taborski">
        Log4j2 should postpone creating log file until the appender actually receives an event.
      </action>
      <action issue="LOG4J2-1320" dev="ggregory" type="fix" due-to="Paresh Varke, Pierrick Hymbert">
        Support loading custom plugins from jar files and directories whose classpath entries use the "vfs" URL protocol.
      </action>
      <action issue="LOG4J2-1541" dev="ggregory" type="fix">
        Fix file handle resource leak in XmlConfiguration.XmlConfiguration(ConfigurationSource).
      </action>
      <action issue="LOG4J2-1538" dev="ggregory" type="fix" due-to="Igor Karpov">
        Prevent NPE when dynamically removing filters.
      </action>
      <action issue="LOG4J2-1532" dev="ggregory" type="fix">
        Attributes were not merged properly in composite configurations.
      </action>
      <action issue="LOG4J2-1529" dev="mattsicker" type="fix" due-to="Sridevi Narra">
        Attributes were not merged properly in composite configurations.
      </action>
      <action issue="LOG4J2-1527" dev="rpopma" type="fix" due-to="Jose Leon">
        Prevent NPE in RingBufferLogEvent.getFormattedMessage() when used in web applications.
      </action>
      <action issue="LOG4J2-905" dev="ggregory" type="fix" due-to="Moritz Löser">
        Added ability to disable (date) lookup completely for compatibility with other libraries like Camel.
      </action>
      <action issue="LOG4J2-1526" dev="mikes" type="fix">
        Added support for setting StatusLogger destination in ConfigurationBuilder.
      </action>
      <action issue="LOG4J2-1448" dev="rpopma" type="fix" due-to="Keith Laban">
        Allow comma separated agents, host list to be passed to FlumeAppender.
      </action>
      <action issue="LOG4J2-1500" dev="ggregory" type="fix" due-to="Jose Leon">
        Merging configurations failed with an NPE when comparing Nodes with different attributes.
      </action>
      <action issue="LOG4J2-1482" dev="ggregory" type="fix" due-to="Sumit Singhal">
        Fixed improper header in CsvParameterLayout.
      </action>
      <action issue="LOG4J2-1199" dev="rpopma" type="fix">
        Documented that JVM Input Arguments Lookup (JMX) is not available on Google App Engine.
      </action>
      <action issue="LOG4J2-1438" dev="rpopma" type="fix">
        (GC) Added method getParameter() to ObjectMessage (and ReusableObjectMessage).
      </action>
      <action issue="LOG4J2-1488" dev="rpopma" type="fix" due-to="Richard Zschech">
        (GC) Fixed ISO8601 %date conversion pattern with a period '.' separator for milliseconds is now garbage free.
      </action>
      <action issue="LOG4J2-1489" dev="rpopma" type="fix" due-to="Richard Zschech">
        (GC) Fixed %date conversion patterns with a timezone parameter are now garbage free.
      </action>
      <action issue="LOG4J2-1279" dev="rpopma" type="fix" due-to="Tony Baines">
        Prevent NullPointerException in FastDateParser$TimeZoneStrategy.
      </action>
      <action issue="LOG4J2-1341" dev="rpopma" type="fix" due-to="Richard Zschech">
        (GC) HighlightConverter and StyleConverter are now GC-free.
      </action>
      <action issue="LOG4J2-1467" dev="rpopma, ggregory" type="fix" due-to="Ralf, Gary Gregory">
        [OSGi] Fixed missing import package.
      </action>
      <action issue="LOG4J2-351" dev="rpopma, ggregory" type="fix" due-to="Roland Weiglhofer">
        [OSGi] Fixed wrong Fragment-Host in manifest files.
      </action>
      <action issue="LOG4J2-1313" dev="rpopma" type="fix" due-to="Philipp Knobel">
        Properties declared in configuration can now have their value either in the element body or in an attribute named "value".
      </action>
      <action issue="LOG4J2-1235" dev="ggregory" type="fix" due-to="Niranjan Rao, Sascha Scholz, Aleksey Zvolinsky">
        org.apache.logging.log4j.core.appender.routing.IdlePurgePolicy was not working correctly.
      </action>
      <action issue="LOG4J2-1502" dev="ggregory" type="fix" due-to="Sumit Singhal">
        Fixed issue where CsvParameterLayout and CsvLogEventLayout inserted NUL characters if data starts with {, (, [ or "
      </action>
      <action issue="LOG4J2-1573" dev="ggregory" type="fix" due-to="Steffen Offermann">
        Layout is no longer optional.
      </action>
      <action issue="LOG4J2-1608" dev="ggregory" type="fix">
        ServletAppender does not provide throwable object to ServletContext.
      </action>
      <action issue="LOG4J2-1599" dev="ggregory" type="fix">
        Prevent potential NPE in org.apache.logging.log4j.message.ParameterFormatter.formatMessage3(StringBuilder, char[], int, Object[], int, int[]).
      </action>
      <action issue="LOG4J2-1600" dev="ggregory" type="fix">
        Prevent potential NPE due to org.apache.logging.log4j.core.layout.MarkerPatternSelector.createSelector(PatternMatch[], String, boolean, boolean, Configuration).
      </action>
      <action issue="LOG4J2-1601" dev="ggregory" type="fix">
        Prevent potential NPE due to org.apache.logging.log4j.core.layout.ScriptPatternSelector.createSelector(AbstractScript, PatternMatch[], String, boolean, boolean, Configuration).
      </action>
      <action issue="LOG4J2-1602" dev="ggregory" type="fix">
        Prevent potential NPE in org.apache.logging.log4j.core.util.datetime.FormatCache.MultipartKey.equals(Object) when object is null.
      </action>
      <action issue="LOG4J2-1603" dev="ggregory" type="fix">
        Redo hashCode() and equals() methods in org.apache.logging.log4j.core.net.ssl classes.
      </action>
      <action issue="LOG4J2-1610" dev="ggregory" type="fix" due-to="Shubhankar">
        Add targetNamespace to log4j-config.xsd. GitHub #43.
      </action>
      <action issue="LOG4J2-1619" dev="ggregory" type="fix">
        new Log4jLogEvent().toString() throws an NPE.
      </action>
      <action issue="LOG4J2-1578" dev="ggregory" type="add">
        RoutingAppender can be configured with scripts. Add Script in a Routes element.
      </action>
      <action issue="LOG4J2-1597" dev="ggregory" type="add">
        Add a ScriptAppenderSelector to create an Appender specified by a Script.
      </action>
      <action issue="LOG4J2-1349" dev="rpopma" type="add">
        (GC) Added support for garbage-free ThreadContext map. Disabled by default, users need to enable this explicitly.
      </action>
      <action issue="LOG4J2-1447" dev="rpopma" type="add">
        (GC) Changed LogEvent's internal data structure for context data to be garbage-free. Added method LogEvent#getContextData(), deprecated method #getContextMap().
      </action>
      <action issue="LOG4J2-1010" dev="rpopma" type="add" due-to="Mikael Ståldal">
        Users can now inject context data from other sources than ThreadContext. Values can be any Object, not just Strings.
      </action>
      <action issue="LOG4J2-1568" dev="mattsicker" type="add">
        Added support for java.util.concurrent.LinkedTransferQueue to AsyncAppender.
      </action>
      <action issue="LOG4J2-1430" dev="mattsicker" type="add" due-to="John Cairns">
        Added optional support for Conversant DisruptorBlockingQueue in AsyncAppender.
      </action>
      <action issue="LOG4J2-1439" dev="mattsicker" type="add" due-to="Anthony Maire">
        Added optional support for JCTools MPSC bounded lock-free queue in AsyncAppender.
      </action>
      <action issue="LOG4J2-1558" dev="ggregory" type="add">
        SocketAppender now supports IO buffering.
      </action>
      <action issue="LOG4J2-1557" dev="ggregory" type="add">
        Add a Builder for the SocketAppender (deprecates factory method).
      </action>
      <action issue="LOG4J2-1609" dev="ggregory" type="add">
        Add a Builder to ServletAppender and deprecate factory method.
      </action>
      <action issue="LOG4J2-1553" dev="ggregory" type="add">
        AbstractManager now implements AutoCloseable.
      </action>
      <action issue="LOG4J2-1528" dev="mikes" type="add">
        Added ability to generate Log4j 2-style XML configuration file from ConfigurationBuilder.
      </action>
      <action issue="LOG4J2-1181" dev="mikes" type="add">
        Added Logging API for Scala 2.10 and 2.11.
      </action>
      <action issue="LOG4J2-1512" dev="mikes" type="add">
        Added options to exclude stack trace from JSON, XML and YAML layouts.
      </action>
      <action issue="LOG4J2-1539" dev="ggregory" type="add">
        Added Core API Configurator.shutdown(LoggerContext, long, TimeUnit).
      </action>
      <action issue="LOG4J2-1501" dev="ggregory" type="add">
        FileAppender is now able to create files on-demand.
      </action>
      <action issue="LOG4J2-1504" dev="ggregory" type="add">
        RollingFileAppender is now able to create files on-demand.
      </action>
      <action issue="LOG4J2-1471" dev="ggregory" type="add">
        [PatternLayout] Add an ANSI option to %xThrowable.
      </action>
      <action issue="LOG4J2-1472" dev="ggregory" type="add">
        org.apache.logging.log4j.core.LoggerContext now implements Closeable.
      </action>
      <action issue="LOG4J2-1458" dev="ggregory" type="add">
        [PatternLayout] Add an ANSI option to %message.
      </action>
      <action issue="LOG4J2-1505" dev="ggregory" type="add">
        Create a Builder for the FileAppender plugin to facilitate adding attributes in the future.
      </action>
      <action issue="LOG4J2-1507" dev="ggregory" type="add">
        Allow Builders to be completely generic.
      </action>
      <action issue="LOG4J2-1508" dev="ggregory" type="add">
        Allow a Builder to subclass another Builder.
      </action>
      <action issue="LOG4J2-1516" dev="rpopma" type="add" due-to="Gary Gregory">
        Add ThreadContextMap2 interface supporting method putAll(Map&lt;String, String&gt;).
      </action>
      <action issue="LOG4J2-1519" dev="ggregory" type="add">
        Add ThreadContext.putAll(Map&lt;String, String&gt;).
      </action>
      <action issue="LOG4J2-1520" dev="ggregory" type="add">
        Add JUnit Rule implementations to manage the thread context.
      </action>
      <action issue="LOG4J2-1547" dev="ggregory" type="add">
        The Core AbstractConfiguration now tracks its LoggerContext and add Configuration.getLoggerContext().
      </action>
      <action issue="LOG4J2-1540" dev="ggregory" type="add">
        The Core AbstractManager now tracks its LoggerContext.
      </action>
      <action issue="LOG4J2-1577" dev="ggregory" type="add">
        Add a Builder to the RoutingAppender and deprecate factory method.
      </action>
      <action issue="LOG4J2-1604" dev="ggregory" type="update" due-to="Colin Hillman">
        Log4j2 TcpSocketServer in background.
      </action>
      <action issue="LOG4J2-1574" dev="ggregory" type="update">
        Allow the RollingFileAppender to use default pattern layout.
      </action>
      <action issue="LOG4J2-1556" dev="ggregory" type="update">
        Custom Log4j threads now extend Log4jThread.
      </action>
      <action issue="LOG4J2-1605" dev="ggregory" type="update">
        Improve error messages for TcpSocketServer and UdpSocketServer.
      </action>
      <action issue="LOG4J2-1458" dev="ggregory" type="update">
        Updated Jackson from 2.7.5 to 2.8.0.
      </action>
      <action issue="LOG4J2-1494" dev="ggregory" type="update">
        Updated Jackson from 2.8.0 to 2.8.1.
      </action>
      <action issue="LOG4J2-1569" dev="ggregory" type="update">
        Updated Jackson from 2.8.1 to 2.8.2.
      </action>
      <action issue="LOG4J2-1598" dev="ggregory" type="update">
        Updated Jackson from 2.8.2 to 2.8.3.
      </action>
      <action issue="LOG4J2-1495" dev="ggregory" type="update">
        Updated LMAX Disruptor from 3.3.4 to 3.3.5.
      </action>
      <action issue="LOG4J2-1496" dev="ggregory" type="update">
        Updated Kafka client from 0.9.1.0 to 0.10.0.0.
      </action>
      <action issue="LOG4J2-1533" dev="ggregory" type="update">
        Updated Kafka client from 0.10.0.0 to 0.10.0.1.
      </action>
      <action issue="LOG4J2-1487" dev="ggregory" type="update">
        Updated JMS test from ActiveMQ 5.13.3 to 5.13.4.
      </action>
      <action issue="LOG4J2-1551" dev="ggregory" type="update">
        Updated JMS test from ActiveMQ 5.13.4 to 5.14.0.
      </action>
      <action issue="LOG4J2-1757" dev="ggregory" type="update">
        Update Apache Commons Compress from 1.12 to 1.13.
      </action>
      <action issue="LOG4J2-1543" dev="ggregory" type="update">
        Removed deprecated Core API org.apache.logging.log4j.core.util.Constants.UTF_8.
      </action>
      <action issue="LOG4J2-1544" dev="ggregory" type="update">
        Removed deprecated Core API org.apache.logging.log4j.util.Assert.requireNonNull(T, String).
      </action>
      <action issue="LOG4J2-1545" dev="ggregory" type="update">
        Removed deprecated Web API org.apache.logging.log4j.web.WebLookup.getServletContext().
      </action>
    </release>
    <release version="2.6.2" date="2016-07-05" description="GA Release 2.6.2">
      <action issue="LOG4J2-904" dev="rgoers" type="fix" due-to="Bernhard Mähr">
        If copy and delete fails in rename action then resort to truncating the source file after copying it.
      </action>
      <action issue="LOG4J2-1250" dev="rgoers" type="fix">
        CronTriggeringPolicy was not properly setting the prevFileTime value for the PatternProcessor so
        file dates and times on rolled files were incorrect.
      </action>
      <action issue="LOG4J2-1452" dev="rpopma" type="fix" due-to="Mikael Ståldal">
        Fixed issue where reusable messages broke flow tracing logic.
      </action>
      <action issue="LOG4J2-1440" dev="rgoers" type="fix">
        Fix bug in OnStartupTriggeringPolicy that allowed it to roll over on every reconfiguration. Added
        minSize attribute.
      </action>
      <action issue="LOG4J2-1414" dev="rpopma" type="fix" due-to="Ralph Goers">
        Fixed minor issues with the 2.6.1 web site.
      </action>
      <action issue="LOG4J2-1434" dev="rpopma" type="fix" due-to="Luke Butters">
        Ensure that the thread-local StringBuilders used by Layouts to format log events to text will not
        retain excessive memory after a large message was logged.
      </action>
      <action issue="LOG4J2-1395" dev="mikes" type="add">
        Add "direct" option to ConsoleAppender for increased performance.
      </action>
      <action issue="LOG4J2-1418" dev="mikes" type="fix">
        Provide MessageFactory2 to custom Logger implementations.
      </action>
      <action issue="LOG4J2-1420" dev="rgoers" type="fix">
        RollingRandomAccessFileManager was not properly rolling over on startup and was getting a NullPointerException.
      </action>
      <action issue="LOG4J2-1417" dev="rpopma" type="fix">
        Fixed issue where Unbox utility ignored the value Constants.ENABLE_THREADLOCALS and always stored non-JDK classes in ThreadLocals.
      </action>
      <action issue="LOG4J2-1422" dev="rpopma" type="fix">
        Fixed issue where AsyncAppenderQueueFullPolicyTest sometimes hangs.
      </action>
      <action issue="LOG4J2-1445" dev="ggregory" type="fix" due-to="Ludovic HOCHET">
        OnStartupTriggeringPolicyTest fails on Windows saying the file is used by another process.
      </action>
      <action issue="LOG4J2-1437" dev="rpopma" type="add">
        (GC) ObjectMessage and ReusableObjectMessage now avoid calling toString() on auto-boxed primitive parameters.
      </action>
      <action issue="LOG4J2-1415" dev="rpopma" type="add">
        (GC) ParameterFormatter now avoids calling toString() on auto-boxed primitive message parameters.
      </action>
      <action issue="LOG4J2-1412" dev="rpopma" type="add">
        Unbox utility's ringbuffer of StringBuilders is now configurable.
      </action>
      <action issue="LOG4J2-1432" dev="ggregory" type="update">
        Update Jackson from 2.7.4 to 2.7.5.
      </action>
      <action issue="LOG4J2-1433" dev="ggregory" type="update">
        Update Jansi from 1.11 to 1.13.
      </action>
      <action issue="LOG4J2-1444" dev="ggregory" type="update">
        Update Apache Commons Compress from 1.11 to 1.12.
      </action>
    </release>
    <release version="2.6.1" date="2016-06-05" description="GA Release 2.6.1">
      <action issue="LOG4J2-1405" dev="rgoers" type="fix">
        OnStartupTriggeringPolicy was forcing a rollover of empty files at startup and would append a second footer that was added by the prior shutdown.
      </action>
      <action issue="LOG4J2-1406" dev="rpopma" type="fix" due-to="Trask Stalnaker">
        Fixed bug in ReusableParameterizedMessage where Throwable was never updated so first error was logged over and over again and subsequent errors were not logged.
      </action>
      <action issue="LOG4J2-1409" dev="rpopma" type="fix" due-to="Shahan">
        Fixed ArrayIndexOutOfBoundsException that may occur in ReusableParameterizedMessage.
      </action>
      <action issue="LOG4J2-997" dev="rgoers" type="fix" due-to="Maytee Chinavanichkit">
        Add filter and remove filter were not working properly in AbstractFilterable.
      </action>
      <action issue="LOG4J2-1032" dev="rgoers" type="fix">
        Changed RenameAction to use java.nio to better report rename failures.
      </action>
      <action issue="LOG4J2-1407" dev="ggregory" type="fix">
        Fixed misleading WARN log events from Log4j about message factories and unexpected formatting.
      </action>
      <action issue="LOG4J2-1408" dev="ggregory" type="fix">
        Added the module log4j-liquibase to BOM POM.
      </action>
      <action issue="LOG4J2-1180" dev="ggregory" type="fix">
        Logger cache now accounts for message factory.
      </action>
      <action issue="LOG4J2-1402" dev="rgoers" type="fix">
        Fix regression in properties configuration to support arbitrary component ids.
      </action>
      <action issue="LOG4J2-1385" dev="ggregory" type="update">
        (GC) CSV layouts should not create a new CSVPrinter for each log event. Requires Apache Commons CSV 1.4.
      </action>
      <action issue="LOG4J2-1398" dev="ggregory" type="update">
        Update liquibase-core from 3.4.2 to 3.5.1.
      </action>
      <action issue="LOG4J2-1399" dev="ggregory" type="update">
        Update Apache Commons CSV from 1.3 to 1.4.
      </action>
      <action issue="LOG4J2-1411" dev="mattsicker" type="add">
        Added documentation about plugin builders compared to factories.
      </action>
      <action issue="LOG4J2-1394" dev="mattsicker,mikes" type="fix">
        Fixed minor issues with the 2.6 web site.
      </action>
    </release>
    <release version="2.6" date="2016-05-25" description="GA Release 2.6">
      <action issue="LOG4J2-1270" dev="rpopma" type="add">
        (GC) Added support for garbage-free logging in steady state.
        This includes Async Loggers and logging synchronously to the console and to a file,
        but does not include the AsyncAppender. This release makes the GelfLayout and
        the main patterns in the PatternLayout garbage-free.
      </action>
      <action issue="LOG4J2-1297" dev="rpopma" type="add">
        (GC) Added manual page on garbage-free logging.
      </action>
      <action issue="LOG4J2-1373" dev="rpopma" type="add">
        (GC) Update Logger wrapper Generator tool to generate methods for the new Logger methods.
      </action>
      <action issue="LOG4J2-1356" dev="mikes" type="update">
        (GC) GelfLayout does now support garbage-free logging (with compressionType=OFF).
      </action>
      <action issue="LOG4J2-1326" dev="rpopma" type="add">
        (GC) Added methods to the Logger interface for logging CharSequence messages.
      </action>
      <action issue="LOG4J2-1344" dev="rpopma" type="add">
        (GC) FileAppender, RollingFileAppender and MemoryMappedFileAppender are now also garbage-free by default.
      </action>
      <action issue="LOG4J2-1343" dev="rpopma" type="update">
        (GC) ConsoleAppender is now garbage-free by default. This logic is reusable for all AbstractOutputStreamAppender subclasses.
      </action>
      <action issue="LOG4J2-1278" dev="rpopma" type="add">
        (GC) Added unrolled varargs methods to Logger API, added Unbox utility to avoid auto-boxing when logging primitive values.
      </action>
      <action issue="LOG4J2-1318" dev="rpopma" type="update">
        (GC) Avoid allocating unnecessary temporary objects in LoggerContext's getLogger methods.
      </action>
      <action issue="LOG4J2-1333" dev="rpopma" type="update">
        (GC) Avoid allocating unnecessary temporary objects in MarkerManager's getMarker methods.
      </action>
      <action issue="LOG4J2-1321" dev="rpopma" type="update">
        (GC) Avoid allocating unnecessary temporary objects in PatternLayout's NamePatternConverter and ClassNamePatternConverter.
      </action>
      <action issue="LOG4J2-1271" dev="rpopma" type="add">
        (GC) Add MessageFactory that avoid allocation by reusing a cached ParameterizedMessage instance.
      </action>
      <action issue="LOG4J2-1271" dev="rpopma" type="update">
        (GC) ParameterizedMessage optimizations to avoid or at least postpone allocating temporary objects.
      </action>
      <action issue="LOG4J2-1283" dev="rpopma" type="update">
        (GC) Provide ThreadLocal-based gc-free caching mechanism in DatePatternConverter for non-webapps.
      </action>
      <action issue="LOG4J2-1293" dev="rpopma" type="add">
        (GC) Add interface StringBuilderFormattable to enable converting Messages and parameters to text without allocating temporary objects.
        ParameterizedMessage, ObjectMessage, SimpleMessage and ThreadDumpMessage now implement StringBuilderFormattable.
      </action>
      <action issue="LOG4J2-1291" dev="rpopma" type="update">
        (GC) Update PatternLayout to utilize gc-free mechanism for LogEvent processing.
      </action>
      <action issue="LOG4J2-1292" dev="rpopma" type="update">
        (GC) Update RandomAccessFileAppender and RollingRandomAccessFileAppender to utilize gc-free Layout.encode() method.
      </action>
      <action issue="LOG4J2-1274" dev="rpopma" type="add">
        (GC) Add encode(LogEvent, ByteBufferDestination) method to Layout API to enable converting LogEvents to bytes without creating temporary objects.
      </action>
      <action issue="LOG4J2-1281" dev="rpopma" type="fix">
        (GC) LoggerConfig.getProperties() should not allocate on each call.
      </action>
      <action issue="LOG4J2-1272" dev="rpopma" type="update">
        (GC) Improve LoggerConfig's data structure for AppenderControl objects to avoid allocating temporary objects during
        traversal for each log event.
      </action>
      <action issue="LOG4J2-1269" dev="rpopma" type="fix">
        (GC) AsyncLogger should use thread-local translator by default.
      </action>
      <action issue="LOG4J2-623" dev="rpopma" type="fix">
        Generate MDC properties as a JSON map in JSONLayout, with option to output as list of map entries.
      </action>
      <action issue="LOG4J2-1362" dev="rpopma" type="add" due-to="Gary Gregory">
        Added a YAML layout.
      </action>
      <action issue="LOG4J2-1387" dev="rpopma" type="fix">
        Fixed memory leak related to shutdown hook.
      </action>
      <action issue="LOG4J2-1179" dev="rpopma" type="add">
        Documented benchmark results comparing Log4j 2 performance to other logging libraries.
      </action>
      <action issue="LOG4J2-1382" dev="rpopma" type="fix">
        Copying a MutableLogEvent using Log4jLogEvent.Builder should not unnecessarily obtain caller location information.
      </action>
      <action issue="LOG4J2-1011" dev="mikes" type="add">
        Document dependencies for layouts.
      </action>
      <action issue="LOG4J2-621" dev="ggregory" type="add" due-to="Lee Theobald, Kamal Mettananda, Gary Gregory">
        Pattern to drop first N package parts.
      </action>
      <action issue="LOG4J2-494" dev="rgoers" type="add" due-to="Philipp Knobel">
        Support merging configurations to for a composite configuration.
      </action>
      <action issue="LOG4J2-1357" dev="mikes" type="add">
        Option to not log stack traces for logged Throwables in GelfLayout.
      </action>
      <action issue="LOG4J2-1375" dev="rpopma" type="update">
        Update SLF4J from 1.7.13 to 1.7.21.
      </action>
      <action issue="LOG4J2-1374" dev="rpopma" type="update">
        Migrate tests from Logback 1.1.3 to 1.1.7.
      </action>
      <action issue="LOG4J2-1384" dev="ggregory" type="update">
        Update Apache Commons CSV from 1.2 to 1.3.
      </action>
      <action issue="LOG4J2-1372" dev="rgoers" type="fix" due-to="Kamal Mettananda, Gary Gregory">
        XMLLayout indents, but not the first child tag (Event).
      </action>
      <action issue="LOG4J2-1363" dev="rgoers" type="fix">
        Properties Configuration did not support includeLocation attribute on Loggers.
      </action>
      <action issue="LOG4J2-1263" dev="rgoers" type="fix">
        The ConfigurationSource was not saved for BuiltConfigurations so monitor interval had no effect.
      </action>
      <action issue="LOG4J2-1369" dev="ggregory" type="fix" due-to="Alex Birch, Gary Gregory">
        "xz" compression results in plaintext, uncompressed files.
      </action>
      <action issue="LOG4J2-1365" dev="mikes" type="update">
        (Log4j-internal) Provide message text as CharSequence for some message types to optimize some layouts.
      </action>
      <action issue="LOG4J2-1368" dev="rpopma" type="fix">
        (Log4j-internal) StatusLogger dropped exceptions when logging parameterized messages.
      </action>
      <action issue="LOG4J2-1348" dev="ggregory" type="add" due-to="Greg Thomas, Gary Gregory">
        Add an AutoCloseable ThreadContext class: CloseableThreadContext.
      </action>
      <action issue="LOG4J2-1345" dev="rpopma" type="update">
        (Doc) Clarify documentation for properties that control Log4j behaviour.
      </action>
      <action issue="LOG4J2-1336" dev="ggregory" type="fix" due-to="Zbynek Vyskovsky">
        LoggerFactory in 1.2 API module is not compatible with 1.2.
      </action>
      <action issue="LOG4J2-1354" dev="ggregory" type="fix" due-to="Arkadiusz Adolph">
        No configuration reload is triggered under Windows when replacing the configuration file with one that has older last modified date.
      </action>
      <action issue="LOG4J2-1346" type="fix">
        Exception from Log4jServletContextListener prevents jetty-maven-plugin run-forked.
      </action>
      <action issue="LOG4J2-1339" dev="rpopma" type="fix">
        (Perf) AsyncLogger performance optimization: avoid calling instanceof TimestampMessage in hot path.
      </action>
      <action issue="LOG4J2-1324" dev="rpopma" type="fix">
        Improve error handling in the Async Logger background thread: the new default exception handler no longer rethrows the error.
      </action>
      <action issue="LOG4J2-1309" dev="ggregory" type="fix">
        Configuration file error does not show cause exception.
      </action>
      <action issue="LOG4J2-1299" dev="ggregory" type="add">
        Add pattern converter for thread id and priority in PatternLayout.
      </action>
      <action issue="LOG4J2-1289" dev="ggregory" type="fix">
        Change flow logging text from "entry' to "Enter" and "exit" to "Exit".
      </action>
      <action issue="LOG4J2-1284" dev="rpopma" type="fix">
        Made default MessageFactory configurable.
      </action>
      <action issue="LOG4J2-1280" dev="ggregory" type="fix">
        Deprecate org.apache.logging.log4j.util.MessageSupplier.
      </action>
      <action issue="LOG4J2-1280" dev="rpopma" type="fix">
        Logger methods taking Supplier parameters now correctly handle cases where the supplied value is a Message.
      </action>
      <action issue="LOG4J2-1268" dev="rpopma" type="fix">
        FixedDateFormat was incorrect for formats having MMM with the French locale.
      </action>
      <action issue="LOG4J2-1255" dev="rgoers" type="update">
        Add enhanced entry and exit methods.
      </action>
      <action issue="LOG4J2-124" dev="rgoers" type="add">
        Add shutdown methods to LogManager.
      </action>
      <action issue="LOG4J2-1222" dev="rgoers" type="fix">
        Creation of a LoggerContext will fail if shutdown is in progress. LogManager will default to SimpleLogger instead.
      </action>
      <action issue="LOG4J2-1221" dev="rpopma" type="add" due-to="Michael Barker">
        Added async logger Timeout wait strategy and made this the default wait strategy for async loggers.
        This prevents a rare deadlock that may occur on Solaris.
      </action>
      <action issue="LOG4J2-1080" dev="rpopma" type="add">
        Added option to discard events below a certain log level if the async logger ring buffer
        or async appender queue is full.
      </action>
      <action issue="LOG4J2-1237" dev="ggregory" type="add" due-to="Mike Calmus, Gary Gregory">
        Make PatternLayout header and footer accept a pattern.
      </action>
      <action issue="LOG4J2-1244" dev="ggregory" type="add" due-to="Anshu Garg, Remko Popma, Gary Gregory">
        Make header and footer values customizable in JSONLayout.
      </action>
      <action issue="LOG4J2-1245" dev="ggregory" type="add">
        Make CSV Layout header and footers accept patterns.
      </action>
      <action issue="LOG4J2-1192" dev="ggregory" type="add" due-to="Jörg Bretschneider, Gary Gregory">
        Dynamic Subject for SMTP Appender.
      </action>
      <action issue="LOG4J2-1277" dev="ggregory" type="add" due-to="Gary Gregory, Ludovic Hochet">
        FormattedMessage, MessageFormatMessage and StringFormattedMessage should support passing in a Locale to ensure appropriate formatting.
      </action>
      <action issue="LOG4J2-1260" dev="ggregory" type="fix" due-to="Blake Day, Gary Gregory">
        TlsSyslogFrame calculates message length incorrectly.
      </action>
      <action issue="LOG4J2-1258" dev="ggregory" type="fix" due-to="Francis Lalonde">
        Async DynamicThresholdFilter does not use the log event's context map.
      </action>
      <action issue="LOG4J2-1232" dev="ggregory" type="fix" due-to="Nikolai">
        Incorrect log rotation in last week of year.
      </action>
      <action issue="LOG4J2-1248" dev="rpopma" type="fix">
        Fixed broken nanotime in pattern layout.
      </action>
      <action issue="LOG4J2-908" dev="ggregory" type="fix" due-to="Konstantinos Liakos, Patrick Flaherty, Robin Coe, Gary Gregory">
        JSONLayout doesn't add a comma between log events.
      </action>
      <action issue="LOG4J2-1230" dev="ggregory" type="fix" due-to="Vladimir Hudec, Ralph Goers, Gary Gregory">
        Don't concatenate SYSLOG Messages.
      </action>
      <action issue="LOG4J2-1238" dev="ggregory" type="fix">
        org.apache.logging.log4j.core.net.TcpSocketManager and other classes does not report internal exceptions to the status logger.
      </action>
      <action issue="LOG4J2-1212" dev="rpopma" type="fix">
        Fix documentation to specify the correct default wait strategy used by async loggers.
      </action>
      <action issue="LOG4J2-1215" dev="ggregory" type="fix" due-to="Erik Kemperman">
        Documentation/XSD inconsistencies.
      </action>
      <action issue="LOG4J2-1276" dev="ggregory" type="fix" due-to="Ludovic Hochet">
        LoggerMessageSupplierTest and LoggerSupplierTest are Locale sensitive.
      </action>
      <action issue="LOG4J2-1380" dev="ggregory" type="update">
        Update Jackson from 2.7.3 to 2.7.4.
      </action>
      <action issue="LOG4J2-1304" dev="ggregory" type="update">
        Update Jackson from 2.7.0 to 2.7.2.
      </action>
      <action issue="LOG4J2-1253" dev="ggregory" type="update">
        Update LMAX Disruptor from 3.3.2 to 3.3.4.
      </action>
      <action issue="LOG4J2-1219" dev="ggregory" type="update">
        Update SLF4J from 1.7.12 to 1.7.13.
      </action>
      <action issue="LOG4J2-1239" dev="ggregory" type="update">
        Update Jackson from 2.6.3 to 2.6.4.
      </action>
      <action issue="LOG4J2-1249" dev="ggregory" type="update">
        Update Jackson from 2.6.4 to 2.7.0.
      </action>
      <action issue="LOG4J2-1351" dev="ggregory" type="update">
        Update Jackson from 2.7.2 to 2.7.3.
      </action>
      <action issue="LOG4J2-1240" dev="ggregory" type="update">
        Update Liquibase from 3.3.5 to 3.4.2.
      </action>
      <action issue="LOG4J2-1294" dev="ggregory" type="update">
        Update Kafka client from 0.9.0.0 to 0.9.0.1.
      </action>
      <action issue="LOG4J2-1352" dev="ggregory" type="update">
        Update javax.mail from 1.5.4 to 1.5.5.
      </action>
      <action issue="LOG4J2-1358" dev="ggregory" type="update">
        Update Apache Commons Compress from 1.10 to 1.11.
      </action>
      <action issue="LOG4J2-1388" dev="rpopma" type="update">
        Update Google java-allocation-instrumenter from 3.0 to 3.0.1.
      </action>
      <action issue="LOG4J2-1233" dev="ggregory" type="update" due-to="Bahri Gencsoy">
        Misleading Value In Properties Example.
      </action>
      <action issue="LOG4J2-1251" dev="mattsicker" type="fix" due-to="Romain Manni-Bucau">
        Fix JUL bridge issue where LogRecord.getParameters() is used when null.
      </action>
      <action issue="LOG4J2-1254" dev="rpopma" type="fix" due-to="Josh Trow">
        Fix typo in Flow Tracing documentation.
      </action>
      <action issue="LOG4J2-920" dev="mattsicker" type="fix" due-to="Ludovic Hochet">
        ClassNotFoundException for BundleContextSelector when initialising in an OSGi environment.
      </action>
      <action issue="LOG4J2-1300" dev="mattsicker" type="update">
        Remove serializability from classes that don't need it.
      </action>
      <action issue="LOG4J2-1303" dev="mattsicker" type="add">
        Add documentation links to runtime dependencies in each component intro page.
      </action>
      <action issue="LOG4J2-1275" dev="mattsicker" type="fix" due-to="Ludovic Hochet">
        Fix RollingAppenderNoUnconditionalDeleteTest repeat test runs from failing.
      </action>
      <action issue="LOG4J2-1262" dev="mattsicker" type="fix">
        Stop throwing unnecessary exception in Log4jServletContextListener.contextDestroyed().
      </action>
      <action issue="LOG4J2-1252" dev="mattsicker" type="add">
        JeroMqAppender should support layouts.
      </action>
      <action issue="LOG4J2-1227" dev="mattsicker" type="fix" due-to="Olivier Lemasle">
        NullPointerException in MapLookup.lookup if the event is null.
      </action>
      <action issue="LOG4J2-1306" dev="mattsicker" type="update">
        JeroMqAppender should use ShutdownCallbackRegistry instead of runtime hooks.
      </action>
      <action issue="LOG4J2-1217" dev="mattsicker" type="add" due-to="Thies Wellpott">
        PatternLayout option to limit length of text.
      </action>
      <action issue="LOG4J2-1308" dev="mattsicker" type="update">
        Remove need to pre-specify appender et al. identifiers in property file config format.
      </action>
      <action issue="LOG4J2-1050" dev="mattsicker" type="fix" due-to="Adam Retter">
        Add a Log4jLookup class to help write log files relative to log4j2.xml.
      </action>
      <action issue="LOG4J2-1133" dev="mattsicker" type="add">
        Add JNDI lookup documentation.
      </action>
      <action issue="LOG4J2-1310" dev="mattsicker" type="fix">
        JndiLookup mindlessly casts to String and should use String.valueOf().
      </action>
      <action issue="LOG4J2-1206" dev="mattsicker" type="update">
        org.apache.logging.log4j.core.LoggerContext#updateLoggers should call firePropertyChangeEvent.
      </action>
      <action issue="LOG4J2-248" dev="mattsicker" type="fix">
        Log4jWebInitializerImpl: Use Thread instead of Class for fallback classloader.
      </action>
      <action issue="LOG4J2-1169" dev="mattsicker" type="add" due-to="Gerald Kritzinger">
        PatternLayout: Possible variable substitution in equals substitution parameter.
      </action>
      <action issue="LOG4J2-1322" dev="mattsicker" type="update">
        Update Log4j 1.x migration guide to include information about system property lookup syntax changes.
      </action>
      <action issue="LOG4J2-1330" dev="mattsicker" type="fix">
        Fix NoClassDefFoundError in ReflectionUtil on Google App Engine.
      </action>
    </release>
    <release version="2.5" date="2015-12-06" description="GA Release 2.5">
      <action issue="LOG4J2-324" dev="rpopma" type="fix">
        Reduced memory usage of status messages in bounded queue; support zero-length queue that stores no messages.
      </action>
      <action issue="LOG4J2-1173" dev="rpopma" type="fix">
        Fixed rollover error when copying to a directory mapped to a remote Linux host.
      </action>
      <action issue="LOG4J2-435" dev="rpopma" type="add" due-to="Robert Schaft">
        Added support for custom delete actions triggered by a rollover.
      </action>
      <action issue="LOG4J2-649" dev="rgoers" type="update" due-to="Aleksey Zvolinsky">
        Add PurgePolicy and IdlePurgePolicy to RoutingAppender.
      </action>
      <action issue="LOG4J2-1202" dev="rgoers" type="update">
        Remove ConfigurationMonitor. The WatchManager is now used to check for configuration changes.
      </action>
      <action issue="LOG4J2-1195" dev="mikes" type="fix" due-to="Melvin Du">
        Make KafkaAppender support SerializedLayout.
      </action>
      <action issue="LOG4J2-89" dev="rgoers" type="add">
        Allow rollover to occur at any time. Add CronTriggeringPolicy.
      </action>
      <action issue="LOG4J2-381" dev="rgoers" type="fix" due-to="Anthony Baldocchi">
        Allow triggering policy and rollover strategy to be modified during reconfiguration.
      </action>
      <action issue="LOG4J2-1136" dev="rgoers" type="add">
        Add support for JSR 223 scripts in filters and the PatternSelector.
      </action>
      <action issue="LOG4J2-1168" dev="ggregory" type="add" due-to="Steven Swor">
        Add getters for source and destination file in file rename action.
      </action>
      <action issue="LOG4J2-1175" dev="ggregory" type="add">
        Add getters for classes in org.apache.logging.log4j.core.appender.rolling.action.
      </action>
      <action issue="LOG4J2-898" dev="rpopma" type="add">
        Added system property to allow users to control whether messages should be formatted in the background.
      </action>
      <action issue="LOG4J2-1178" dev="ggregory" type="add">
        Support use-case for JDBC's CommonDataSource.setLogWriter(PrintWriter) and java.sql.DriverManager.setLogWriter(PrintWriter).
      </action>
      <action issue="LOG4J2-1187" dev="ggregory" type="add">
        Support use case for java.sql.DriverManager.setLogStream(PrintStream).
      </action>
      <action issue="LOG4J2-1029" dev="rpopma" type="fix" due-to="Stefan Leonhartsberger">
        Performance improvement when gathering location information.
      </action>
      <action issue="LOG4J2-1172" dev="rpopma" type="fix">
        Fixed ThreadLocal leak [AsyncLogger$Info] on Tomcat when using AsyncLoggerContextSelector.
      </action>
      <action issue="LOG4J2-1176" dev="rpopma" type="fix">
        Fixed memory leak when log4j jars are in Tomcat's lib folder.
      </action>
      <action issue="LOG4J2-1180" dev="ggregory" type="fix" due-to="Mikael Ståldal">
        Logger cache does not account for message factory.
      </action>
      <action issue="LOG4J2-879" dev="rpopma" type="fix">
        Documentation: fixed minor issues with the site and manual pages.
      </action>
      <action issue="LOG4J2-999" dev="rpopma" type="fix" due-to="Joan Balagueró">
        RollingFileAppender should also roll over when log event time is equal to rollover time, not only when later.
      </action>
      <action issue="LOG4J2-873" dev="rpopma" type="fix" due-to="Martin Dickins, LC, Luke Woodward">
        Fixed bug where omitting the &lt;display-name&gt; element in web.xml caused incorrect log4j initialization,
        resulting in memory leaks when the web application was stopped or reloaded.
      </action>
      <action issue="LOG4J2-323" dev="rpopma" type="fix">
        Better web app support for async loggers: Fixed a memory leak that occurred when the logging jars are placed
        in the container's classpath and the configuration file uses AsyncRoot/AsyncLogger.
        The problem was that the first web application started the Disruptor background thread [AsyncLoggerConfig-1] but did not stop it until all web apps are stopped.
        Each web application now has its own Disruptor which is stopped/started together with the web app.
      </action>
      <action issue="LOG4J2-493" dev="rpopma" type="fix">
        Better web app support for async loggers: it is now possible to place the logging jars in the container's
        classpath when making all loggers asynchronous by using AsyncLoggerContextSelector. This fixes a problem where
        logging would stop working after stopping and restarting a web application.
      </action>
      <action issue="LOG4J2-1171" dev="rpopma" type="fix">
        Use servlet context name for logger context name when available.
      </action>
      <action issue="LOG4J2-1159" dev="rpopma" type="fix">
        Fixed a ThreadLocal memory leak in Tomcat8 that mentions AsyncLoggers when Async Loggers are not used.
      </action>
      <action issue="LOG4J2-1166" dev="rpopma" type="fix">
        AbstractConfiguration executor should use a DaemonThreadFactory.
      </action>
      <action issue="LOG4J2-1165" dev="rpopma" type="fix">
        Improve Log4j initialization status messages.
      </action>
      <action issue="LOG4J2-1156" dev="rpopma" type="fix">
        Web site corrections and updates.
      </action>
      <action issue="LOG4J2-1158" dev="ggregory" type="fix" due-to="Michael Fortin, Gary Gregory">
        Log4J JUL adapter is using MessageFormat on String passed by java.util.function.Supplier&lt;String>.
      </action>
      <action issue="LOG4J2-801" dev="mattsicker" type="fix">
        org.apache.logging.log4j.core.Logger should be serializable.
      </action>
      <action issue="LOG4J2-1157" dev="mattsicker" type="fix" due-to="Norbert Bartels">
        Fix compilation error for classes annotated with @Plugin.
      </action>
      <action issue="LOG4J2-948" dev="mattsicker" type="fix" due-to="Andrew Flower">
        Fix plugin documentation error about Converters.
      </action>
      <action issue="LOG4J2-1193" dev="ggregory" type="fix">
        Prefix all thread names Log4j creates with "Log4j2-".
      </action>
      <action issue="LOG4J2-1194" dev="ggregory" type="fix" due-to="Adam Brin">
        Documentation does not match parameters for LoggerNameLevelRewritePolicy.
      </action>
      <action issue="LOG4J2-1196" dev="mattsicker" type="fix" due-to="René Zanner">
        MongoDbConnection does not close MongoClient.
      </action>
      <action issue="LOG4J2-1174" dev="ggregory" type="update">
        Update Jackson from 2.6.2 to 2.6.3.
      </action>
      <action issue="LOG4J2-1207" dev="ggregory" type="update">
        Update kafka-clients from 0.8.2.2 to 0.9.0.0.
      </action>
    </release>
    <release version="2.4.1" date="2015-10-08" description="GA Release 2.4.1">
      <action issue="LOG4J2-1129" dev="rgoers" type="add">
        Allow PatternLayout to select a pattern to use based on some selection criteria.
      </action>
      <action issue="LOG4J2-1145" dev="ggregory" type="add">
        Add %equals to PatternLayout to test and replace patterns with strings.
      </action>
      <action issue="LOG4J2-1147" dev="ggregory" type="add">
        Add %equalsIgnoreCase to PatternLayout to test and replace patterns with strings.
      </action>
      <action issue="LOG4J2-1146" dev="ggregory" type="add">
        Add %notEmpty to PatternLayout to avoid output of patterns where all variables are empty.
      </action>
      <action issue="LOG4J2-1020" dev="mikes" type="add">
        Add possibility to set shutdown timeout on AsyncAppender.
      </action>
      <action issue="LOG4J2-1153" dev="rpopma" type="fix">
        Fixed NullPointerException when only root logger is defined (and no named loggers) in configuration properties file.
      </action>
      <action issue="LOG4J2-1140" dev="rpopma" type="fix">
        Fixed bug where headers were not being written to first file with RollingFileAppender.
      </action>
      <action issue="LOG4J2-1149" dev="rpopma" type="fix">
        Fixed bug where PatternLayout predefined date pattern with time zone always renders default date format.
      </action>
      <action issue="LOG4J2-1050" dev="rpopma" type="fix">
        Fixed Log4jLookup.
      </action>
      <action issue="LOG4J2-1142" dev="rpopma" type="fix">
        Fix potential memory leak in web applications by using a straight ThreadLocal field instead of subclassing ThreadLocal.
      </action>
      <action issue="LOG4J2-1135" dev="rpopma" type="fix">
        Compression on rollover was broken: log file was renamed to .zip but not compressed.
      </action>
      <action issue="LOG4J2-1127" dev="ggregory" type="fix">
        log4j2.xml cannot be parsed on Oracle Weblogic 12c.
      </action>
      <action issue="LOG4J2-1132" dev="ggregory" type="fix">
        Do not use MongoDB driver 2.13.3 deprecated methods.
      </action>
      <action issue="LOG4J2-1144" dev="ggregory" type="fix">
        Add %markerSimpleName in pattern layout should evaluate to marker name (not toString()).
      </action>
      <action issue="LOG4J2-1126" dev="ggregory" type="fix">
        Web site corrections and updates.
      </action>
      <action issue="LOG4J2-1151" dev="rpopma" type="update">
        Performance improvement: backport Java 8 fast ISO-8859-1 String to byte[] encoder to AbstractStringLayout.
      </action>
      <action issue="LOG4J2-935" dev="rpopma" type="update">
        Performance improvement when converting Strings to byte[] arrays.
      </action>
      <action issue="LOG4J2-1040" dev="ggregory" type="update">
        Update MongoDB driver from 2.13.3 to 3.0.4.
      </action>
      <action issue="LOG4J2-1128" dev="ggregory" type="update">
        Reuse StringBuilder to improve performance for String-based layouts: CSV, GELF, HTML, RFC524, Syslog.
      </action>
      <action issue="LOG4J2-1131" dev="ggregory" type="update">
        Update mongo-java-driver from 2.13.2 to 2.13.3.
      </action>
      <action issue="LOG4J2-1138" dev="ggregory" type="update">
        Do not use Jackson deprecated methods.
      </action>
      <action issue="LOG4J2-1139" dev="ggregory" type="update">
        Update Jackson from 2.6.1 to 2.6.2.
      </action>
      <action issue="LOG4J2-1150" dev="ggregory" type="update">
        Update kafka-clients from 0.8.2.1 to 0.8.2.2.
      </action>
    </release>
    <release version="2.4" date="2015-09-20" description="GA Release 2.4">
      <action issue="LOG4J2-635" dev="rgoers" type="add">
        Add support for configuration via Properties.
      </action>
      <action issue="LOG4J2-952" dev="rgoers" type="add">
        Add ConfigurationBuilder for programmatic configuration.
      </action>
      <action issue="LOG4J2-1017" dev="ggregory" type="update">
        Update Java platform from Java 6 to 7. From this version onwards, log4j 2 requires Java 7.
      </action>
      <action issue="LOG4J2-599" dev="rpopma" type="add">
        Added support for Java 8 lambda expressions to lazily construct a log message only if
              the requested log level is enabled.
      </action>
      <action issue="LOG4J2-1118" dev="rpopma" type="add">
        Updated Logger wrapper generator tool to add Java 8 lambda support for custom log levels.
      </action>
      <action issue="LOG4J2-1107" dev="ggregory" type="add" due-to="Mikael Ståldal">
        New Appender for Apache Kafka.
      </action>
      <action issue="LOG4J2-1113" dev="ggregory" type="add" due-to="Gary Gregory">
        New publisher Appender for ZeroMQ (using JeroMQ).
      </action>
      <action issue="LOG4J2-1088" dev="ggregory" type="add" due-to="Gary Gregory">
        Add Comma Separated Value (CSV) layouts for parameter and event logging.
      </action>
      <action issue="LOG4J2-812" dev="rgoers" type="update">
        PatternLayout timestamp formatting performance improvement: replaced synchronized SimpleDateFormat with
        Apache Commons FastDateFormat. This and better caching resulted in a ~3-30X faster timestamp formatting.
      </action>
      <action issue="LOG4J2-1097" dev="rpopma" type="update">
        PatternLayout timestamp formatting performance improvement: predefined date formats (and variants using
        a period '.' millisecond separator instead of ',') are now formatted ~2-10X faster than other date formats.
      </action>
      <action issue="LOG4J2-1096" dev="rpopma" type="update">
        Improved performance of ParameterizedMessage::getFormattedMessage by ~2X.
      </action>
      <action issue="LOG4J2-1120" dev="rpopma" type="update">
        LoggerConfig performance improvements: avoid unnecessary lock acquisition, use more efficient data structure.
      </action>
      <action issue="LOG4J2-1125" dev="rpopma" type="update">
        PatternLayout performance improvement by caching and reusing a ThreadLocal StringBuilder.
      </action>
      <action issue="LOG4J2-1121" dev="rpopma" type="fix">
        Fixed potential race condition on reconfiguration. Introduced ReliabilityStrategy to facilitate
        switching between different mechanisms for preventing log events from being dropped on reconfiguration.
      </action>
      <action issue="LOG4J2-1114" dev="ggregory" type="update">
        Add thread name to status logger layout.
      </action>
      <action issue="LOG4J2-1123" dev="ggregory" type="fix">
        Core Configurator.initialize(String, ClassLoader, String) fails to work when config location is a file path.
      </action>
      <action issue="LOG4J2-1117" dev="ggregory" type="fix" due-to="Marcus Thiesen">
        OutputStreamManager in ConsoleAppender leaking managers.
      </action>
      <action issue="LOG4J2-1044" dev="rgoers" type="fix">
        Write pending events to Flume when the appender is stopped.
      </action>
      <action issue="LOG4J2-1108" dev="ggregory" type="fix" due-to="Mikael Ståldal">
        NullPointerException when passing null to java.util.logging.Logger.setLevel().
      </action>
      <action issue="LOG4J2-1110" dev="ggregory" type="fix">
        org.apache.logging.log4j.jul.CoreLogger.setLevel() checks for security permission too late.
      </action>
      <action dev="rpopma" type="remove">
        Removed experimental interface LevelLogger which got committed to master by mistake.
      </action>
      <action issue="LOG4J2-1010" dev="rgoers" type="update">
        Pass log event when interpolating logger properties.
      </action>
      <action issue="LOG4J2-1090" dev="ggregory" type="add">
        Add Core Configurator APIs to change a logger's level.
      </action>
      <action issue="LOG4J2-1105" dev="ggregory" type="add" due-to="Gary Gregory">
        Add API org.apache.logging.log4j.Level.isInRange(Level, Level).
      </action>
      <action issue="LOG4J2-1106" dev="ggregory" type="add" due-to="Gary Gregory">
        Add a LevelRangeFilter class.
      </action>
      <action issue="LOG4J2-1074" dev="rpopma" type="add">
        Added support for system nanosecond time in pattern layout.
      </action>
      <action issue="LOG4J2-1075" dev="rpopma" type="add">
        Added support for compressing to bzip2 format on file rollover.
      </action>
      <action issue="LOG4J2-1077" dev="ggregory" type="add">
        Support additional Apache Commons Compress compression formats on rollover: Deflate, Pack200, XY.
      </action>
      <action issue="LOG4J2-767" dev="ggregory" type="add" due-to="Mikael Ståldal">
        New module for Liquibase integration.
      </action>
      <action issue="LOG4J2-1023" dev="ggregory" type="add" due-to="Mikael Ståldal">
        New RewritePolicy for changing level of a log event.
      </action>
      <action issue="LOG4J2-1015" dev="ggregory" type="add" due-to="Daniel Marcotte">
        Add a way to route messages based on the %marker in Layout for RoutingAppender.
      </action>
      <action issue="LOG4J2-1050" dev="ggregory" type="add" due-to="Adam Retter">
        Add a Log4jLookup class to help write log files relative to log4j2.xml.
      </action>
      <action issue="LOG4J2-1057" dev="ggregory" type="add">
        Add API org.apache.logging.log4j.LogManager.getFormatterLogger().
      </action>
      <action issue="LOG4J2-1066" dev="ggregory" type="add" due-to="Charles Allen">
        Expose Log4jContextFactory's ShutdownCallbackRegistry.
      </action>
      <action issue="LOG4J2-1084" dev="ggregory" type="fix" due-to="Philipp Schneider">
        Misleading StatusLogger WARN event in LogManager with java.util.Map.
      </action>
      <action issue="LOG4J2-1051" dev="ggregory" type="fix" due-to="Lukasz Lenart">
        NoClassDefFoundError when starting app on Google App Engine.
      </action>
      <action issue="LOG4J2-684" dev="ggregory" type="fix" due-to="Joern Huxhorn, Mauro Molinari">
        ExtendedThrowablePatternConverter does not print suppressed exceptions.
      </action>
      <action issue="LOG4J2-1069" dev="ggregory" type="fix" due-to="Sam Braam">
        Improper handling of JSON escape chars when deserializing JSON log events.
      </action>
      <action issue="LOG4J2-1068" dev="ggregory" type="fix" due-to="Andy McMullan">
        Exceptions not logged when using TcpSocketServer + SerializedLayout.
      </action>
      <action issue="LOG4J2-1067" dev="ggregory" type="fix" due-to="Sam Braam">
        ThrowableProxy getExtendedStackTraceAsString throws NPE on deserialized nested exceptions.
      </action>
      <action issue="LOG4J2-1049" dev="rpopma" type="fix" due-to="Robert Schaft">
        AsyncAppender now resets the thread interrupted flag after catching InterruptedException.
      </action>
      <action issue="LOG4J2-1048" dev="rpopma" type="fix" due-to="Nikhil">
        FileConfigurationMonitor unnecessarily calls System.currentTimeMillis() causing high CPU usage.
      </action>
      <action issue="LOG4J2-1037" dev="ggregory" type="fix" due-to="Marc Dergacz">
        Backward compatibility issue in log4j-1.2-api NDC pop() and peek().
      </action>
      <action issue="LOG4J2-1025" dev="ggregory" type="fix" due-to="Mikael Ståldal">
        Custom java.util.logging.Level gives null Log4j Level and causes NPE.
      </action>
      <action issue="LOG4J2-1033" dev="ggregory" type="fix" due-to="Mikael Ståldal">
        SimpleLogger creates unnecessary Map objects by calling ThreadContext.getContext() instead of getImmutableContext().
      </action>
      <action issue="LOG4J2-1026" dev="ggregory" type="fix">
        HighlightConverter does not obey noConsoleNoAnsi.
      </action>
      <action issue="LOG4J2-1019" dev="ggregory" type="fix">
        ZipCompressAction leaves files open until GC when an IO error takes place.
      </action>
      <action issue="LOG4J2-1020" dev="ggregory" type="fix">
        GzCompressAction leaves files open until GC when an IO error takes place.
      </action>
      <action issue="LOG4J2-1038" dev="ggregory" type="fix" due-to="Gili">
        Incorrect documentation for layout default charset.
      </action>
      <action issue="LOG4J2-1042" dev="ggregory" type="fix" due-to="Guillaume Turri">
        Socket and Syslog appenders don't take timeout into account at startup.
      </action>
      <action issue="LOG4J2-934" dev="ggregory" type="fix" due-to="Kenneth Gendron">
        Circular suppressed Exception throws StackOverflowError.
      </action>
      <action issue="LOG4J2-1046" dev="ggregory" type="fix" due-to="Kenneth Gendron">
        Circular Exception cause throws StackOverflowError.
      </action>
      <action issue="LOG4J2-982" dev="ggregory" type="fix" due-to="Mikhail Mazurskiy">
        Use System.nanoTime() to measure time intervals.
      </action>
      <action issue="LOG4J2-1045" dev="ggregory" type="fix" due-to="Günter Albrecht">
        Externalize log4j2.xml via URL resource.
      </action>
      <action issue="LOG4J2-1058" dev="ggregory" type="fix" due-to="Daniel Branzea">
        Log4jMarker#contains(String) does not respect org.slf4j.Marker contract.
      </action>
      <action issue="LOG4J2-1060" dev="ggregory" type="fix">
        Log4jMarker#contains(Marker) does not respect org.slf4j.Marker contract.
      </action>
      <action issue="LOG4J2-1061" dev="ggregory" type="fix">
        Log4jMarker#remove(Marker) does not respect org.slf4j.Marker contract.
      </action>
      <action issue="LOG4J2-1062" dev="ggregory" type="fix">
        Log4jMarker#add(Marker) does not respect org.slf4j.Marker contract.
      </action>
      <action issue="LOG4J2-1064" dev="ggregory" type="fix">
        org.apache.logging.slf4j.Log4jMarker does not implement org.slf4j.Marker.equals(Object) org.slf4j.Marker.hashCode().
      </action>
      <action issue="LOG4J2-889" dev="rpopma" type="fix" due-to="Maciej Karaś, Kenneth Leider">
        Header in layout should not be written on application startup if appending to an existing file. Fixes LOG4J2-1030.
      </action>
      <action issue="LOG4J2-918" dev="rpopma" type="fix">
        Clarify documentation for combining async with sync loggers.
      </action>
      <action issue="LOG4J2-1078" dev="ggregory" type="fix" due-to="Mikael Ståldal">
        GelfLayout throws exception if some log event fields are null.
      </action>
      <action issue="LOG4J2-1044" dev="rgoers" type="update">
        Support batchSize in FlumeAvroManager.
      </action>
      <action issue="LOG4J2-1065" dev="ggregory" type="update">
        Define org.apache.logging.log4j.Marker.equals(Object) and org.apache.logging.log4j.Marker.hashCode().
      </action>
      <action issue="LOG4J2-1063" dev="ggregory" type="update">
        Avoid creating temporary array object in org.apache.logging.slf4j.Log4jMarker.iterator().
      </action>
      <action issue="LOG4J2-890" dev="ggregory" type="update" due-to="Hassan Kalaldeh, Robert Andersson, Remko Popma">
        log4j-web-2.1 should workaround a bug in JBOSS EAP 6.2.
      </action>
      <action issue="LOG4J2-403" dev="ggregory" type="update" due-to="Poorna Subhash P, Jeremy Lautman">
        MongoDB appender, username and password should be optional.
      </action>
      <action issue="LOG4J2-1035" dev="ggregory" type="update">
        Log4j2 tries to SystemClassLoader when running on Google AppEngine.
      </action>
      <action issue="LOG4J2-1022" dev="rgoers" type="update">
        Allow a list of keys to be specified in the MDC pattern converter.
      </action>
      <action issue="LOG4J2-959" dev="ggregory" type="update">
        Fix FindBugs DM_DEFAULT_ENCODING bug in SimpleLogger.logMessage() and simplify code.
      </action>
      <action issue="LOG4J2-1036" dev="ggregory" type="update">
        Update Apache Flume from 1.5.2 to 1.6.0.
      </action>
      <action issue="LOG4J2-1041" dev="ggregory" type="update">
        Update MongoDB driver from 2.11.2 to 2.13.2.
      </action>
      <action issue="LOG4J2-1018" dev="ggregory" type="update">
        Update database tests from H2 1.3.175 to 1.3.176.
      </action>
      <action issue="LOG4J2-1070" dev="ggregory" type="update">
        Update Java Mail from 1.5.2 to 1.5.4.
      </action>
      <action issue="LOG4J2-1079" dev="ggregory" type="update">
        Update Jackson from 2.5.3 to 2.5.4.
      </action>
      <action issue="LOG4J2-1879" dev="ggregory" type="update">
        Update Jackson from 2.5.4 to 2.6.0.
      </action>
      <action issue="LOG4J2-1092" dev="ggregory" type="update">
        Update Jackson from 2.6.0 to 2.6.1.
      </action>
      <action issue="LOG4J2-1104" dev="ggregory" type="update">
        Update Apache Commons Compress from 1.9 to 1.10.
      </action>
    </release>
    <release version="2.3" date="2015-05-09" description="GA Release 2.3">
      <action issue="LOG4J2-1009" dev="ggregory" type="fix" due-to="Mikael Ståldal">
        Incorrectly defined compressionType parameter to GelfLayout.
      </action>
      <action issue="LOG4J2-1008" dev="ggregory" type="fix" due-to="Ralph Goers, Gary Gregory">
        org.apache.logging.log4j.core.config.plugins.util.ResolverUtil.extractPath(URL) incorrectly converts '+' characters to spaces.
      </action>
      <action issue="LOG4J2-1007" dev="ggregory" type="fix" due-to="Ralph Goers, Gary Gregory">
        org.apache.logging.log4j.core.util#fileFromUri(URI uri) incorrectly converts '+' characters to spaces.
      </action>
      <action issue="LOG4J2-1003" dev="ggregory" type="fix" due-to="Dan Armbrust">
        JUL Logger.throwing is mis-mapped to ERROR when it should be TRACE.
      </action>
      <action issue="LOG4J2-965" dev="ggregory" type="fix" due-to="Khotyn Huang">
        System.out no longer works after the Console appender and JANSI are initialized.
      </action>
      <action issue="LOG4J2-998" dev="ggregory" type="update" due-to="Mariano Gonzalez">
        Make org.apache.logging.log4j.core.Logger#updateConfiguration protected.
      </action>
      <action issue="LOG4J2-995" dev="rgoers" type="update">
        Move UTF-8 constant from Charsets to Constants class. Remove Charsets class.
      </action>
      <action issue="LOG4J2-993" dev="rgoers" type="fix">
        Deadlock would occur if appender thread creates a new Logger during reconfiguration.
      </action>
      <action issue="LOG4J2-991" dev="rpopma" type="fix" due-to="Ryan Rupp">
        Async root logger config should default includeLocation to false.
      </action>
      <action issue="LOG4J2-985" dev="rpopma" type="fix" due-to="Sean Dawson">
        AbstractFilter should not implement equals() and hashCode().
      </action>
      <action issue="LOG4J2-984" dev="ggregory" type="add" due-to="Jonas Höpfner">
        PatternLayout %highlight to support noConsoleNoAnsi like %style.
      </action>
      <action issue="LOG4J2-926" dev="ggregory" type="add" due-to="David Ohana">
        Truncate from the end of text format modifier.
      </action>
      <action issue="LOG4J2-980" dev="ggregory" type="fix" due-to="Mikhail Mazurskiy">
        Numerical overflow in BurstFilter not handled correctly.
      </action>
      <action issue="LOG4J2-981" dev="ggregory" type="fix" due-to="Mikhail Mazurskiy">
        Incorrect unlock in ProviderUtil.
      </action>
      <action issue="LOG4J2-966" dev="ggregory" type="fix">
        KeyStoreConfiguration.createKeyStoreConfiguration() ignores keyManagerFactoryAlgorithm.
      </action>
      <action issue="LOG4J2-976" dev="ggregory" type="fix" due-to="Matt Quinn">
        Using monitorInterval with YAML config file format causes JSONParseException.
      </action>
      <action issue="LOG4J2-964" dev="ggregory" type="fix" due-to="Jonne Jyrylä">
        StringFormattedMessage serialization is incorrect.
      </action>
      <action issue="LOG4J2-947" dev="ggregory" type="fix" due-to="Stefan Wehner">
        A new StatusLoggerAdmin listener is added to StatusLogger every time the log is reconfigured.
      </action>
      <action issue="LOG4J2-968" dev="ggregory" type="fix" due-to="Paul D Johe">
        SyslogLayout contains extra space.
      </action>
      <action issue="LOG4J2-967" dev="ggregory" type="fix" due-to="Stefan Wehner">
        log4j2.component.properties not read for all properties.
      </action>
      <action issue="LOG4J2-971" dev="ggregory" type="fix" due-to="Paul D Johe">
        Another bad priority in Syslog messages.
      </action>
      <action issue="LOG4J2-972" dev="ggregory" type="fix">
        org.apache.logging.log4j.core.net.ssl.TlsSyslogInputStreamReader does not need to create temp Integer objects.
      </action>
      <action issue="LOG4J2-974" dev="ggregory" type="fix" due-to="Daniel Galán y Martins">
        Typo in EventLogger documentation.
      </action>
      <action issue="LOG4J2-988" dev="ggregory" type="update">
        Update LMAX Disruptor from 3.3.0 to 3.3.2.
      </action>
      <action issue="LOG4J2-987" dev="ggregory" type="update">
        Migrate tests from Logback 1.1.2 to 1.1.3.
      </action>
      <action issue="LOG4J2-988" dev="ggregory" type="update">
        Update tests to use ActiveMQ from 5.10 to 5.11.1.
      </action>
      <action issue="LOG4J2-1004" dev="ggregory" type="update">
        Update Jackson from 2.5.1 to 2.5.3.
      </action>
      <action issue="LOG4J2-1005" dev="ggregory" type="update">
        Update Slf4j from 1.7.7 to 1.7.12.
      </action>
    </release>
    <release version="2.2" date="2015-02-22" description="GA Release 2.2">
      <action issue="LOG4J2-938" dev="rpopma" type="fix" due-to="Mauro Molinari">
        (JMX) To avoid memory leaks when web applications are restarted, JMX notifications are sent from
        the caller thread in web applications. For non-web applications notifications are sent from a background thread
        as before.
      </action>
      <action issue="LOG4J2-957" dev="ggregory" type="fix" due-to="fatih guleryuz">
        Missing toUpperCase(Locale.ENGLISH).
      </action>
      <action issue="LOG4J2-956" dev="ggregory" type="fix" due-to="David Kellerman">
        Manual refers to Route "AppenderRef" attribute, should be "ref".
      </action>
      <action issue="LOG4J2-955" dev="rpopma" type="update">
        Documentation: clarify system properties to control status logger, improve troubleshooting FAQ entry.
      </action>
      <action issue="LOG4J2-950" dev="ggregory" type="update" due-to="Joel Edwards">
        Incorrect attribute name in PropertiesRewritePolicy example.
      </action>
      <action issue="LOG4J2-944" dev="ggregory" type="fix" due-to="Vinayaka Ramachandra">
        Log4j Flume appender is not adding millisecond to the event headers when the event is logged at 000 milliseconds.
      </action>
      <action issue="LOG4J2-941" dev="ggregory" type="add" due-to="Konstantinos Liakos">
        Allow JSON layout to create one compact log record per line.
      </action>
      <action issue="LOG4J2-933" dev="ggregory" type="add" due-to="ppiman at gmail.com">
        HTML layout should not use attribute minimalization for hr noshade.
      </action>
      <action issue="LOG4J2-895" dev="ggregory" type="add">
        Specify the SyslogAppender connect timeout value as part of the configuration.
        The SyslogAppender takes a new parameter connectTimeoutMillis.
      </action>
      <action issue="LOG4J2-899" dev="ggregory" type="add">
        Specify the SocketAppender connect timeout value as part of the configuration.
        The SyslogAppender takes a new parameter connectTimeoutMillis.
      </action>
      <action issue="LOG4J2-924" dev="ggregory" type="fix" due-to="Ryan Rupp">
        Log4j 1.2 Bridge doesn't map level ALL correctly in Category.getEffectiveLevel().
      </action>
      <action issue="LOG4J2-931" dev="ggregory" type="fix" due-to="Robert Gacki">
        ConsoleAppender is missing @PluginFactory annotation at createAppender method.
      </action>
      <action issue="LOG4J2-919" dev="ggregory" type="fix" due-to="David Johle">
        Logging system fails to initialize if XInclude API is not available.
      </action>
      <action issue="LOG4J2-914" dev="ggregory" type="fix" due-to="Kaj Bjurman">
        ThrowableProxy.getExtendedStackTraceAsString causes NullPointerException.
      </action>
      <action issue="LOG4J2-912" dev="ggregory" type="fix">
        XML configuration does not report full error message for XInclude parser configuration problems.
      </action>
      <action issue="LOG4J2-903" dev="ggregory" type="fix" due-to="Mauro Molinari">
        ClassLoaderContextSelector uses ClassLoader.toString() as a key
      </action>
      <action issue="LOG4J2-834" dev="ggregory" type="fix" due-to="Nikita Koval, Leonard Broman, Thiago Kronig">
        ThrowableProxy throws NoClassDefFoundError.
      </action>
      <action issue="LOG4J2-893" dev="ggregory" type="fix">
        NullPointerException on filter when mapping JUL to Log4j2.
      </action>
      <action issue="LOG4J2-892" dev="ggregory" type="fix">
        JUL adapter does not map Log4j'2 FATAL level to a JUL level.
      </action>
      <action issue="LOG4J2-881" dev="ggregory" type="fix" due-to="Mariano Gonzalez">
        AbstractLifecycle should not implement equals() and hashCode().
      </action>
      <action issue="LOG4J2-897" dev="ggregory" type="fix">
        Javadoc for org.apache.log4j.BasicConfigurator.configure() is incorrect.
      </action>
      <action issue="LOG4J2-891" dev="ggregory" type="fix">
        AbstractLifecycle should not implement equals() and hashCode().
      </action>
      <action issue="LOG4J2-946" dev="ggregory" type="fix" due-to="artemonster">
        [docs] Using Log4j 2 in Web Applications: Update example (Log4jWebLifeCycle is not visible).
      </action>
      <action issue="LOG4J2-901" dev="ggregory" type="update" due-to="Tihomir Meščić, Siegfried Greisinger">
        Update docs for SyslogAppender: "No structured id name was supplied"
      </action>
      <action issue="LOG4J2-958" dev="ggregory" type="update">
        Update from Jackson 2.5.0 to 2.5.1.
      </action>
      <action issue="LOG4J2-925" dev="ggregory" type="update">
        Update from Jackson 2.4.4 to 2.5.0.
      </action>
      <action issue="LOG4J2-910" dev="ggregory" type="update">
        Update Jackson from 2.4.3 to 2.4.4.
      </action>
      <action issue="LOG4J2-881" dev="ggregory" type="update">
        Update Jackson from 2.4.2 to 2.4.3.
      </action>
      <action issue="LOG4J2-882" dev="ggregory" type="update">
        Update maven-core from 3.1.0 to 3.2.3.
      </action>
      <action issue="LOG4J2-883" dev="ggregory" type="update">
        Update tests from org.apache.felix.framework 4.2.1 to 4.4.1.
      </action>
      <action issue="LOG4J2-884" dev="ggregory" type="update">
        Update org.eclipse.osgi from 3.6.0 to 3.7.1.
      </action>
      <action issue="LOG4J2-900" dev="ggregory" type="update">
        Update Apache Flume from 1.5.0.1 to 1.5.2.
      </action>
    </release>
    <release version="2.1" date="2014-10-19" description="GA Release 2.1">
      <action issue="LOG4J2-676" dev="rgoers" type="fix" due-to="Stefan Bodewig">
        Some typo fixes and enhancements for the site.
      </action>
      <action issue="LOG4J2-868" dev="mattsicker" type="add">
        Add ShutdownCallbackRegistry interface for customizable shutdown callback handling. This is particularly
        useful for application servers that wish to integrate with Log4j 2.
      </action>
      <action issue="LOG4J2-866" dev="rpopma" type="fix" due-to="Gerard Weatherby">
        Documentation: fixed missing closing parenthesis in code example.
      </action>
      <action issue="LOG4J2-862" dev="mattsicker" type="fix" due-to="Michael Sutherland">
        Fixed classloader issue that prevented Log4j from finding the implementation when used in a custom Ant task.
      </action>
      <action issue="LOG4J2-589" dev="rpopma" type="add">
        Supported filtering on custom log levels in configuration.
      </action>
      <action issue="LOG4J2-861" dev="rpopma" type="fix">
        Documentation: fix broken links on left navigation Extending Log4j Configuration sub-menu.
      </action>
      <action issue="LOG4J2-856" dev="rpopma" type="add">
        Documentation: add sections on the JUL Adapter, IO Streams and NoSQL Appenders to the Maven and Ivy page.
      </action>
      <action issue="LOG4J2-797" dev="rpopma" type="fix" due-to="Andreas Rytina">
        Documentation: clarified why log4j-core is a compile time dependency in Maven and Ivy page.
      </action>
      <action issue="LOG4J2-855" dev="rpopma" type="fix">
        Documentation: fix broken links on Appenders manual page.
      </action>
      <action issue="LOG4J2-807" dev="rpopma" type="fix">
        Prevent NPE when configuration with AsyncLogger/AsyncRoot is reloaded.
      </action>
      <action issue="LOG4J2-848" dev="ggregory" type="add">
        Add a Java lookup to provide nicely formatted runtime version information.
      </action>
      <action issue="LOG4J2-809" dev="mattsicker" type="add">
        Move reflection utility class to API's private utility classes.
      </action>
      <action issue="LOG4J2-845" dev="mattsicker" type="update">
        Add 2.1.0 to compatible versions in Log4j API ProviderUtil and update Log4jAPIVersion to 2.1.0 in
        core META-INF/log4j-provider.properties.
      </action>
      <action issue="LOG4J2-833" dev="rpopma" type="add">
        Documentation: added Runtime Dependencies link to left nav-bar on site.
      </action>
      <action issue="LOG4J2-816" dev="rpopma" type="add">
        Documentation: added section on XInclude to user manual Configuration page.
      </action>
      <action issue="LOG4J2-678" dev="rpopma" type="fix" due-to="Matt Sicker">
        Documentation: fixed minor issues with Log4j2 web site/documentation.
      </action>
      <action issue="LOG4J2-844" dev="rpopma" type="update">
        Update JMH to 1.1 from 0.7.2.
      </action>
      <action issue="LOG4J2-843" dev="rpopma" type="fix">
        Migrate JpaHyperSqlAppenderTest JUnit performance test to log4j-perf.
      </action>
      <action issue="LOG4J2-842" dev="rpopma" type="fix">
        Migrate JpaH2AppenderTest JUnit performance test to log4j-perf.
      </action>
      <action issue="LOG4J2-841" dev="rpopma" type="fix">
        Migrate JdbcHyperSqlAppenderTest JUnit performance test to log4j-perf.
      </action>
      <action issue="LOG4J2-840" dev="rpopma" type="fix">
        Migrate JdbcH2AppenderTest JUnit performance test to log4j-perf.
      </action>
      <action issue="LOG4J2-830" dev="rpopma" type="fix">
        Respect external interrupt signal to allow application shutdown after joining AsyncAppender thread.
      </action>
      <action issue="LOG4J2-813" dev="ggregory" type="fix" due-to="David Erichsen, Brandon Barry">
        MarkerManager Log4jMarker.hasParents() returns opposite of correct result.
      </action>
      <action issue="LOG4J2-785" dev="rpopma" type="fix">
        Documentation: fixed capitalization inconsistency in user manual example config.
      </action>
      <action issue="LOG4J2-829" dev="rpopma" type="fix">
        Fixed issue in RollingFile filePattern: backslashes are path separators, not escape characters.
      </action>
      <action issue="LOG4J2-547" dev="mattsicker" type="add">
        Add the Log4j IOStreams component.
      </action>
      <action issue="LOG4J2-431" dev="rpopma" type="add" due-to="Claude Mamo">
        Added Memory-Mapped File Appender.
      </action>
      <action issue="LOG4J2-832" dev="ggregory" type="fix" due-to="Seth Leger">
        ThrowableProxy fails if a class in logged stack trace throws java.lang.Error from initializer
      </action>
      <action issue="LOG4J2-831" dev="rpopma" type="update">
        Documentation: updated FAQ "which jars" diagrams for JUL bridge and 2.1 version.
      </action>
      <action issue="LOG4J2-827" dev="mattsicker" type="add">
        Support use of TypeConverter classes through the standard Plugin system.
      </action>
      <action issue="LOG4J2-745" dev="mattsicker" type="fix" due-to="Scott Harrington">
        Avoid ConverterKey plugin clashes by using a more predictable plugin loading infrastructure.
        Plugins have been segmented into three parts: class path, user-specified packages, and OSGi bundles.
      </action>
      <action issue="LOG4J2-798" dev="mattsicker" type="fix" due-to="Scott Harrington">
        Fixed plugin scanning redundancy causing massive slowdowns in certain environments.
      </action>
      <action issue="LOG4J2-753" dev="rpopma" type="fix">
        Reduced CachedClock thread contention.
      </action>
      <action issue="LOG4J2-819" dev="mattsicker" type="fix" due-to="Gary Gregory">
        Fixed memory leak in Tomcat 6 caused by clock background threads unintentionally
        started by Tomcat after web application stop.
      </action>
      <action issue="LOG4J2-825" dev="mattsicker" type="add">
        Add simple validation constraint annotations for the Plugin system.
      </action>
      <action issue="LOG4J2-428" dev="ggregory" type="add" due-to="Mark Paluch, Mikael Ståldal">
        Implement a GELF layout.
      </action>
      <action issue="LOG4J2-391" dev="rgoers" type="fix" due-to="Kamal Bahadur">
        FlumePersistentManager now handles LockConflictExceptions in Berkeley Db when sending a batch.
      </action>
      <action issue="LOG4J2-782" dev="mattsicker" type="fix">
        Remove invalid Oracle Maven repository.
      </action>
      <action issue="LOG4J2-780" dev="mattsicker" type="update">
        Update Spring Framework to 3.2.11.RELEASE from 3.2.8.RELEASE.
      </action>
      <action issue="LOG4J2-815" dev="mattsicker" type="update">
        Unify the two JMS appenders into a single appender. Configurations written for 2.0 will still work in 2.1+.
      </action>
      <action issue="LOG4J2-608" dev="mattsicker" type="add">
        Add java.util.logging implementation based on log4j-api. See log4j-jul documentation for more details.
      </action>
      <action issue="LOG4J2-796" dev="rpopma" type="fix">
        Fixed issue where log4j-to-slf4j did not work correctly with SLF4J Simple Logger.
      </action>
      <action issue="LOG4J2-811" dev="ggregory" type="fix" due-to="Yogesh Rao">
        SimpleLogger throws ArrayIndexOutOfBoundsException for an empty array.
      </action>
      <action issue="LOG4J2-663" dev="mattsicker" type="fix" due-to="Florian Brunner">
        Fix OSGi Import-Package problem with the JMS API.
      </action>
      <action issue="LOG4J2-793" dev="mattsicker" type="add">
        Add support for custom SLF4J Markers in log4j-slf4j-impl module.
      </action>
      <action issue="LOG4J2-783" dev="rpopma" type="fix" due-to="Minglei Lee">
        PatternLayout should use platform character encoding by default, not UTF-8.
      </action>
      <action issue="LOG4J2-771" dev="ggregory" type="add">
        Add lookup for application main arguments.
      </action>
      <action issue="LOG4J2-787" dev="ggregory" type="add">
        Add lookup for JVM arguments.
      </action>
      <action issue="LOG4J2-790" dev="ggregory" type="update">
        Update Jackson to 2.4.2 from 2.4.1 (for XML and JSON processing).
      </action>
      <action issue="LOG4J2-766" dev="ggregory" type="update" due-to="Bruno P. Kinoshita">
        Incomplete documentation for JSONLayout.
      </action>
      <action issue="LOG4J2-800" dev="ggregory" type="update">
        All life cycle implementations should be serializable.
        This is still work in progress.
      </action>
      <action issue="LOG4J2-801" dev="ggregory" type="update">
        org.apache.logging.log4j.core.Logger should be serializable.
        This is still work in progress.
      </action>
      <action issue="LOG4J2-810" dev="ggregory" type="update">
        Update javax.mail to 1.5.2 from 1.5.0.
      </action>
      <action issue="LOG4J2-822" dev="ggregory" type="update">
        Update org.eclipse.persistence.jpa to 2.5.2 from 2.5.1.
      </action>
      <action issue="LOG4J2-867" dev="ggregory" type="update">
        FlumeAppender: maxDelay not in seconds, but milliseconds.
        Add time scale to some settings, for example maxDelayMillis instead of maxDelay.
        The old names are aliased for compatibility.
      </action>
    </release>
    <release version="2.0.2" date="2014-08-16" description="Bug fixes and enhancements">
      <action issue="LOG4J2-775" dev="ggregory" type="update">
        Update Apache Flume to 1.5.0.1 from 1.5.0.
      </action>
      <action issue="LOG4J2-773" dev="rpopma" type="fix">
        Site: log4j-core component pages were still using the old logo.
      </action>
      <action issue="LOG4J2-760" dev="rpopma" type="fix">
        Documentation improvement: link to dependency tree from log4j-core component page,
        link to log4j-core component page from FAQ page.
      </action>
      <action issue="LOG4J2-679" dev="rpopma" type="fix">
        Resolved race condition that caused log file rotation to fail with error: "Unable to create directory ..."
      </action>
      <action issue="LOG4J2-726" dev="rpopma" type="fix">
        Prevent application from hanging when PatternLayout configuration has opening '{' but no closing '}'.
      </action>
      <action issue="LOG4J2-769" dev="rpopma" type="fix" due-to="Scott Harrington">
        Startup takes a long time if you have empty packages attribute.
      </action>
      <action issue="LOG4J2-763" dev="rpopma" type="fix" due-to="Stephen Connolly">
        Improved asynchronous loggers and appenders to ensure the formatted message does not change even if
        parameters are modified by the application. (ParameterizedMessage was already safe.)
        Improved documentation.
      </action>
      <action issue="LOG4J2-729" dev="rpopma" type="fix">
        Emit warning message to console if no configuration file found.
      </action>
      <action issue="LOG4J2-765" dev="rpopma" type="fix">
        Improve warning message when missing log4j-core in the classpath.
      </action>
      <action issue="LOG4J2-722" dev="rpopma" type="fix">
        Clarified in documentation that Commons Logging jar is required when using log4j-jcl.
      </action>
      <action issue="LOG4J2-723" dev="rpopma" type="fix">
        Clarified in documentation that SLF4J API jar is required when using log4j-slf4j-impl.
      </action>
      <action issue="LOG4J2-730" dev="rpopma" type="update">
        Allow Log4jContextFactory subclasses to specify a custom ContextSelector.
      </action>
      <action issue="LOG4J2-759" dev="rpopma" type="fix">
        Fixed various minor site/documentation issues, mostly versioning related.
      </action>
      <action issue="LOG4J2-756" dev="rpopma" type="fix" due-to="Scott Harrington">
        Prevent JUnit test from creating unnecessary Log4j2Plugins.dat during build.
      </action>
    </release>
    <release version="2.0.1" date="2014-07-29" description="Bug fixes">
      <action issue="LOG4J2-744" dev="rpopma" type="fix" due-to="Scott Harrington">
        Avoid unnecessary Clock calls when TimestampMessage is logged.
      </action>
      <action issue="LOG4J2-704" dev="rpopma" type="fix">
        Improved error message if configuration file not found.
      </action>
      <action issue="LOG4J2-750" dev="ggregory" type="fix" due-to="Mike Calmus">
        Webapp configuration page has incorrect class name.
      </action>
      <action issue="LOG4J2-749" dev="rpopma" type="fix" due-to="Scott Harrington">
        Retain the default date pattern after fixing the ISO8601 pattern.
      </action>
      <action issue="LOG4J2-670" dev="rpopma" type="fix">
        DatePatternConverter ISO8601_PATTERN now conforms to ISO8601.
      </action>
      <action issue="LOG4J2-741" dev="rpopma" type="fix">
        Reinstate the package configuration attribute for discovering custom plugins.
      </action>
      <action issue="LOG4J2-742" dev="ggregory" type="fix" due-to="Pascal Chollet">
        XInclude not working with relative path.
      </action>
      <action issue="LOG4J2-740" dev="mattsicker" type="fix" due-to="Kosta Krauth">
        Fixed typo in webapp manual regarding sample web.xml file.
      </action>
      <action issue="LOG4J2-738" dev="ggregory" type="fix" due-to="Timothy Stack">
        RollingFileManager deadlock if async action thread fails to start.
      </action>
      <action issue="LOG4J2-736" dev="mattsicker" type="fix">
        Fixed log4j-bom so that it won't specify a default scope on any third party dependencies.
      </action>
      <action issue="LOG4J2-735" dev="mattsicker" type="fix">
        Fixed log4j-bom so that it won't interfere with spring-bom and others.
      </action>
      <action issue="LOG4J2-731" dev="mattsicker" type="fix">
        Updated documentation regarding extensions to LoggerContextFactory and Log4j 2 providers.
      </action>
      <action issue="LOG4J2-373" dev="mattsicker" type="fix">
        Fixed ClassLoader issues in loading Log4j providers in an OSGi environment.
      </action>
      <action issue="LOG4J2-725" dev="mattsicker" type="add">
        Added WebLoggerContextUtils class to log4j-web for helper methods useful for asynchronous servlets.
      </action>
      <action issue="LOG4J2-710" dev="rpopma" type="add">
        Added documentation for Custom Levels and Custom Loggers.
      </action>
      <action issue="LOG4J2-719" dev="rpopma" type="fix">
        Correctly handle NetworkOnMainThreadException thrown on Android during Log4j2 initialization.
      </action>
      <action issue="LOG4J2-716" dev="rpopma" type="fix">
        Automatically disable log4j JMX when detecting we are running on Android.
      </action>
      <action issue="LOG4J2-657" dev="rpopma" type="fix" due-to="Stefan Wehner">
        Fixed AbstractDatabaseManager to close connection on writeInternal error.
      </action>
      <action issue="LOG4J2-713" dev="ggregory" type="fix" due-to="Nelson Melina">
        Android: java.lang.VerifyError: org/apache/logging/log4j/core/util/Closer
      </action>
      <action issue="LOG4J2-703" dev="ggregory" type="fix" due-to="Nelson Melina">
        Android: Could not find class 'javax.naming.InitialContext', referenced from method org.apache.logging.log4j.core.lookup.JndiLookup.lookup.
      </action>
      <action issue="LOG4J2-732" dev="ggregory" type="updated">
        Update to LMAX Disruptor 3.3.0 from 3.2.1.
      </action>
      <action issue="LOG4J2-733" dev="ggregory" type="updated">
        Update to latest Jackson jars from the 2.4.1.X line.
      </action>
    </release>
    <release version="2.0" date="2014-07-12" description="GA Release">
      <action issue="LOG4J2-705" dev="rpopma" type="fix">
        Fixed issue where Async Logger does not log thread context stack data.
        API change: added method getImmutableStackOrNull() to ThreadContext.ContextStack interface.
      </action>
      <action issue="LOG4J2-631" dev="rpopma" type="fix">
        Update docs to clarify how to use formatter logger and standard logger together.
      </action>
      <action issue="LOG4J2-519" dev="rpopma" type="add">
        Added support for generating custom logger wrappers that replace the existing log levels
        and extended logger wrappers that add custom log levels to the existing ones.
      </action>
      <action issue="LOG4J2-441" dev="rgoers" type="fix">
        LoggerConfigs with no Level now inherit the Level from their parent.
      </action>
      <action issue="LOG4J2-696" dev="ggregory" type="add">
        RegexFilter does not match multiline log messages.
      </action>
      <action issue="LOG4J2-699" dev="rpopma" type="fix">
        PatternLayout manual page missing documentation on header/footer.
      </action>
      <action issue="LOG4J2-625" dev="rpopma" type="fix">
        Fixed Serialization error with SocketAppender and Async Loggers.
        (Fixed in RC2, but wasn't included in release notes.)
      </action>
      <action issue="LOG4J2-538" dev="rpopma" type="fix">
        JMX GUI: fixed occasional ArrayIndexOutOfBoundsException after pressing "reconfigure with XML below".
        (Fixed in RC2, but wasn't included in release notes.)
      </action>
      <action issue="LOG4J2-666" dev="rpopma" type="fix">
        AsyncLoggerContextSelector should ensure that different AsyncLoggerContext objects created by web app classloaders have unique names.
      </action>
      <action issue="LOG4J2-683" dev="mattsicker" type="fix" due-to="Jurriaan Mous">
        Fix annotation processor warnings on JDK 1.7+.
      </action>
      <action issue="LOG4J2-694" dev="mattsicker" type="fix">
        Fix strange compilation error that popped up in a test class.
      </action>
      <action issue="LOG4J2-692" dev="rgoers" type="fix">
        Update documentation to specify only Maven 3 is supported.
      </action>
      <action issue="LOG4J2-690" dev="rgoers" type="fix" due-to="Philip Helger">
        Log4j Web test dependencies should be in scope "test" in the pom.
      </action>
      <action issue="LOG4J2-682" dev="ggregory" type="fix" due-to="Scott Harrington">
        Special characters (tab and so on) in PatternLayout do not work.
      </action>
      <action issue="LOG4J2-685" dev="ggregory" type="update">
        Make org.apache.logging.log4j.core.layout.AbstractLayout immutable.
      </action>
      <action issue="LOG4J2-686" dev="ggregory" type="fix">
        Core's OptionConverter support for \b is broken (affects PatternLayout).
      </action>
      <action issue="LOG4J2-687" dev="ggregory" type="fix">
        Rename org.apache.logging.log4j.core.util.Closer.closeSilent() to closeSilently().
      </action>
      <action issue="LOG4J2-688" dev="ggregory" type="fix">
        Make org.apache.logging.log4j.core.layout.PatternLayout immutable.
      </action>
      <action issue="LOG4J2-689" dev="ggregory" type="update">
        Update Jackson to 2.4.1.
      </action>
      <action issue="LOG4J2-707" dev="ggregory" type="fix">
        Some exceptions are not logged when configuration problems are detected.
      </action>
      <action issue="LOG4J2-709" dev="ggregory" type="update">
        Update Apache Commons Logging to 1.2 from 1.1.3.
      </action>
    </release>
    <release version="2.0-rc2" date="2014-06-21" description="Bug fixes and enhancements">
      <action issue="LOG4J2-675" dev="rpopma" type="add">
        RollingFile and RollingRandomAccessFile now write the layout footer before rollover.
      </action>
      <action issue="LOG4J2-581" dev="rpopma" type="fix" due-to="Alexander Khokhlov">
        RollingRandomAccessFile now writes the layout header after rollover.
      </action>
      <action issue="LOG4J2-622" dev="rpopma" type="fix" due-to="Farooq Khan">
        RollingFileManager now correctly honours the bufferedIO configuration after rollover.
      </action>
      <action issue="LOG4J2-674" dev="rpopma" type="add">
        Made RollingFileAppender buffer size configurable.
      </action>
      <action issue="LOG4J2-141" dev="rpopma" type="fix" due-to="Joern Huxhorn">
        Improved documentation regarding log4j status logger.
      </action>
      <action issue="LOG4J2-539" dev="rpopma" type="fix" due-to="Colin Froggatt">
        Fixed issue with "Reconfigure using XML below" function in JMX Client GUI.
        ConfigurationSource is now a top-level class and can be obtained with Configuration.getConfigurationSource().
        LoggerContext.getConfiguration().getConfigurationSource()
        provides a reliable public method for obtaining a logger context's configuration location and content.
      </action>
      <action issue="LOG4J2-619" dev="rgoers" type="fix" due-to="Scott Harrington">
        Invalid XML configuration files do not prevent the config file from being checked again.
      </action>
      <action issue="LOG4J2-637" dev="rpopma" type="fix" due-to="Mansoor Sajjad, Jon Wilmoth">
        JMX: Updating a Logger's level via jConsole now correctly takes effect.
      </action>
      <action issue="LOG4J2-668" dev="rpopma" type="fix">
        Correctly process log events when combining AsyncLoggers with AsyncAppender.
      </action>
      <action issue="LOG4J2-669" dev="rpopma" type="fix">
        Prevent NPE when combining AsyncLoggers with AsyncLoggerConfigs.
      </action>
      <action issue="LOG4J2-42" dev="rgoers" type="add">
        Create an appender to route log events to the ServletContext log.
      </action>
      <action issue="LOG4J2-419" dev="rgoers" type="update" due-to="Woonsan Ko">
        Support default value for missing key in look ups with fallback to looking in the properties map.
      </action>
      <action issue="LOG4J2-563" dev="rgoers" type="fix" due-to="Michael Friedmann">
        FlumeAvroManager now always uses a client type of default_failover.
      </action>
      <action issue="LOG4J2-554" dev="rgoers" type="update">
        Allow configuration files to be located as Servlet Context resources.
      </action>
      <action issue="LOG4J2-535" dev="rgoers" type="fix">
        Reset rollover time when size rollover is triggered.
      </action>
      <action issue="LOG4J2-664" dev="mattsicker" type="fix">
        Moved plugin cache file to META-INF for OSGi compatibility.
      </action>
      <action issue="LOG4J2-640" dev="mattsicker" type="fix">
        Fix NPE that can be caused by a null ThreadContextClassLoader.
      </action>
      <action issue="LOG4J2-655" dev="mattsicker" type="add">
        Add Vagrantfile for testing in GNU+Linux.
      </action>
      <action issue="LOG4J2-651" dev="ggregory" type="fix">
        Log4j 2 throws ArrayIndexOutOfBoundsException.
      </action>
      <action issue="LOG4J2-654" dev="rpopma" type="add">
        Add log4j-perf module to provide a home for all log4j performance tests.
        Add support for JMH microbenchmark performance tests.
      </action>
      <action issue="LOG4J2-652" dev="mattsicker" type="add">
        Add support for default plugin values and attributes.
      </action>
      <action issue="LOG4J2-598" dev="mattsicker" type="add">
        Add support for types other than String for plugin factory values/attributes.
      </action>
      <action issue="LOG4J2-250" dev="rpopma" type="update">
        Refactor Log4jLogEvent to lazily create ThrowableProxy.
      </action>
      <action issue="LOG4J2-647" dev="ggregory" type="update">
        Upgrade to Flume 1.5.0.
      </action>
      <action issue="LOG4J2-644" dev="ggregory" type="add">
        Implement a SecureSocketAppender and secure server (SSL/TLS).
      </action>
      <action issue="LOG4J2-646" dev="ggregory" type="update">
        Merge the TLS Syslog appender into the Syslog appender.
      </action>
      <action issue="LOG4J2-620" dev="rgoers" type="fix">
        Perform reconfiguration in a separate thread to prevent deadlocks.
      </action>
      <action issue="LOG4J2-641" dev="mattsicker" type="update">
        Override commons-logging dependency version in tests.
      </action>
      <action issue="LOG4J2-639" dev="rpopma" type="fix" due-to="Mck SembWever">
        Prevent NPE in AsyncLogger and AsyncLoggerConfig if logger is used after log4j has been shut down.
      </action>
      <action issue="LOG4J2-469" dev="rgoers" type="fix">
        FailoverAppender was not resetting its status after the primary appender recovered.
      </action>
      <action issue="LOG4J2-623" dev="rgoers" type="fix">
        Generate MDC properties as a JSON map in JSONLayout.
      </action>
      <action issue="LOG4J2-566" dev="rpopma" type="update" due-to="Luigi Alice">
        Made RollingRandomAccessFileAppender buffer size configurable.
      </action>
      <action issue="LOG4J2-520" dev="rpopma" type="fix" due-to="JavaTech, Andre Bogus">
        Resolved issue where AsyncAppender dropped events if queue still contained
        events when application is stopped.
      </action>
      <action issue="LOG4J2-392" dev="rpopma" type="fix" due-to="Andre Bogus">
        Resolved a problem with the previous solution for LOG4J2-392 that resulted in dropped events
        when using AsyncLoggerConfig with slow appenders when application is stopped.
      </action>
      <action issue="LOG4J2-613" dev="mattsicker" type="fix">
        The OSGi version of log4j-web imports Servlet 2.5 at minimum instead of 3.0.
      </action>
      <action issue="LOG4J2-602" dev="rgoers" type="fix">
        Unit tests are now less verbose during the build process.
      </action>
      <action issue="LOG4J2-570" dev="mattsicker" type="fix">
        Fix shutdown thread memory leak in servlet containers.
      </action>
      <action issue="LOG4J2-628" dev="rpopma" type="update">
        Use Clock to generate all log event timestamps, not just for Async Loggers.
      </action>
      <action issue="LOG4J2-629" dev="rpopma" type="add">
          Document the system properties used in Log4J 2.
      </action>
      <action issue="LOG4J2-542" dev="rgoers" type="fix">
        Make Throwable transient in ThrowableProxy.
      </action>
      <action issue="LOG4J2-617" dev="mattsicker" type="update">
        Update SLF4J to 1.7.7.
      </action>
      <action issue="LOG4J2-616" dev="mattsicker" type="update">
        Update Jackson to 2.3.3.
      </action>
      <action issue="LOG4J2-440" dev="mattsicker" type="fix">
        During shutdown, a NullPointerException could be thrown due to the NullConfiguration class no longer being
        available to the ClassLoader.
      </action>
      <action issue="LOG4J2-346" dev="mattsicker" type="fix">
        Cyclic dependency with log4j-slf4j-impl in OSGi.
      </action>
      <action issue="LOG4J2-345" dev="mattsicker" type="fix">
        The log4j-1.2-api module didn't export any packages to OSGi.
      </action>
      <action issue="LOG4J2-605" dev="mattsicker" type="fix">
        Password data from the NoSQL plugins no longer shows up in cleartext in debug logging.
      </action>
      <action issue="LOG4J2-448" dev="rgoers" type="fix" due-to="X86core">
        A StringIndexOutOfBounds exception could occur during property substitution.
      </action>
      <action issue="LOG4J2-597" dev="rgoers" type="fix">
        StatusLogger was not skipping multiple instances of the FQCN class, causing messages from classes in
        the Verbose list to be printed.
      </action>
      <action issue="LOG4J2-585" dev="rgoers" type="update" due-to="Bruce Brouwer">
        Add support for multiple parents to Markers.
      </action>
      <action issue="LOG4J2-595" dev="mattsicker" type="add">
        Introduce Java annotation processor as the new plugin pre-caching mechanism. This is available in log4j-core.
        All custom plugins created before this should be re-built against the current log4j-core.
      </action>
      <action issue="LOG4J2-564" dev="mattsicker" type="fix">
          Renamed SLF4J logger class to Log4jLogger.
      </action>
      <action issue="LOG4J2-579" dev="ggregory" type="fix">
          Rework Level comparison APIs.
      </action>
      <action issue="LOG4J2-576" dev="ggregory" type="add">
          Add org.apache.logging.log4j.Logger.getLevel().
      </action>
      <action issue="LOG4J2-574" dev="rpopma" type="update">
          Make Blocking the default WaitStrategy for Async Loggers.
      </action>
      <action issue="LOG4J2-555" dev="rpopma" type="update" due-to="Bruce Brouwer">
          Introduce ExtendedLogger interface to facilitate implementing and extending Loggers.
      </action>
      <action issue="LOG4J2-560" dev="rgoers" type="fix">
          SyslogAppenderTest and RFC5424LayoutTest were failing in Java 8.
      </action>
      <action issue="LOG4J2-561" dev="ggregory" type="update" due-to="vibin">
        Allow spaces around commas in Configuration's package attribute.
      </action>
      <action issue="LOG4J2-547" dev="rgoers" type="update" due-to="Bruce Brouwer">
        Have Logger API expose a PrintWriter instead of custom LoggerStream.
      </action>
      <action issue="LOG4J2-439" dev="rgoers" type="add" due-to="Bruce Brouwer">
        Add EncodingPatternConverter to escape newlines and HTML special characters.
      </action>
      <action issue="LOG4J2-496" dev="rgoers" type="update">
        Allow header and footer to be specified as lookup patterns in PatternLayout.
      </action>
      <action issue="LOG4J2-499" dev="rgoers"  type="fix">
        Add equals and hashcode to Log4jLogEvent.
      </action>
      <action issue="LOG4J2-410" dev="rgoers" type="update" due-to="Ivlin Zeng">
        SLf4JLogger is now Serializable.
      </action>
      <action issue="LOG4J2-427" dev="rgoers" type="add" due-to="Alexander Reelsen">
        Add support for configuration via YAML.
      </action>
      <action issue="LOG4J2-378" dev="rgoers" type="fix">
        Add DateLookup and ThreadContextLookup to default lookups.
      </action>
      <action issue="LOG4J2-468" dev="rgoers" type="update">
        Add support to add a LoggerConfig. Document two ways to modify the configuration.
      </action>
      <action issue="LOG4J2-582" dev="ggregory" type="update">
        Rename org.apache.logging.log4j.core.net.SocketServer to TCPSocketServer and refactor with UDP.
      </action>
      <action issue="LOG4J2-592" dev="ggregory" type="update">
        Update Jackson to 2.3.2 from 2.2.2.
      </action>
    </release>
    <release version="2.0-rc1" date="2014-02-16" description="Bug fixes and enhancements">
      <action dev="nickwilliams" type="delete">
        Removed the DataSourceConnectionSource and the &lt;DriverManager&gt; plugin for the JDBC Appender. It is not
        safe to use. Please use the DataSource or factory connection sources backed by a connection pool.
      </action>
      <action dev="nickwilliams" type="update">
        Renamed the org.apache.logging.log4j.core.appender.db.nosql.mongo package to
        org.apache.logging.log4j.core.appender.db.nosql.mongodb.
      </action>
      <action dev="grobmeier" type="update">
        Renamed the org.apache.logging.log4j.core.appender.db.nosql.couch package to
        org.apache.logging.log4j.core.appender.db.nosql.couchdb.
      </action>
      <action issue="LOG4J2-500" dev="rpopma" type="fix">
        (JMX - ObjectNames changed!) Unloading one web application unloads JMX MBeans for all web applications.
      </action>
      <action issue="LOG4J2-507" dev="ggregory" type="update">
        Space Level numbers by 100 instead of 1.
      </action>
      <action issue="LOG4J2-531" dev="rpopma" type="fix" due-to="Geoff Ballinger">
        Fixed bugs where rolled log files were overwritten by RollingFile appender with
        composite time and size based policies.
      </action>
      <action issue="LOG4J2-475" dev="nickwilliams" type="fix" due-to="Matt Sicker">
        Changed the MongoDBConnection to add a MongoDB encoding hook instead of a decoding hook.
      </action>
      <action issue="LOG4J2-489" dev="nickwilliams" type="fix">
        Fixed the JPAAppender's overuse of transactions by connecting (borrowing from pool) on new write internal or on
        flush.
      </action>
      <action issue="LOG4J2-457" dev="nickwilliams" type="fix">
        Fixed failure of JDBC and JPA appender to properly release database connections by connecting (borrowing from
        pool) on new write internal or on flush.
      </action>
      <action issue="LOG4J2-442" dev="nickwilliams" type="fix">
        Fixed problem with JDBC and JPA appender connectivity in WebSphere by connecting (borrowing from pool) on new
        write internal or on flush.
      </action>
      <action issue="LOG4J2-438" dev="nickwilliams" type="fix">
        Ensured the JDBCAppender commits transactions after a single write or a flush of multiple writes.
      </action>
      <action issue="LOG4J2-407" dev="nickwilliams" type="fix">
        Fixed inability to recover from lost database connection in database appenders by connecting (borrowing from
        pool) on new write internal or on flush.
      </action>
      <action issue="LOG4J2-530" dev="rpopma" type="add">
        (JMX) JMX Client GUI should dynamically update when LoggerContext MBeans are registered/unregistered in MBean
        server.
      </action>
      <action issue="LOG4J2-511" dev="rpopma" type="fix" due-to="James Pretorius">
        Stop AsyncLoggerConfig Disruptor thread(s), then AsyncAppender thread(s) first
        before stopping other appenders.
      </action>
      <action issue="LOG4J2-392" dev="rpopma" type="fix" due-to="ilynaf, Andre Bogus">
        Stop AsyncLoggerConfig Disruptor thread(s), then AsyncAppender thread(s) first
        before stopping other appenders.
      </action>
      <action issue="LOG4J2-345" dev="rpopma" type="fix" due-to="Roland Weiglhofer, Matt Sicker">
        (OSGi) logging.log4j-1.2-api doesn't export the log4j API 1.2. Dependent bundles can not be resolved.
      </action>
      <action issue="LOG4J2-523" dev="ggregory" type="fix">
        LocalizedMessage serialization is broken.
      </action>
      <action issue="LOG4J2-385" dev="rpopma" type="fix" due-to="Ace Funk, Porfirio Partida">
        Fixed issues with time-based file rollover (monthly, weekly, hourly and every minute).
      </action>
      <action issue="LOG4J2-452" dev="nickwilliams" type="fix">
        Added a ServletContext attribute that, when set to "true", disables Log4j's auto-initialization in
        Servlet 3.0+ web applications.
      </action>
      <action issue="LOG4J2-512" dev="nickwilliams" type="fix" due-to="Chandra Sekhar Kakarla, Matt Sicker">
        Exposed Log4j web support interface and methods and the LoggerContext through ServletContext attributes
        so that threads not affected by filters (such as asynchronous threads) can utilize the LoggerContext. Also
        updated the Log4j filter so that it supports async.
      </action>
      <action issue="LOG4J2-409" dev="nickwilliams" type="fix" due-to="Frank Steinmann, Thomas Neidhart">
        Created a utility to properly escape backslashes before creating URIs, and changed URI creation to use the
        utility instead of instantiating URI directly.
      </action>
      <action issue="LOG4J2-344" dev="nickwilliams" type="fix" due-to="Keir Lawson, Tomasz Wladzinski">
        Changed the Servlet 3.0 auto-initializer to add the filter by class to get around a WebLogic bug.
      </action>
      <action issue="LOG4J2-359" dev="nickwilliams" type="fix" due-to="Abhinav Shah">
        Changed the Servlet 3.0 auto-initializer so that it does nothing in a Servlet 2.5 or older application. This
        ensures behavioral consistency across containers. This includes additional fixes to abort initialization if a
        duplicate filter already exists and to check the actual Servlet EFFECTIVE version.
      </action>
      <action issue="LOG4J2-517" dev="rpopma" type="fix">
        Switch in log4j-1.2-api Category.getEffectiveLevel has no cases for FATAL, OFF.
      </action>
      <action issue="LOG4J2-41" dev="rgoers" type="update" due-to="Nick Williams">
        Add support for custom logging levels.
      </action>
      <action issue="LOG4J2-406" dev="rpopma" type="fix" due-to="Kerrigan Joseph">
        (JMX) Unregister all log4j JMX MBeans when the LoggerContext is stopped
        to allow web application classes to be GC-ed on undeploy.
      </action>
      <action issue="LOG4J2-405" dev="rgoers" type="fix">
        Configuration was being processed twice at startup.
      </action>
      <action issue="LOG4J2-479" dev="rpopma" type="add" due-to="MK">
        ThreadContext now uses plain ThreadLocal by default, unless system property
        isThreadContextMapInheritable has value "true".
      </action>
      <action issue="LOG4J2-398" dev="rgoers" type="fix">
        Configure properties and setup Interpolator before processing rest of configuration.
      </action>
      <action issue="LOG4J2-481" dev="rgoers" type="add" due-to="Matt Sicker">
        Add Stream interface to Loggers.
      </action>
      <action issue="LOG4J2-490" dev="rgoers" type="update" due-to="Matt Sicker">
        Update EasyMock to version 3.2.
      </action>
      <action issue="LOG4J2-470" dev="rgoers" type="fix">
        hostName property was not being set until after the first configuration element.
      </action>
      <action issue="LOG4J2-464" dev="rgoers" type="fix">
        Support arrays as sub-elements of a JSON configuration.
      </action>
      <action issue="LOG4J2-492" dev="rpopma" type="fix" due-to="Shaddy Baddah, Herlani Junior">
        (JMX) Fixed MalformedObjectNameException if context name contains '=' or newline characters.
      </action>
      <action issue="LOG4J2-377" dev="rpopma" type="fix" due-to="Roland Weiglhofer, Matt Sicker">
        (OSGi) Fix NPE during shutdown.
      </action>
      <action issue="LOG4J2-463" dev="rpopma" type="fix" due-to="Michael Diamond, Matt Sicker">
        Fixed documentation for MyApp example application in the Automatic Configuration section
      </action>
      <action issue="LOG4J2-408" dev="rpopma" type="fix" due-to="Dongqing Hu, Matt Sicker">
        Fixed error in documentation code example in manual/eventlogging.html
      </action>
      <action issue="LOG4J2-451" dev="rpopma" type="fix" due-to="Vinay Pothnis, Matt Sicker">
        Fixed typo in documentation: system property should be log4j2.loggerContextFactory
      </action>
      <action issue="LOG4J2-443" dev="rpopma" type="fix" due-to="Colin Froggatt, Tudor Har">
        (JMX) Fixed issue where log4j2 LoggerContext did not show up in JMX GUI or JConsole.
      </action>
      <action issue="LOG4J2-485" dev="rpopma" type="fix">
        Fixed issue where toString methods that perform logging could deadlock AsyncAppender.
      </action>
      <action issue="LOG4J2-445" dev="rpopma" type="fix" due-to="Anthony Baldocchi">
        ResolverUtil cannot find packages in file URLs which include the '+' character.
      </action>
      <action issue="LOG4J2-430" dev="rgoers" type="fix" due-to="David Gstir">
        Use the formatted Message in RFC5424Layout for non-StructuredDataMessages.
      </action>
      <action issue="LOG4J2-459" dev="rgoers" type="fix">
        Set external context when constructing the LoggerContext.
      </action>
      <action issue="LOG4J2-466" dev="rpopma" type="fix" due-to="Jan Tepke">
        Cannot load log4j2 config file if path contains plus '+' characters.
      </action>
      <action issue="LOG4J2-462" dev="rpopma" type="fix" due-to="Daisuke Baba">
        Fix LogEvent to never return null Level, fixes LevelPatternConverter.format may throw NPE.
      </action>
      <action issue="LOG4J2-465" dev="rpopma" type="fix" due-to="Daisuke Baba">
        Fix LogEvent to never return null Level, fixes ThresholdFilter throws NPE.
      </action>
      <action issue="LOG4J2-471" dev="rpopma" type="fix" due-to="Anthony Baldocchi">
        Fixed issue where toString methods that perform logging could deadlock AsyncLogger.
      </action>
      <action issue="LOG4J2-482" dev="rpopma" type="add" due-to="Hongdi Ren">
        Documentation fix: The attribute of Route to refer to an appender is "ref" not "AppenderRef".
      </action>
      <action issue="LOG4J2-467" dev="rpopma" type="add" due-to="Anthony Baldocchi">
        Added option to toggle Thread name caching in AsyncLogger.
      </action>
      <action issue="LOG4J2-478" dev="ggregory" type="fix" due-to="Michael Friedmann.">
        The message and ndc fields are not JavaScript escaped in JSONLayout.
      </action>
      <action issue="LOG4J2-455" dev="rpopma" type="fix" due-to="Robin Zhang Tao">
        RingBufferLogEvent should return Message timestamp for TimestampMessage messages.
      </action>
      <action issue="LOG4J2-477" dev="rpopma" type="fix" due-to="Tal Liron">
        NPE in ClassLoaderContextSelector.
      </action>
      <action issue="LOG4J2-454" dev="rpopma" type="fix" due-to="Robin Zhang Tao">
        TimeBasedTriggeringPolicy should use event time millis.
      </action>
      <action issue="LOG4J2-472" dev="rpopma" type="fix" due-to="Tal Liron">
        BaseConfiguration class does not properly implement Configuration interface.
      </action>
      <action issue="LOG4J2-447" dev="ggregory" type="fix" due-to="Jeff Hudren, Mark Paluch, Scott Deboy">
        XMLLayout does not include marker name.
      </action>
      <action issue="LOG4J2-453" dev="rgoers" type="update">
        Update Flume Appender to use Flume 1.4.0.
      </action>
      <action issue="LOG4J2-423" dev="rpopma" type="add">
        (JMX) Added MBeans for instrumenting AsyncAppenders and AsyncLogger RingBuffers,
        exposing queue size, remaining capacity and other attributes.
      </action>
      <action issue="LOG4J2-323" dev="rpopma" type="fix">
        Resolved memory leak by releasing reference to ThreadLocal when
        AsyncLogger is stopped.
      </action>
      <action issue="LOG4J2-425" dev="rpopma" type="fix">
        Resolved memory leak by populating AsyncLoggerConfigHelper ring buffer
        via EventTranslatorTwoArg, eliminating the need for a ThreadLocal.
      </action>
      <action issue="LOG4J2-420" dev="ggregory" type="add">
        Create a lookup for resource bundle substitution.
      </action>
      <action issue="LOG4J2-417" dev="ggregory" type="fix">
        Fix Event Level / LoggerConfig Level table at the architecture documentation page.
      </action>
      <action issue="LOG4J2-415" dev="ggregory" type="add">
        Format log event time as UNIX time (seconds or milliseconds).
      </action>
      <action issue="LOG4J2-404" dev="rgoers" type="fix" due-to="Kamal Bahadur">
        @EnterpriseNumber" was missing in the ID of structured data when RFC5424Layout is used
      </action>
      <action issue="LOG4J2-379" dev="rpopma" type="fix">
        Fixed issue that prevented Log4J from working in Google App Engine.
      </action>
      <action issue="LOG4J2-401" dev="ggregory" type="add">
        Configure FileAppender buffer size.
      </action>
      <action issue="LOG4J2-402" dev="ggregory" type="add">
        Configure RandomAccessFileAppender buffer size.
      </action>
      <action issue="LOG4J2-528" dev="ggregory" type="update">
        Rename package org.apache.logging.log4j.core.appender.rolling.helper to org.apache.logging.log4j.core.appender.rolling.action.
      </action>
      <action issue="LOG4J2-532" dev="ggregory" type="update">
        Resource leak in Flume appender when it cannot create a BerkeleyDB db.
      </action>
      <action issue="LOG4J2-413" dev="ggregory" type="update">
        PatternLayout option to not output ANSI escape codes if no Console is available.
      </action>
    </release>
    <release version="2.0-beta9" date="2013-09-14" description="Bug fixes and enhancements">
      <action issue="LOG4J2-317" dev="ggregory" type="update">
        Renamed FastFileAppender and FastRollingFileAppender to RandomAccessFileAppender
        and RollingRandomAccessFileAppender. Configurations using the Fast(Rolling)File element
        no longer work and should be modified to use the (Rolling)RandomAccessFile element.
      </action>
      <action dev="nickwilliams" type="update">
        Changed the "suppressExceptions" configuration attribute for all Appenders to "ignoreExceptions" to avoid
        confusion with Java 7 suppressed exceptions. Also renamed the Appender#isExceptionSuppressed() method to
        Appender#ignoreExceptions() to avoid the same confusion. All Appenders by default internally log and then ignore
        exceptions encountered while logging. Setting "ignoreExceptions" to "false" on an Appender causes it to allow
        exceptions to propagate to the caller. You must set "ignoreExceptions" to "false" for Appenders you are wrapping
        in the Failover Appender.
      </action>
      <action dev="nickwilliams" type="update">
        Changed the (relatively new) PatternLayout configuration attribute "suppressExceptions" to
        "alwaysWriteExceptions" to more correctly indicate what it does. As such, the meaning of this attribute has
        reversed (previous "true"s should become "false"s, and vice versa). Since this was an undocumented attribute up
        until now, it's unlikely this change will affect any users.
      </action>
      <action issue="LOG4J2-226" dev="rgoers" type="fix">
        Fix table of contents generation in pdf.
      </action>
      <action issue="LOG4J2-395" dev="rgoers" type="fix" due-to="Abhinav Shah">
        Allow classpath scheme when specifying configuration file location as a system property.
      </action>
      <action issue="LOG4J2-393" dev="rgoers" type="fix">
        Initialize PluginManager once during configuration. Move advertisement setup into BaseConfiguration.
      </action>
      <action issue="LOG4J2-391" dev="rgoers" type="fix" due-to="Kamal Bahadur">
        FlumePersistentManager now handles LockConflictExceptions in Berkeley Db.
      </action>
      <action issue="LOG4J2-399" dev="ggregory" type="add">
        Allow the default file rollover strategy to define the compression level.
      </action>
      <action issue="LOG4J2-338" dev="rgoers" type="add" due-to="Tibor Benke">
        Add TLSAppender. Also added missing license headers to several files.
      </action>
      <action issue="LOG4J2-380" dev="rgoers" type="fix">
        Use rollover date when substituting ${date} in the filePattern.
      </action>
      <action issue="LOG4J2-253" dev="rpopma" type="add">
        Added FAQ page to the site.
      </action>
      <action issue="LOG4J2-362" dev="rpopma" type="add">
        Add a diagram to the site (FAQ page) that explains when to use which jar.
      </action>
      <action issue="LOG4J2-322" dev="nickwilliams" type="fix">
        Centralized reflective use of Reflection#getCallerClass and properly handled its instability in various versions
        of Java.
      </action>
      <action issue="LOG4J2-293" dev="rgoers" type="fix">
        Reset the Configuration if the ClassLoaderContextSelector creates a LoggerContext without a configuration
        location and then is later provided one.
      </action>
      <action issue="LOG4J2-293" dev="nickwilliams" type="fix" due-to="Abhinav Shah">
        Changed the ConfigurationFactory to recognize and properly use the classpath: URI scheme in addition to the
        classloader: URI scheme.
      </action>
      <action issue="LOG4J2-359" dev="nickwilliams" type="fix" due-to="Abhinav Shah">
        Changed the Servlet 3.0 auto-initializer so that it does nothing in a Servlet 2.5 or older application. This
        ensures behavioral consistency across containers.
      </action>
      <action issue="LOG4J2-374" dev="ggregory" type="add" due-to="Tibor Benke">
        Add more options to PatternLayout to display more detailed information about a Throwable.
      </action>
      <action issue="LOG4J2-383" dev="ggregory" type="add">
        [Pattern Layout] Customize level names by length.
      </action>
      <action issue="LOG4J2-384" dev="ggregory" type="add">
        [Pattern Layout] Customize level names to lower-case.
      </action>
      <action issue="LOG4J2-355" dev="ggregory" type="update" due-to="Tibor Benke">
        Add support for multiple SD-ELEMENTs in a RFC 5424 syslog message.
      </action>
      <action dev="nickwilliams" type="update">
        Cleaned up tests and cleared up documentation for the JPA appender following the resolution of EclipseLink
        issue #412454.
      </action>
      <action issue="LOG4J2-310" dev="rpopma" type="fix" due-to="Olivier Lemasle">
        Fixed issue where SMTPAppender did not send mails with error or fatal level without prior info event.
      </action>
      <action issue="LOG4J2-368" dev="rgoers" type="fix">
        Add PatternLayout constructor to Log4j 1.2 bridge for Velocity.
      </action>
      <action issue="LOG4J2-333" dev="ggregory" type="fix" due-to="Hervé Boutemy">
        Match artifact ids with Maven module names.
      </action>
      <action issue="LOG4J2-364" dev="rgoers" type="add" due-to="David Nault">
        Add WebLookup to retrieve information from the ServletContext.
      </action>
      <action issue="LOG4J2-367" dev="ggregory" type="fix" due-to="David Parry">
        JMS appenders send two messages for one append.
      </action>
      <action issue="LOG4J2-319" dev="ggregory" type="fix">
        Double stack trace logging when using %throwable in %style and %highlight.
      </action>
      <action issue="LOG4J2-360" dev="rgoers" type="add">
        Allow Plugins to have aliases.
      </action>
      <action issue="LOG4J2-358" dev="nickwilliams" type="fix">
        NoSQLAppender using MongoDB provider ignores username and password attributes
      </action>
      <action issue="LOG4J2-356" dev="ggregory" type="add">
        Create a JSON Layout.
      </action>
      <action issue="LOG4J2-343" dev="rpopma" type="fix" due-to="Henning Schmiedehausen">
        Removed unnecessary generics from Appender interface and implementing classes.
      </action>
      <action issue="LOG4J2-351" dev="rpopma" type="fix" due-to="Roland Weiglhofer">
        [OSGi] wrong Fragment-Host in manifest files.
      </action>
      <action issue="LOG4J2-336" dev="rpopma" type="fix" due-to="Andre Bogus">
        AsyncLogger errors after multiple calls to LoggerContext.reconfigure().
      </action>
      <action issue="LOG4J2-347" dev="rpopma" type="fix" due-to="David Phillips">
        Give the AsyncAppender thread a more descriptive name for easier debugging/profiling.
      </action>
      <action issue="LOG4J2-332" dev="rgoers" type="fix" due-to="Hervé Boutemy">
        Modified documentation to refer to SLF4J Binding instead of SLF4J Bridge.
      </action>
      <action issue="LOG4J2-342" dev="rgoers" type="fix">
        Ignore xml:base attributes.
      </action>
      <action issue="LOG4J2-309" dev="rgoers" type="fix">
        Insure jars and distributions only have a single License and Notice file.
      </action>
      <action issue="LOG4J2-341" dev="ggregory" type="add">
        Enable XInclude for XML configurations.
      </action>
      <action issue="LOG4J2-320" dev="ggregory" type="fix">
        JPAAppender stops logging because META-INF/log4j-provider.properties is left open.
      </action>
      <action issue="LOG4J2-335" dev="rgoers" type="fix">
        FlumePersistentManager's writer thread had high CPU usage.
      </action>
      <action issue="LOG4J2-331" dev="nickwilliams" type="fix">
        Removed erroneous check for affected MongoDB records, which always returns zero on inserts.
      </action>
      <action issue="LOG4J2-330" dev="nickwilliams" type="fix">
        Added a BSON Transformer so that MongoDB can persist Log4j events.
      </action>
      <action issue="LOG4J2-329" dev="rgoers" type="fix">
        StatusLogger now only creates StatusData objects if they are the appropriate logging level.
      </action>
      <action issue="LOG4J2-328" dev="rgoers" type="fix">
        FlumePersistentManager was calling Berkeley DB's count method too frequently.
      </action>
      <action issue="LOG4J2-280" dev="rpopma" type="fix">
        Additional fix to make AsyncAppender threads daemon threads and improve their thread name.
      </action>
      <action issue="LOG4J2-165" dev="rgoers" type="fix">
        The slf4j-ext jar is now an optional dependency of the SLF4J bridge.
      </action>
      <action issue="LOG4J2-318" dev="rgoers" type="update">
        Allow shutdown hook to be disabled in the configuration.
      </action>
      <action issue="LOG4J2-166" dev="rgoers" type="fix">
        RoutingAppender's default Route can now be an appender reference.
      </action>
      <action issue="LOG4J2-313" dev="rgoers" type="add" due-to="Woonsan Ko">
        Add JNDILookup plugin.
      </action>
      <action issue="LOG4J2-299" dev="rgoers" type="fix">
        Add getThrowable method to ThrowableProxy.
      </action>
      <action issue="LOG4J2-216" dev="rgoers" type="fix">
        ThrowableProxy no longer extends Throwable.
      </action>
      <action issue="LOG4J2-311" dev="rpopma" type="fix">
        Synchronized flush() and close() methods in the XxxFileManager and OutputStreamManager classes.
      </action>
      <action issue="LOG4J2-312" dev="ggregory" type="update">
        XML layout improvements (compact vs. pretty, namespace, namespace prefix, root element).
      </action>
      <action issue="LOG4J2-388" dev="ggregory" type="update">
        Update Java Mail dependency to 1.5.0 from 1.4.7.
      </action>
      <action issue="LOG4J2-325" dev="ggregory" type="update">
        Update JDBC tests to use H2 database 1.3.173 from 1.3.172.
      </action>
      <action issue="LOG4J2-366" dev="ggregory" type="update">
        Update commons-logging to 1.1.3 from 1.1.1.
      </action>
      <action issue="LOG4J2-390" dev="ggregory" type="update">
        Update HSQLDB dependency to 2.3.0 from 2.2.9.
      </action>
      <action issue="LOG4J2-308" dev="rpopma" type="update">
        Clarified which library versions were used in Async Loggers performance test.
      </action>
      <action issue="LOG4J2-307" dev="rpopma" type="update">
        Updated Async Loggers' LMAX Disruptor library from 3.0.1 to 3.2.0.
      </action>
      <action issue="LOG4J2-306" dev="ggregory" type="update">
        Update JSON Jackson library to 2.2.2 from 2.2.1.
      </action>
      <action issue="LOG4J2-387" dev="ggregory" type="update">
        Update Jackson dependency to 1.9.13 from 1.9.11.
      </action>
      <action issue="LOG4J2-305" dev="ggregory" type="add">
        Ease porting from 1.x Logger.getRootLogger(): add LogManager.getRootLogger().
      </action>
      <action issue="LOG4J2-304" dev="rpopma" type="fix">
        Fixed Async Loggers memory leak.
      </action>
      <action issue="LOG4J2-291" dev="nickwilliams" type="fix">
        Fixed JDBC, JPA, and NoSQL appenders so that the failover appender properly fails over on error.
      </action>
      <action dev="nickwilliams" type="update">
        Improved site by adding quick jump-off page and menu for Javadoc links for all components.
      </action>
      <action issue="LOG4J2-397" dev="ggregory" type="fix" due-to="Yonatan Graber">
        Logger.info(Message) Javadoc is incorrect.
      </action>
    </release>
    <release version="2.0-beta8" date="2013-07-10" description="Bug fixes and enhancements">
      <action issue="LOG4J2-270" dev="nickwilliams" type="update">
        Improved logging initialization in Servlet containers, especially Servlet 3.0 and newer where Log4j now
        initializes and deinitializes automatically with no deployment descriptor configuration.
      </action>
      <action issue="LOG4J2-302" dev="rpopma" type="fix">
        Added toString methods to ThreadContextStack/Map implementation classes.
      </action>
      <action issue="LOG4J2-301" dev="rgoers" type="update">
        Add printf methods to Logger API.
      </action>
      <action issue="LOG4J2-300" dev="rgoers" type="fix">
        WriterThread was ending when no agents are available which caused an OutOfMemoryError.
      </action>
      <action issue="LOG4J2-282" dev="rgoers" type="update">
        Allow the default status level to be specified as a system property.
      </action>
      <action issue="LOG4J2-278" dev="rgoers" type="fix">
        Filter calls from Avro or Flume to be ignored by the FlumeAppender.
      </action>
      <action issue="LOG4J2-279" dev="rgoers" type="fix">
        FlumePersistentManager now calls Berkeley DB from threads to avoid encountering interrupts in the application.
      </action>
      <action issue="LOG4J2-296" dev="ggregory" type="fix">
        Wasted work in FlumePersistentManager.createManager.
      </action>
      <action issue="LOG4J2-297" dev="ggregory" type="fix">
        Wasted work in TestConfigurator.testEnvironment.
      </action>
      <action issue="LOG4J2-298" dev="ggregory" type="fix">
        Wasted work in StyleConverterTest.setupClass.
      </action>
      <action issue="LOG4J2-280" dev="rpopma" type="fix">
        AsyncLogger threads are now daemon threads and won't prevent the JVM from shutting down anymore.
      </action>
      <action issue="LOG4J2-295" dev="rpopma" type="fix">
        Fast(Rolling)FileAppender now correctly handles messages exceeding the buffer size.
      </action>
      <action issue="LOG4J2-271" dev="rpopma" type="fix">
        FastRollingFileAppender with TimeBasedTriggeringPolicy now works correctly if append=false.
      </action>
      <action issue="LOG4J2-267" dev="rpopma" type="fix">
        FastRollingFileAppender with TimeBasedTriggeringPolicy now works correctly if append=false.
      </action>
      <action issue="LOG4J2-292" dev="rpopma" type="fix">
        Fast(Rolling)FileAppender now correctly appends to (does not overwrite) existing file.
      </action>
      <action issue="LOG4J2-294" dev="rgoers" type="update">
        LogManager.getLogger can now be called without a logger name or with a null logger name.
      </action>
      <action issue="LOG4J2-289" dev="rgoers" type="fix">
        Upgrade javadoc plugin to 2.9.1 to fix javadoc security issue.
      </action>
      <action issue="LOG4J2-288" dev="gregory" type="update">
        Update JUnit to 4.11 from 4.7.
      </action>
      <action issue="LOG4J2-286" dev="gregory" type="update">
        Update test H2 JDBC driver to 1.172 from 1.171.
      </action>
      <action issue="LOG4J2-285" dev="gregory" type="update">
        Update Jansi jar to 1.11 from 1.9.
      </action>
      <action issue="LOG4J2-284" dev="gregory" type="update">
        Update Log4j 1 dependency to 1.2.17 from 1.2.16.
      </action>
      <action issue="LOG4J2-386" dev="gregory" type="update">
        Update NoSQL dependencies: lightcouch 0.0.6 from 0.0.5, mongodb 2.11.2 from 2.11.1.
      </action>
      <action issue="LOG4J2-283" dev="gregory" type="update">
        Remove dependency on Apache ORO jar.
      </action>
      <action issue="LOG4J2-277" dev="gregory" type="update">
        Wasted work in RollingAppenderSizeTest.testAppender() and others.
      </action>
      <action issue="LOG4J2-139" dev="rgoers" type="fix">
        Fix NullPointerException (regression due to fix for LOG4J2-228)
      </action>
      <action issue="LOG4J2-168" dev="rgoers" type="update" due-to="Scott Severtson">
        Include arbitrary message fields in RFC-5424 structured data.
      </action>
      <action issue="LOG4J2-275" dev="rgoers" type="fix">
        FlumeAvroManager fails to notify client of failing event if Flume RPCClient cannot be created.
      </action>
      <action issue="LOG4J2-274" dev="ggregory" type="update">
        Wasted work in UUIDUtil initialization.
      </action>
      <action issue="LOG4J2-273" dev="ggregory" type="update">
        Wasted work in XMLLayout.toSerializable().
      </action>
    </release>
    <release version="2.0-beta7" date="2013-06-01" description="Bug fixes and enhancements">
      <action issue="LOG4J2-249" dev="rgoers" type="update">
        Allow context parameters in Log4jContextListener to include properties.
      </action>
      <action issue="LOG4J2-263" dev="rgoers" type="fix">
        Do not allow a charset on RFC5424Layout - use UTF-8.
      </action>
      <action issue="LOG4J2-242" dev="rgoers" type="fix">
        StringFormattedMessage and MessageFormatMessage now will accept a Throwable as their last argument and
        pass it on.
      </action>
      <action issue="LOG4J2-243" dev="rgoers" type="update">
        Allow custom LogEventFactories.
      </action>
      <action issue="LOG4J2-262" dev="rgoers" type="update" due-to="Edward Sargisson">
        Add support for interceptors in the embedded Flume Appender.
      </action>
      <action issue="LOG4J2-269" dev="rgoers" type="fix">
        Use transaction when batch size is 1.
      </action>
      <action issue="LOG4J2-268" dev="rgoers" type="fix">
        Add guid to FlumeEvent headers for non-Map Messages.
      </action>
      <action issue="LOG4J2-246" dev="rgoers" type="fix">
        Data buffer is reset in finally clause.
      </action>
      <action issue="LOG4J2-228" dev="rgoers" type="fix">
        UDP now sends one event per packet.
      </action>
      <action dev="rpopma" type="update">
        Method name changes in interface org.apache.logging.log4j.spi.ThreadContextMap:
        getContext() to getCopy(), get() to getImmutableMapOrNull().
      </action>
      <action issue="LOG4J2-154" dev="rpopma" type="update">
        Improve ThreadContext performance with copy-on-write map and stack.
      </action>
      <action issue="LOG4J2-261" dev="rgoers" type="fix" due-to="Edward Sargisson">
        Add missing "not" to error message.
      </action>
      <action issue="LOG4J2-10" dev="rgoers" type="add" due-to="Timothy Ward">
        Break up core into multiple osgi jars.
      </action>
      <action issue="LOG4J2-223" dev="rgoers" type="fix">
        Remove LoggerContext when LoggerContext is stopped.
      </action>
      <action issue="LOG4J2-260" dev="ggregory" type="fix">
        XML layout does not specify charset in content type.
      </action>
      <action issue="LOG4J2-259" dev="ggregory" type="fix">
        HTML layout does not specify charset in content type.
      </action>
      <action issue="LOG4J2-258" dev="ggregory" type="fix">
        HTML layout does not output meta element for charset.
      </action>
      <action issue="LOG4J2-257" dev="ggregory" type="fix">
        XML layout ignores charset for the XML processing instruction's encoding attribute.
      </action>
      <action issue="LOG4J2-255" dev="rpopma" type="fix">
        Multi-byte character strings are now assumed to be in the platform default encoding, not UTF-8.
      </action>
      <action issue="LOG4J2-254" dev="rgoers" type="fix">
        Mark OutputStream in OutputStreamManager as volatile. Mark header and footer as final.
      </action>
      <action issue="LOG4J2-244" dev="rgoers" type="fix">
        Rewrite Appender was ignoring filters on referenced appenders.
      </action>
      <action issue="LOG4J2-245" dev="rgoers" type="fix">
        Avoid EmptyStack exception if getCallerClass and SecurityManager are not available.
      </action>
      <action issue="LOG4J2-229" dev="ggregory" type="add" due-to="Nick Williams">
        New JDBC, JPA, and NoSQL database Appenders.
      </action>
      <action issue="LOG4J2-247" dev="ggregory" type="fix">
        SocketServer.isActive should be volatile because it is accessed from different threads.
      </action>
      <action issue="LOG4J2-251" dev="sdeboy" type="add">
        Provide configuration information (location, content type, content if possible) via a registered Advertiser.
      </action>
    </release>
    <release version="2.0-beta6" date="2013-05-05" description="Bug fixes and enhancements">
      <action issue="LOG4J2-231" dev="rgoers" type="fix">
        Logger.getParent() was not returning the correct Logger.
      </action>
      <action issue="LOG4J2-201" dev="rgoers" type="fix">
        Renamed Plugin annotation attribute from "type" to "category".
      </action>
      <action issue="LOG4J2-237" dev="rpopma" type="update">
        Moved JMX Client GUI classes into separate jmx-gui submodule.
      </action>
      <action issue="LOG4J2-219" dev="rpopma" type="fix" due-to="Peter DePasquale">
        Fix: install default root logger if not configured (this is unchanged),
        but make sure to include configured named loggers. Clarified documentation.
      </action>
      <action issue="LOG4J2-159" dev="rgoers" type="fix">
        Use OSGi version format in Fragment-Host
      </action>
      <action issue="LOG4J2-234" dev="rgoers" type="fix">
        RegexFilter threw a NullPointerException when used as a context-wide filter.
      </action>
      <action issue="LOG4J2-192" dev="rgoers" type="fix">
        Add support for interpolating Environment variables when processing the configuration.
      </action>
      <action issue="LOG4J2-235" dev="rpopma" type="fix" due-to="Sebastian Oerding">
        Removed dependency on tools jar from core module, made jconsole dependency optional.
      </action>
      <action issue="LOG4J2-233" dev="rpopma" type="fix">
        Fixed link to log4j-user mailing list.
      </action>
      <action issue="LOG4J2-230" dev="rpopma" type="update" due-to="Wojciech Zaręba">
        Improved error reporting when misconfigured.
      </action>
      <action issue="LOG4J2-222" dev="rgoers" type="fix" due-to="Steven Yang">
        Disruptor will now shutdown during Tomcat shutdown.
      </action>
      <action dev="rpopma" type="update">
        Renamed AsynchAppender to AsyncAppender. Plugin name became Async (was Asynch).
      </action>
      <action dev="rpopma" type="update">
        Removed CheckStyle false positives for NewlineAtEndOfFile and whitespace following '*' at end of line in javadoc.
      </action>
      <action dev="rpopma" type="update">
        Moved Clock interface to package org.apache.logging.log4j.core.helpers.
      </action>
      <action issue="LOG4J2-225" dev="rpopma" type="update">
        Documentation updates to clarify use and impact of location in pattern layouts.
      </action>
      <action issue="LOG4J2-224" dev="rgoers" type="fix">
        The FlumeAppender failed to start if the Flume RPCClient could not connect to any Flume agents.
      </action>
      <action issue="LOG4J2-223" dev="rgoers" type="fix">
        Fix LoggerContext start and stop to eliminate IllegalStateException and NoClassDefFound errors.
      </action>
      <action issue="LOG4J2-221" dev="rgoers" type="fix" due-to="Nick Williams">
        Remove hundreds of compiler warnings.
      </action>
      <action issue="LOG4J2-215" dev="rpopma" type="fix">
        Various small documentation fixes.
      </action>
      <action issue="LOG4J2-217" dev="rpopma" type="fix" due-to="Fabien Sanglard">
        Ensure PluginManager streams are always closed.
      </action>
    </release>
    <release version="2.0-beta5" date="2013-04-20" description="Bug fixes and enhancements">
      <action issue="LOG4J2-205" dev="rgoers" type="fix">
        Fix deadlock in SocketAppender. Added option to not wait for socket reconnect.
      </action>
      <action issue="LOG4J2-207" dev="rgoers" type="add" due-to="Remko Popma">
        Add JMX support.
      </action>
      <action issue="LOG4J2-211" dev="rgoers" type="fix" due-to="Nick Williams">
        Removing extra spaces in entry and exit method output.
      </action>
      <action issue="LOG4J2-214" dev="rgoers" type="update" due-to="Remko Popma">
        Async documentation update.
      </action>
      <action issue="LOG4J2-212" dev="rgoers" type="fix">
        Loggers without a "." had no parent logger.
      </action>
      <action issue="LOG4J2-208" dev="rgoers" type="update" due-to="Remko Popma">
        Move async subproject into core.
      </action>
      <action issue="LOG4J2-212" dev="rgoers" type="fix">
        Call LoggerContext.stop when the application is shutdown.
      </action>
      <action issue="LOG4J2-210" dev="rgoers" type="fix" due-to="Arkin Yetis">
        MapMessage was not enclosing key value in quotes when generating XML.
      </action>
      <action issue="LOG4J2-198" dev="rgoers" type="fix">
        FlumeAvroManager now uses Flume RPCClient.
      </action>
      <action issue="LOG4J2-196" dev="rgoers" type="fix">
        FlumeAvroManager now uses Flume RPCClient.
      </action>
      <action issue="LOG4J2-207" dev="ggregory" type="fix">
        Use the Maven group ID org.apache.logging.log4j for all artifacts.
      </action>
      <action issue="LOG4J2-187" dev="rgoers" type="add" due-to="Nick Williams">
        Add tag library.
      </action>
      <action issue="LOG4J2-195" dev="rgoers" type="fix" due-to="Remko Popma">
        Unit tests now create files in the target directory.
      </action>
      <action issue="LOG4J2-193" dev="rgoers" type="fix" due-to="Remko Popma">
        RollingFastFileAppender (in log4j-async) did not roll over.
      </action>
      <action issue="LOG4J2-199" dev="rgoers" type="fix" due-to="Remko Popma">
        Highlight subprojects in sub-navigation.
      </action>
      <action issue="LOG4J2-200" dev="rgoers" type="fix" due-to="Remko Popma">
        LoggerContext method renamed to removeFilter from removeFiler.
      </action>
      <action issue="LOG4J2-194" dev="rgoers" type="fix" due-to="Remko Popma">
        ThrowableFormatOptionsTest failed on Windows due to CR/LF issue.
      </action>
      <action issue="LOG4J2-190" dev="rgoers" type="fix" due-to="Werner">
        BaseConfiguration addLoggerAppender saved appender using the Logger name.
      </action>
      <action issue="LOG4J2-160" dev="rgoers" type="update" due-to="Joanne Polsky">
        Move Throwable pattern converter options processing to ThrowableFormatOptions class.
      </action>
      <action issue="LOG4J2-157" dev="rgoers" type="update" due-to="Remko Popma">
        Allowed Loggers access to the properties in the LoggerConfig.
      </action>
      <action issue="LOG4J2-153" dev="rgoers" type="update" due-to="Remko Popma">
        Added ability to include or exclude location information.
      </action>
      <action issue="LOG4J2-151" dev="rgoers" type="update" due-to="Remko Popma">
        Allow Logger and LoggerContext to be subclassed.
      </action>
      <action issue="LOG4J2-164" dev="rgoers" type="add" due-to="Remko Popma">
        Add methods is/setEndOfBatch to LogEvent.
      </action>
      <action issue="LOG4J2-163" dev="rgoers" type="add" due-to="Remko Popma">
        Add support for asynchronous loggers.
      </action>
      <action issue="LOG4J2-189" dev="rgoers" type="fix" due-to="Werner">
        The blocking parameter did not work properly on AsynchAppender.
      </action>
      <action issue="LOG4J2-188" dev="rgoers" type="fix" due-to="Werner">
        AppenderRefs on AsynchAppender didn't support the level and filter elements.
      </action>
      <action issue="LOG4J2-176" dev="rgoers" type="fix" due-to="Remko Popma">
        Avoid IllegalArgumentException in AsynchAppender.
      </action>
      <action issue="LOG4J2-179" dev="ggregory" type="add">
        Add Logger interface APIs to log at given levels.
      </action>
      <action issue="LOG4J2-181" dev="rgoers" type="fix">
        OutputStreamManager now adds the layout header whenever the OutputStream is set.
      </action>
      <action issue="LOG4J2-177" dev="rgoers" type="fix" due-to="Remko Popma">
        Fix NullPointerException in DatagramOutputStream when flush is called from multiple threads.
      </action>
      <action dev="rgoers" type="add">
        Added FlumePersistentManager which writes to BerkeleyDB and then writes to Flume asynchronously.
      </action>
      <action issue="LOG4J2-175" dev="sdeboy" type="fix">
        Plugin cache should be reset when addPackages is called.
      </action>
      <action issue="LOG4J2-155" dev="sdeboy" type="add">
        Expose file appender configuration details via an advertisement mechanism.
      </action>
      <action issue="LOG4J2-159" dev="rgoers" type="fix" due-to="Jan Winter">
        Add Fragment-Host to MANIFEST.MF for log4j-core.
      </action>
      <action issue="LOG4J2-167" dev="rgoers" type="fix">
        Configurator throws a ClassCastException if LogManager returns a SimpleLoggerContext.
      </action>
      <action issue="LOG4J2-169" dev="rgoers" type="fix">
        ConfigurationFactory was adding factories on every call.
      </action>
      <action issue="LOG4J2-161" dev="rgoers" type="fix">
        Modify ClassLoaderContextSelector to use the first ClassLoader in the child parent hierarchy that
        has a Context with a configuration to allow JSPs to use the WebApp's context and configuration.
      </action>
      <action issue="LOG4J2-158" dev="rgoers" due-to="Scott Severtson">
        Add RFC 5424 compliant escaping rules to RFC5424Layout.
      </action>
    </release>
    <release version="2.0-beta4" date="2013-01-28" description="Bug fixes and enhancements">
      <action issue="LOG4J2-156" dev="ggregory" type="fix" due-to="Andreas Born">
        LocalizedMessageTest fails on linux system.
      </action>
      <action issue="LOG4J2-152" dev="rgoers" type="fix" due-to="Remko Popma">
        RollingFileAppender's FileRenameAction was throwing a NullPointerException if no directory was specified
        on the target file name.
      </action>
      <action issue="LOG4J2-150" dev="rgoers" type="fix">
        Convert all System.getProperty calls to use PropertiesUtil to suppress SecurityExceptions.
      </action>
      <action issue="LOG4J2-147" dev="rgoers" type="fix" due-to="William Burns">
        ThreadContextMapFilter was matching on the key instead of the value of the key.
      </action>
      <action dev="rgoers" type="fix">
        Allow FlumeAvroManager to initialize even if it cannot connect to an agent.
      </action>
      <action issue="LOG4J2-149" dev="rgoers" type="fix" due-to="Scott Severtson">
        SMTPAppender will only cache filtered events.
      </action>
      <action issue="LOG4J2-145" dev="ggregory" type="fix">
        Add missing serial version IDs.
      </action>
      <action issue="LOG4J2-144" dev="ggregory" type="fix">
        NullPointerException in RFC5424Layout.
      </action>
      <action issue="LOG4J2-143" dev="rgoers" type="fix">
        MessagePatternConverter now returns "null" if the log message is null.
      </action>
      <action issue="LOG4J2-142" dev="rgoers" type="fix">
        Serialized LogEvents were not reset in the output stream causing them to deserialize incorrectly.
      </action>
      <action issue="LOG4J2-139" dev="rgoers" type="fix">
        Fix null pointer exception in SocketAppender if no protocol is specified. The protocol will default
        to TCP for the SocketAppender and UDP for the SyslogAppender.
      </action>
      <action dev="rgoers" type="add">
        Added Log4j 2 to SLF4J adapter.
      </action>
      <action issue="LOG4J2-140" dev="ggregory" type="fix" due-to="Joern Huxhorn">
        Typo in documentation of SocketAppender.
      </action>
      <action issue="LOG4J2-137" dev="rgoers" type="fix">
        Fix hang in Dumbster SMTP test server.
      </action>
      <action issue="LOG4J2-136" dev="rgoers" type="update" due-to="Scott Severtson">
        Allow newlines to be escaped in Syslog and RFC5424 layouts. Allow Throwables to be included in
        the output from RFC5424Layout.
      </action>
      <action issue="LOG4J2-131" dev="rgoers" type="add" due-to="Scott Severtson">
        Add SMTPAppender.
      </action>
      <action issue="LOG4J2-130" dev="rgoers" type="fix">
        PatternLayout should format throwables without requiring a converter.
      </action>
      <action dev="rgoers" type="add">
        Added hostName and contextName to property map.
      </action>
      <action issue="LOG4J2-135" dev="ggregory" type="fix" due-to="Ingo Feltes">
        BaseConfiguration does not close the first appender.
      </action>
      <action dev="rgoers" type="add">
        Add MessageFormatMessage and FormattedMessage.
      </action>
      <action issue="LOG4J2-134" dev="ggregory" type="add">
        Use %red, %white, %blue, and so on in the console appender.
      </action>
      <action issue="LOG4J2-133" dev="ggregory" type="add">
        Allow custom message creation via a message factory.
      </action>
      <action issue="LOG4J2-132" dev="ggregory" type="fix">
        AbstractLogger.catching(Throwable) checks for DEBUG level but logs at ERROR level.
      </action>
      <action issue="LOG4J2-129" dev="rgoers" type="fix">
        RoutingAppender was only creating a single appender for the default Route.
      </action>
      <action issue="LOG4J2-126" dev="rgoers" type="fix">
        Allow JMS appenders to recover if the queue or topic is unavailable.
      </action>
      <action issue="LOG4J2-128" dev="rgoers" type="update">
        Add follow attribute to Console Appender.
      </action>
      <action issue="LOG4J2-127" dev="rgoers" type="fix">
        AbstractLogger methods were not passing Markers to the isEnabled methods.
      </action>
      <action dev="rgoers" type="add">
        Added Flume Appender samples.
      </action>
      <action issue="LOG4J2-122" dev="rgoers" type="update">
        Add unit test to verify exceptions are thrown when the socket connection fails.
      </action>
      <action issue="LOG4J2-125" dev="rgoers" type="fix">
        JMSQueue and JMSTopic Appenders did not allow name to be specified.
      </action>
      <action issue="LOG4J2-111" dev="rgoers" type="fix">
        Enhanced javadoc copyright statement.
      </action>
      <action issue="LOG4J2-110" dev="rgoers" type="update">
        Renamed log4j12-api to log4j-1.2-api.
      </action>
      <action issue="LOG4J2-120" dev="rgoers" type="fix">
        TCPSocketManager would fail if the initial connection could not be established.
      </action>
      <action issue="LOG4J2-119" dev="rgoers" type="fix">
        A broken socket connection would cause the TCPSocketManager to continuously reconnect.
      </action>
      <action issue="LOG4J2-123" dev="rgoers" type="fix" due-to="Olivier Lamy">
        The example for ThreadContextMapFilter was incorrect.
      </action>
      <action issue="LOG4J2-116" dev="rgoers" type="fix">
        File renaming was using the wrong date value. Enhanced DefaultRolloverStrategy to store newest files in
        highest index as well as lowest.
      </action>
      <action issue="LOG4J2-115" dev="rgoers" type="fix">
        ThreadContext Map elements with null values are now ignored when constructing a Flume event and in the
        RFC5424 Layout.
      </action>
      <action issue="LOG4J2-113" dev="rgoers" type="fix">
        StructuredDataFilter createFilter was annotated with PluginAttr instead of PluginElement for the
        KeyValuePairs.
      </action>
      <action issue="LOG4J2-114" dev="rgoers" type="fix" due-to="Arkin Yetis">
        StructuredDataMessage was validating the length of the values in the event Map instead of the lengths
        of the keys.
      </action>
    </release>
    <release version="2.0-beta3" date="2012-11-11" description= "Bug fixes and enhancements">
      <action issue="LOG4J2-108" dev="rgoers" type="fix">
        Fix NullPointerException in ClassLoaderContextSelector when no class is returned from
        the SecurityManager.
      </action>
      <action issue="LOG4J2-105" dev="rgoers" type="update">
        Add ability to customize the names of the Levels in the LevelPatternConverter.
      </action>
      <action issue="LOG4J2-107" dev="rgoers" type="fix">
        PatternParser was not properly handling adjacent nested options
      </action>
      <action issue="LOG4J2-95" dev="rgoers" type="fix">
        Add support for loading plugins inside the OSGi bundle.
      </action>
      <action issue="LOG4J2-85" dev="rgoers" type="update">
        Add ThreadContext.push(String format, Object... args)
      </action>
      <action issue="LOG4J2-103" dev="rgoers" type="fix" due-to="Das Archive">
        The LogEvent was wrapping a ThrowableProxy with another ThrowableProxy when deserializing.
      </action>
      <action dev="rgoers" type="update">
        Created combined jar to combine API and Core contents for users who only want the Log4j implementation.
      </action>
      <action issue="LOG4J2-104" dev="rgoers" type="fix">
        Convert LogManager binding to use "regular" java properties instead of XML properties to workaround a
        bug in Oracle's xmlparserv2 jar.
      </action>
      <action issue="LOG4J2-28" dev="rgoers" type="add">
        Added PropertiesRewritePolicy and ability to define properties on a Logger.
      </action>
      <action issue="LOG4J2-87" dev="rgoers" type="update">
        Build pdf of user's guide.
      </action>
      <action issue="LOG4J2-29" dev="rgoers" type="update">
        Added font and fontSize parameters to HTMLLayout. Replace newlines in message with br tag.
      </action>
      <action issue="LOG4J2-55" dev="rgoers" type="add">
        Added ability to configure from an InputSource.
      </action>
      <action issue="LOG4J2-102" dev="rgoers" type="fix" due-to="Emanuele Colombo">
        The Facility value was being improperly calculated.
      </action>
      <action issue="LOG4J2-101" dev="rgoers" type="fix" due-to="Emanuele Colombo">
        A NullPointerException would occur if no format value was passed to the SyslogAppender.
      </action>
      <action issue="LOG4J2-99" dev="rgoers" type="fix" due-to="Das Archive">
        MapRewritePolicy had an extra call to putAll that caused updates to behave like adds.
      </action>
      <action dev="rgoers" type="fix">
        Avoid NPE when duplicate LoggerContextFactorys are present. Allow factories to specify a weight to allow
        real implementations to outrank test implementations. Provide a simple default LoggerContextFactory.
      </action>
      <action issue="LOG4J2-97" dev="rgoers" type="fix">
        Added several missing classes and methods for Log4j 1.x compatibility.
      </action>
      <action issue="LOG4J2-94" dev="rgoers" type="fix" due-to="Denis Treskunov">
        Interpolator was not stripping Lookup key separator when trying to locate the default value for a variable.
      </action>
      <action dev="rgoers" type="fix">
        Log4j 1.2 Category.forcedLog was wrapping the message with an ObjectMessage even if the parameter was an
        ObjectMessage.
      </action>
    </release>
    <release version="2.0-beta2" date="2012-10-07" description="Bug fixes and enhancements">
      <action dev="rgoers" type="update">
        Made ParameterizedMessage, StringFormattedMessage and ThreadDumpMessage immutable. LocalizedMessage is
        immutable except that it will be updated with the logger name when it is added to the LogEvent.
      </action>
      <action dev="rgoers" type="fix">
        DefaultConfiguration was not starting the Console Appender.
      </action>
      <action issue="LOG4J2-35" dev="rgoers" type="add">
        Add interval and modulate options to TimeBasedTriggeringPolicy to allow more fine-grained control of
        when file rolling should occur.
      </action>
      <action issue="LOG4J2-58" dev="rgoers" type="add">
        Add support for filtering packages from stack traces.
      </action>
      <action issue="LOG4J2-84" dev="rgoers" type="add">
        If system property "disableThreadContextStack" is set pushes to the ThreadContext will be ignored. If
        system property "disableThreadContext" is set both puts and pushes will be ignored.
      </action>
      <action issue="LOG4J2-83" dev="rgoers" type="add">
        If system property "disableThreadContextMap" is set puts to the ThreadContext will be ignored. If
        system property "disableThreadContext" is set both puts and pushes will be ignored.
      </action>
      <action dev="rgoers" type="add">
        Add support for ANSI colors by adding the highlight and style pattern converters. Fix pattern
        parsing to allow nested patterns.
      </action>
      <action issue="LOG4J2-92" dev="rgoers" type="fix">
        Converted DynamicThresholdFilter to use KeyValuePair. Fixed bugs in the Map-based filters
        to allow declaration of multiple values for a key to match the documentation.
      </action>
      <action issue="LOG4J2-88" dev="rgoers" type="fix">
        Many logging methods in AbstractLogger were set to an incorrect logging level. catching was
        using the THROWING marker and was set to debug instead of error.
      </action>
      <action dev="rgoers" type="add">
        Allow the status logging to be directed to stderr or to a file.
      </action>
      <action issue="LOG4J2-91" dev="rgoers" type="fix">
        Log4j 1.2 adapter's Category class was missing 3 log methods.
      </action>
      <action issue="LOG4J2-84" dev="rgoers" type="fix">
        If the ThreadContext stack is empty the LogEvent will contain a null value to reduce the overhead of
        creating log events and in the size of the serialized object. Changed the ThreadContext stack to use
        a custom stack interface instead of java.util.Stack as that class is overly heavy. This change will
        cause an API incompatibility.
      </action>
      <action issue="LOG4J2-83" dev="rgoers" type="fix">
        If the ThreadContext map is empty the LogEvent will contain a null value to reduce the overhead of creating
        log events and in the size of the serialized object.
      </action>
      <action dev="rgoers" type="add">
        Add getFormats to MultiformatMessage and allow StructuredDataMessage to format as XML.
      </action>
      <action issue="LOG4J2-90" dev="rgoers" type="fix">
        Add documentation on client vs server mode to performance page.
      </action>
      <action dev="rgoers" type="fix">
        Move variable substitution from PatternLayout to appropriate converters to improve performance.
      </action>
    </release>
    <release version="2.0-beta1" date="2012-09-18" description="Bug fixes and enhancements">
      <action dev="rgoers" type="add">
        Added AsynchAppender.
      </action>
      <action issue="LOG4J-81" dev="rgoers" type="fix">
        PatternLayout was not honoring format modifiers.
      </action>
      <action dev="rgoers" type="fix">
        Created web module to allow web applications to include the Log4j context listener in WEB-INF/lib even if
        Log4j is in the container's class path. Allow locating the LoggerContext to include the ClassLoader. Updated
        the Loader utility to always choose the child ClassLoader. Verified in Jboss 5 and Tomcat.
      </action>
      <action issue="LOG4J2-82" dev="rgoers" type="fix">
        MarkerFilter called MarkerManager.getMarker causing the Marker to be created during the processing of the
        configuration. This prevents the application from creating the Marker with any parents. MarkerWrapper in
        SLF4J-impl was getting a ClassCastException in instanceOf because the Marker isn't a MarkerWrapper.
      </action>
      <action issue="LOG4J2-80" dev="rgoers" type="fix" due-to="Oliver Lamy">
        Allow Log4j 2 to be used as the implementation with SLF4J and SLF4J's jcl-over-slf4j by adding filtering
        to the log method in SLF4JLogger.
      </action>
      <action issue="LOG4J2-78" dev="rgoers" type="fix">
        LogFactoryImpl.setAttribute in the Commons Logging bridge got a NullPointerException when passed a null value.
        It will now remove the attribute.
      </action>
      <action issue="LOG4J2-77" dev="rgoers" type="fix">
        RoutingAppender was calling the stop method for each of its referenced Appenders and was calling
        the stop method of the default Appender a second time. It will now only call the stop method of
        Appenders it creates.
      </action>
      <action issue="LOG4J2-76" dev="rgoers" type="fix">
        RewriteAppender was calling the stop method of the referenced appender causing the referenced appender's
        manager to have its use count decremented too many times.
      </action>
      <action issue="LOG4J2-74" dev="rgoers" type="fix">
        Logger.error(Marker, Message, Throwable) was internally using Level.TRACE.
      </action>
      <action issue="LOG4J2-75" dev="rgoers" type="fix">
        Enhanced Log4jContextListener to accept a configuration file location. Modified FileConfigurationMonitor
        to monitor files configured that way. Fixed other reconfiguration related bugs. Tested in JBoss and
        Tomcat.
      </action>
      <action issue="LOG4J2-72" dev="rgoers" type="fix">
        NullPointerException in RollingFileManager when filePattern does not cause the file to be compressed.
      </action>
      <action issue="LOG4J2-71" dev="rgoers" type="fix">
        FileRenameAction did not create the parent directories of the archive files causing the rollover to fail.
      </action>
      <action dev="rgoers" type="update">
        Update the versions of SLF4J and Logback.
      </action>
    </release>
    <release version="2.0-alpha2" date="2012-08-24" description="Bug fixes and minor enhancements">
      <action issue="LOG4J2-70" dev="rgoers" type="add">
        Add getLogger(Class) to LogManager.
      </action>
      <action issue="LOG4J2-69" dev="rgoers" type="add">
        Allow Flume agents to be embedded into the Flume Appender.
      </action>
      <action issue="LOG4J2-68" dev="rgoers" type="add">
        Add support for formatting using String.format().
      </action>
      <action issue="LOG4J2-67" dev="rgoers" type="add">
        Allow components besides core to create a PluginMap for faster plugin loading and not
        having to specify the plugin package in the configuration.
      </action>
      <action issue="LOG4J2-64" dev="rgoers" type="fix">
        Fix compilation problems in Java 7.
      </action>
      <action issue="LOG4J2-65" dev="rgoers" type="fix">
        Allow variable substitution on the configuration attributes and on the root log level.
      </action>
    </release>
    <release version="2.0-alpha1" date="2012-07-29" description="Rewrite of Log4j">
      <action issue="LOG4J2-60" dev="rgoers" type="add" due-to="Shane Kelly">
        Added ability to filter on the AppenderRef by adding either a level or a filter.
      </action>
      <action issue="LOG4J2-56" dev="rgoers" type="fix" due-to="John Owen Atala">
        Level.toLevel would throw an IllegalArgumentException instead of returning the default value.
      </action>
      <action issue="LOG4J2-51" dev="rgoers" type="fix" due-to="John Vasileff">
        Remove LoggerContext support for custom logger factories. All Loggers returned
        by LoggerContext should be compatible and of the same type.
      </action>
      <action issue="LOG4J2-50" dev="rgoers" type="fix" due-to="John Vasileff">
        Make sure all application facing log methods use their own FQCN. This patch
        resolves a unit test failure for the %C pattern when using the Category logger.
      </action>
    </release>
  </body>
</document><|MERGE_RESOLUTION|>--- conflicted
+++ resolved
@@ -31,10 +31,9 @@
          - "remove" - Removed
     -->
     <release version="3.0.0" date="2021-MM-DD" description="GA Release 3.0.0">
-<<<<<<< HEAD
       <action issue="LOG4J2-2973" dev="fricchiuti" typ="fix">
         Rename EventTemplateAdditionalField#type (conflicting with properties file parser) to "format"
-=======
+      </action>
       <action issue="LOG4J2-2999" dev="vy" type="add">
         Replace JsonTemplateLayout resolver configurations table in docs with sections.
       </action>
@@ -43,7 +42,6 @@
       </action>
       <action issue="LOG4J2-2998" dev="vy" type="fix">
         Fix truncation of excessive strings ending with a high surrogate in JsonWriter.
->>>>>>> 57b6298f
       </action>
       <action issue="LOG4J2-2967" dev="ckozak" type="fix">
         Fix JsonTemplateLayout index based parameter resolution when messages contain too few parameters.
