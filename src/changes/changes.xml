<?xml version="1.0" encoding="UTF-8"?>
<!-- vi: set sw=2: -->
<!--
   Licensed to the Apache Software Foundation (ASF) under one or more
   contributor license agreements.  See the NOTICE file distributed with
   this work for additional information regarding copyright ownership.
   The ASF licenses this file to You under the Apache License, Version 2.0
   (the "License"); you may not use this file except in compliance with
   the License.  You may obtain a copy of the License at

       http://www.apache.org/licenses/LICENSE-2.0

   Unless required by applicable law or agreed to in writing, software
   distributed under the License is distributed on an "AS IS" BASIS,
   WITHOUT WARRANTIES OR CONDITIONS OF ANY KIND, either express or implied.
   See the License for the specific language governing permissions and
   limitations under the License.
-->
<document xmlns="http://maven.apache.org/changes/1.0.0"
          xmlns:xsi="http://www.w3.org/2001/XMLSchema-instance"
          xsi:schemaLocation="http://maven.apache.org/changes/1.0.0 http://maven.apache.org/xsd/changes-1.0.0.xsd">
  <properties>
    <title>Changes</title>
  </properties>
  <body>
    <!-- NOTE: the text node in an action element is interpreted as Markdown in the release notes! -->
    <!-- The "type" attribute can have the following values:
         - "add" - New Feature
         - "fix" - Fixed Bug
         - "update" - Change
         - "remove" - Removed
    -->
    <release version="3.0.0" date="2021-MM-DD" description="GA Release 3.0.0">
<<<<<<< HEAD
      <action issue="LOG4J2-3024" dev="mattsicker" type="fix" due-to="Tim Perry">
        Cleanly shutdown status logger when log4j is stopping to ensure file handles
        are promptly released to avoid resource leakage.
      </action>
      <action issue="LOG4J2-2624" dev="mattsicker" type="fix" due-to="Tim Perry">
        Allow auto-shutdown of log4j in log4j-web to be turned off and provide a
        ServletContextListener "Log4jShutdownOnContextDestroyedListener" to stop log4j.
        Register the listener at the top of web.xml to ensure the shutdown happens last.
      </action>
      <action issue="LOG4J2-1606" dev="mattsicker" type="fix" due-to="Tim Perry">
        Allow auto-shutdown of log4j in log4j-web to be turned off and provide a
        ServletContextListener "Log4jShutdownOnContextDestroyedListener" to stop log4j.
        Register the listener at the top of web.xml to ensure the shutdown happens last.
      </action>
      <action issue="LOG4J2-2977" dev="vy" due-to="Ron Grabowski">
        Replace outdated PatternLayout.createLayout() calls in docs with createDefaultLayout().
      </action>
      <action issue="LOG4J2-2973" dev="vy" type="fix" due-to="Fabio Ricchiuti">
        Rename EventTemplateAdditionalField#type (conflicting with properties file parser) to "format".
      </action>
      <action issue="LOG4J2-2999" dev="vy" type="add">
        Replace JsonTemplateLayout resolver configurations table in docs with sections.
      </action>
      <action issue="LOG4J2-2993" dev="vy" type="add">
        Support stack trace truncation in JsonTemplateLayout.
      </action>
      <action issue="LOG4J2-2998" dev="vy" type="fix">
        Fix truncation of excessive strings ending with a high surrogate in JsonWriter.
      </action>
      <action issue="LOG4J2-2967" dev="ckozak" type="fix">
        Fix JsonTemplateLayout index based parameter resolution when messages contain too few parameters.
      </action>
      <action issue="LOG4J2-2962" dev="vy" type="add">
        Enrich "map" resolver by unifying its backend with "mdc" resolver.
      </action>
      <action dev="vy" type="update">
        Update jetty-util from 8.2.0.v20160908 to 9.4.31.v20200723.
      </action>
      <action dev="vy" type="update">
        Update commons-compress from 1.18 to 1.20.
      </action>
      <action dev="vy" type="update">
        Update Jackson from 2.11.1 to 2.11.2.
      </action>
=======
>>>>>>> 79d668af
      <action issue="LOG4J2-2400" dev="rgoers" type="add" due-to="Natalie Meurer">
        Add Redis Appender.
      </action>
      <action issue="LOG4J2-2749" dev="vy" type="fix" due-to="Oleksii Khomchenko">
        JsonLayout KeyValuePair should discard blank JSON keys.
      </action>
      <action issue="LOG4J2-2344" dev="vy" type="fix" due-to="dengliming">
        Fix exception message in PropertiesConfigurationBuilder#createFilter().
      </action>
      <action issue="LOG4J2-2795" dev="rgoers" type="fix">
        Reduce Log4j 2 initialization time by deferring loading Plugin classes.
      </action>
      <action issue="LOG4J2-2678" dev="rgoers" type="update" due-to="Federico D'Ambrosio">
        Add LogEvent timestamp to ProducerRecord in KafkaAppender.
      </action>
      <action issue="LOG4J2-2688" dev="rgoers" type="add" due-to="Romain Manni-Bucau">
        Allow web lookup of session attributes.
      </action>
      <action issue="LOG4J2-2701" dev="rgoers" type="update">
        Update Jackson from 2.9.x to 2.10.1.
      </action>
      <action issue="LOG4J2-2700" dev="mattsicker" type="add">
        Add support for injecting plugin configuration via builder methods.
      </action>
      <action issue="LOG4J2-860" dev="mattsicker" type="update">
        Unify plugin builders and plugin factories.
      </action>
      <action issue="LOG4J2-2690" dev="rgoers" type="update">
        Locate plugins in modules.
      </action>
      <action issue="LOG4J2-2617" dev="mattsicker" type="update">
        Fix typo in method MergeStrategy.mergeConfigurations.
      </action>
      <action issue="LOG4J2-2683" dev="mattsicker" type="update">
        Rename PluginVisitor and related classes to ConfigurationInjectionBuilder.
      </action>
      <action issue="LOG4J2-2523" dev="rgoers" type="update" due-to="Romain Manni-Bucau">
        Allow web lookup to access more information.
      </action>
      <action issue="LOG4J2-2621" dev="rgoers" type="update">
        Separate plugin support to its own module. Plugin annotation processor will now generate a Java source
        file compatible with java.util.ServiceLoader instead of a binary file.
      </action>
      <action issue="LOG4J2-2025" dev="rgoers" type="add" due-to="Thies Wellpott">
        Implement JUL Bridge Handler.
      </action>
      <action issue="LOG4J2-2171" dev="rmannibucau" type="add">
        Allow to force LOG4J2 to use TCCL only.
      </action>
      <action issue="LOG4J2-1802" dev="mattsicker" type="add">
        Convert documentation into AsciiDoc format.
      </action>
      <action issue="LOG4J2-2255" dev="rgoers" type="update">
        Use Spotbugs instead of Findbugs. Minimum version is Java 8.
      </action>
      <action issue="LOG4J2-2224" dev="rpopma" type="update">
        Renamed package core.util.datetime to core.time.internal.format to clarify these classes are to be considered private.
      </action>
      <action issue="LOG4J2-2225" dev="rpopma" type="update">
        Moved time-related classes from core.util to core.time. Classes considered private moved to core.time.internal.
      </action>
      <action issue="LOG4J2-2228" dev="ggregory" type="update">
        Split off ZeroMq/JeroMq support into a new module log4j-jeromq.
      </action>
      <action issue="LOG4J2-2227" dev="ggregory" type="update">
        Split off Kafka support into a new module log4j-kafka.
      </action>
      <action issue="LOG4J2-2230" dev="ggregory" type="update">
        Split off SMTP support into a new module log4j-smtp.
      </action>
      <action issue="LOG4J2-2231" dev="ggregory" type="update">
        Move CSV layout from log4j-core to a new module log4j-csv.
      </action>
      <action issue="LOG4J2-2232" dev="ggregory" type="update">
        Move JMS code to a new module log4j-jms.
      </action>
      <action issue="LOG4J2-2233" dev="ggregory" type="update">
        Move JDBC code to a new module log4j-jdbc.
      </action>
      <action issue="LOG4J2-2244" dev="ggregory" type="fix">
        org.apache.logging.log4j.core.lookup.EnvironmentLookup may throw NPE.
      </action>
      <action issue="LOG4J2-2237" dev="ggregory" type="update">
        Move Jackson-based layouts to their own modules: JSON, XML, and YAML.
      </action>
      <action issue="LOG4J2-2082" dev="ggregory" type="update">
        Update Apache Flume from 1.7.0 to 1.8.0.
      </action>
      <action issue="LOG4J2-2079" dev="ggregory" type="update" >
        Update Conversant Disruptor from 1.12.10 to 1.12.11.
      </action>
      <action issue="LOG4J2-2258" dev="ggregory" type="update" >
        Update LMAX Disruptor from 3.3.7 to 3.3.8.
      </action>
      <action issue="LOG4J2-2083" dev="ggregory" type="update">
        Update Eclipse javax.persistence from 2.1.1 to 2.2.0.
      </action>
      <action issue="LOG4J2-2083" dev="ggregory" type="update">
        Update build to expect Java 8 sources and generate Java 8 byte codes.
      </action>
      <action issue="LOG4J2-2279" dev="ggregory" type="fix" due-to="Remko Popma">
        Move ProcessIdUtil from log4j-api to log4j-core.
      </action>
      <action issue="LOG4J2-2306" dev="ckozak" type="fix">
        FixedDateFormat parses timezone offsets, -8:00 is interpreted as GMT-8:00.
      </action>
      <action issue="LOG4J2-2380" dev="ggregory" type="update">
        Update Conversant Disruptor 1.2.11 to 1.2.13.
      </action>
      <action issue="LOG4J2-2383" dev="ggregory" type="update">
        Update org.eclipse.persistence.jpa from 2.7.1 to 2.7.2
      </action>
      <action issue="LOG4J2-2387" dev="ggregory" type="update">
        Update optional Apache Commons DBCP from 2.4.0 to 2.5.0.
      </action>
      <action issue="LOG4J2-2473" dev="ggregory" type="update">
        Update org.eclipse.persistence:javax.persistence from 2.2.0 to 2.2.1.
      </action>
      <action issue="LOG4J2-2492" dev="ggregory" type="update">
        Update builder methods from the "with" prefix to the "set" prefix.
      </action>
      <action issue="LOG4J2-2493" dev="ggregory" type="update">
        Remove deprecated code.
      </action>
      <action issue="LOG4J2-2545" dev="ckozak" type="fix">
        RoutingAppender.BuilderlsetPurgePolicy fluently returns the builder instance.
      </action>
      <action issue="LOG4J2-2571" dev="ggregory" type="update">
        Update conversant disruptor from 1.2.13 to 1.2.15.
      </action>
      <action issue="LOG4J2-2572" dev="ggregory" type="update">
        Update Apache Flume from 1.8.0 to 1.9.0.
      </action>
	    <action issue="LOG4J2-2850" dev="vy" type="fix" due-to="sandeepbarnwal">
		    Fixes incorrect constructor call in LocalizedMessageFactory.
      </action>
    </release>
    <release version="2.15.0" date="2021-MM-DD" description="GA Release 2.15.0">
      <!-- ADDS -->
      <action issue="LOG4J2-3064" dev="rgoers" type="add">
        Add Arbiters and SpringProfile plugin.
      </action>
      <action issue="LOG4J2-3056" dev="vy" type="add" due-to="Marcono1234">
        Refactor MD5 usage for sharing sensitive information.
      </action>
      <action issue="LOG4J2-3004" dev="vy" type="add">
        Add plugin support to JsonTemplateLayout.
      </action>
      <action issue="LOG4J2-3050" dev="rgoers" type="add">
        Allow AdditionalFields to be ignored if their value is null or a zero-length String.
      </action>
      <action issue="LOG4J2-3049" dev="rgoers" type="add">
        Allow MapMessage and ThreadContext attributes to be prefixed.
      </action>
      <action issue="LOG4J2=3048" dev="rgoers" type="add">
        Add improved MapMessge support to GelfLayout.
      </action>
      <action issue="LOG4J2-3044" dev="rgoers" type="add">
        Add RepeatPatternConverter.
      </action>
      <action issue="LOG4J2-2940" dev="ckozak" type="add">
        Context selectors are aware of their dependence upon the callers ClassLoader, allowing
        basic context selectors to avoid the unnecessary overhead of walking the stack to
        determine the caller's ClassLoader.
      </action>
      <action issue="LOG4J2-2940" dev="ckozak" type="add">
        Add BasicAsyncLoggerContextSelector equivalent to AsyncLoggerContextSelector for
        applications with a single LoggerContext. This selector avoids classloader lookup
        overhead incurred by the existing AsyncLoggerContextSelector.
      </action>
      <action issue="LOG4J2-3041" dev="rgoers" type="add">
        Allow a PatternSelector to be specified on GelfLayout.
      </action>
      <!-- FIXES -->
      <action issue="LOG4J2-3070" dev="vy" type="fix" due-to="Romain Manni-Bucau">
        Ensure EncodingPatternConverter#handlesThrowable is implemented.
      </action>
      <action issue="LOG4J2-3054" dev="ckozak" type="fix">
        BasicContextSelector hasContext and shutdown take the default context into account
      </action>
      <action issue="LOG4J2-2940" dev="ckozak" type="fix">
        Slf4j implementations walk the stack at most once rather than twice to determine the caller's class loader.
      </action>
      <!-- UPDATES -->
      <action dev="ggregory" type="update">
        - org.eclipse.persistence:javax.persistence ............. 2.1.1 -> 2.2.1
        - org.eclipse.persistence:org.eclipse.persistence.jpa ... 2.6.5 -> 2.6.9
        - org.fusesource.jansi:jansi ............................ 2.3.1 -> 2.3.2
        - net.javacrumbs.json-unit:json-unit .................. 2.24.0 -> 2.25.0
        - org.liquibase:liquibase-core .......................... 3.5.3 -> 3.5.5
        - org.springframework:spring-aop ........................ 5.3.3 -> 5.3.5
        - org.springframework:spring-beans ...................... 5.3.3 -> 5.3.5
        - org.springframework:spring-context .................... 5.3.3 -> 5.3.5
        - org.springframework:spring-context-support ............ 5.3.3 -> 5.3.5
        - org.springframework:spring-core ....................... 5.3.3 -> 5.3.5
        - org.springframework:spring-expression ................. 5.3.3 -> 5.3.5
        - org.springframework:spring-oxm ........................ 5.3.3 -> 5.3.5
        - org.springframework:spring-test ....................... 5.3.3 -> 5.3.5
        - org.springframework:spring-web ........................ 5.3.3 -> 5.3.5
        - org.springframework:spring-webmvc ..................... 5.3.3 -> 5.3.5
        - org.tukaani:xz ............................................ 1.8 -> 1.9
      </action>
    </release>
    <release version="2.14.1" date="2021-03-06" description="GA Release 2.14.1">
      <!-- FIXES -->
      <action issue="LOG4J2-3033" dev="rgoers" type="fix">
        Add log method with no parameters - i.e. it has an empty message.
      </action>
      <action issue="LOG4J2-2947" dev="rgoers" type="fix">
        Document that LogBuilder default methods do nothing.
      </action>
      <action issue="LOG4J2-2923" dev="rgoers" type="update">
        Add Rollover Listener to aid in unit test validation.
      </action>
      <action issue="LOG4J2-2948" dev="vy" type="fix">
        Replace HashSet with IdentityHashMap in ParameterFormatter to detect cycles.
      </action>
      <action issue="LOG4J2-3028" dev="ckozak" type="fix" due-to="Jakub Kozlowski">
        OutputStreamManager.flushBuffer always resets the buffer, previously the buffer was not reset after an exception.
      </action>
      <action issue="LOG4J2-2981" dev="rgoers" type="fix">
        OnStartupTriggeringPolicy would fail to cause the file to roll over with DirectWriteTriggeringPolicy
        unless minSize was set to 0.
      </action>
      <action issue="LOG4J2-2990" dev="rgoers" type="fix" due-to="Diogo Monteiro">
        Reduce garbage by using putAll when copying the ThreadContext for SLF4J.
      </action>
      <action issue="LOG4J2-3006" dev="rgoers" type="fix">
        Directly create a thread instead of using the common ForkJoin pool when initializing ThreadContextDataInjector"
      </action>
      <action issue="LOG4J2-2624" dev="mattsicker" type="fix" due-to="Tim Perry">
        Allow auto-shutdown of log4j in log4j-web to be turned off and provide a
        ServletContextListener "Log4jShutdownOnContextDestroyedListener" to stop log4j.
        Register the listener at the top of web.xml to ensure the shutdown happens last.
      </action>
      <action issue="LOG4J2-1606" dev="mattsicker" type="fix" due-to="Tim Perry">
        Allow auto-shutdown of log4j in log4j-web to be turned off and provide a
        ServletContextListener "Log4jShutdownOnContextDestroyedListener" to stop log4j.
        Register the listener at the top of web.xml to ensure the shutdown happens last.
      </action>
      <action issue="LOG4J2-2998" dev="vy" type="fix">
        Fix truncation of excessive strings ending with a high surrogate in JsonWriter.
      </action>
      <action issue="LOG4J2-2977" dev="vy" due-to="Ron Grabowski">
        Replace outdated PatternLayout.createLayout() calls in docs with createDefaultLayout().
      </action>
      <action issue="LOG4J2-2973" dev="vy" type="fix" due-to="Fabio Ricchiuti">
        Rename EventTemplateAdditionalField#type (conflicting with properties file parser) to "format".
      </action>
      <action issue="LOG4J2-2972" dev="vy" type="fix">
        Refactor AsyncAppender and AppenderControl for handling of Throwables.
      </action>
      <action issue="LOG4J2-2985" dev="vy" type="fix">
        Add eventTemplateRootObjectKey parameter to JsonTemplateLayout.
      </action>
      <action issue="LOG4J2-2974" dev="rgoers" type="fix">
        Log4j would fail to initialize in Java 8 with log4j-spring-boot.
      </action>
      <action issue="LOG4J2-2964" dev="vy" type="fix" due-to="Valery Yatsynovich">
        Merge packages from several Configurations in Composite Configuration.
      </action>
      <action issue="LOG4J2-2961" dev="vy" type="fix">
        Fix reading of JsonTemplateLayout event additional fields from config.
      </action>
      <action issue="LOG4J2-2916" dev="vy" type="fix" due-to="wuqian0808">
        Avoid redundant Kafka producer instantiation causing thread leaks.
      </action>
      <action issue="LOG4J2-2967" dev="ckozak" type="fix">
        Fix JsonTemplateLayout index based parameter resolution when messages contain too few parameters.
      </action>
      <action issue="LOG4J2-2976" dev="ckozak" type="fix">
        JdbcAppender composes an incorrect INSERT statement without a ColumnMapping element.
      </action>
      <action issue="LOG4J2-3014" dev="ggregory" type="fix" due-to="Lee Breisacher, Gary Gregory">
        Log4j1ConfigurationConverter on Windows produces "&#xd;" at end of every line.
      </action>
      <!-- ADDS -->
      <action issue="LOG4J2-2962" dev="vy" type="add">
        Enrich "map" resolver by unifying its backend with "mdc" resolver.
      </action>
      <action issue="LOG4J2-2999" dev="vy" type="add">
        Replace JsonTemplateLayout resolver configurations table in docs with sections.
      </action>
      <action issue="LOG4J2-2993" dev="vy" type="add">
        Support stack trace truncation in JsonTemplateLayout.
      </action>
      <!-- UPDATES -->
      <action issue="LOG4J2-2923" dev="rgoers" type="upd">
        Add Rollover Listener to aid in unit test validation.
      </action>
      <action issue="LOG4J2-2893" dev="rgoers" type="update">
        Allow reconfiguration when Log4j 1 configuration files are updated.
      </action>
      <action dev="rgoers" type="update">
        Update Spring dependencies to 5.3.2, Spring Boot to 2.3.6, and Spring Cloud to Hoxton.SR9
      </action>
      <action dev="ggregory" type="update">
        Update org.fusesource.jansi:jansi 1.17.1 -> 2.0.1.
      </action>
      <action dev="ggregory" type="update">
        Update commons-codec:commons-codec 1.14 -> 1.15.
      </action>
      <action dev="ggregory" type="update">
        Update org.apache.commons:commons-lang3 3.10 -> 3.11.
      </action>
      <action dev="ggregory" type="update">
        Update org.apache.commons:commons-pool2 2.8.1 -> 2.9.0.
      </action>
      <action dev="ggregory" type="update">
        Update org.apache.commons:commons-dbcp2 2.4.0 -> 2.8.0.
      </action>
      <action dev="ggregory" type="update">
        Update commons-io:commons-io 2.7 -> 2.8.0.
      </action>
      <action dev="ggregory" type="update">
        Update org.codehaus.groovy:* 3.0.5 -> 3.0.6.
      </action>
      <action dev="ggregory" type="update">
        Update com.fasterxml.jackson.*:* 2.11.2 - 2.11.3.
      </action>
      <action dev="ggregory" type="update">
        Update org.springframework:* 5.2.8.RELEASE -> 5.3.1.
      </action>
      <action dev="ggregory" type="update">
        Update junit:junit 4.13 -> 4.13.1.
      </action>
      <action dev="ggregory" type="update">
        Update org.xmlunit:* 2.7.0 -> 2.8.0.
      </action>
      <action dev="ggregory" type="update">
        Update org.assertj:assertj-core 3.14.0 -> 3.18.1.
      </action>
      <action dev="ggregory" type="update">
        Update org.awaitility:awaitility 4.0.2 -> 4.0.3.
      </action>
      <action dev="ggregory" type="update">
        Update org.codehaus.plexus:plexus-utils 3.2.0 -> 3.3.0.
      </action>
      <action dev="ggregory" type="update">
        Update MongoDB 3 plugin: org.mongodb:mongodb-driver 3.12.6 -> 3.12.7.
      </action>
      <action dev="ggregory" type="update">
        Update MongoDB 4 plugin: org.mongodb:* 4.1.0 -> 4.1.1.
      </action>
      <action dev="ggregory" type="update">
        Update org.eclipse.tycho:org.eclipse.osgi 3.12.1.v20170821-1548 -> 3.13.0.v20180226-1711.
      </action>
      <action dev="ggregory" type="update">
        Update de.flapdoodle.embed:de.flapdoodle.embed.mongo 2.2.0 -> 3.0.0.
      </action>
      <action dev="ggregory" type="update">
        Update net.javacrumbs.json-unit:json-unit 1.31.1 -> 2.22.0.
      </action>
      <action dev="ggregory" type="update">
        Update Mockito 3.6.0 -> 3.7.0.
      </action>
      <action dev="ggregory" type="update">
        Update XML Unit 2.8.0 -> 2.8.2.
      </action>
      <action dev="ggregory" type="update">
        Update JSON Unit 2.21.0 -> 2.22.0.
      </action>
      <action dev="ggregory" type="update">
        Update JaCoCo 0.8.3 -> 0.8.6.
      </action>
      <action dev="ggregory" type="update">
        Update org.apache.activemq:* 5.16.0 -> 5.16.1.
      </action>
      <action dev="ggregory" type="update">
        Update org.mockito:mockito-* 3.7.0 -> 3.7.7.
      </action>
      <action dev="ggregory" type="update">
        Update org.springframework:* 5.3.2 -> 5.3.3.
      </action>
      <action dev="ggregory" type="update">
        Update mongodb4.version 4.1.1 -> 4.2.0.
      </action>
      <action dev="ggregory" type="update">
        Update org.fusesource.jansi:jansi 1.18 -> 2.2.0.
      </action>
      <action dev="ggregory" type="update">
        Update org.assertj:assertj-core 3.18.1 -> 3.19.0.
      </action>
      <action dev="ggregory" type="update">
        Update net.javacrumbs.json-unit:json-unit 2.22.0 -> 2.23.0.
      </action>
      <action dev="ggregory" type="update">
        Update Woodstox 5.0.3 -> 6.2.3 to match Jackson 2.12.1.
      </action>
      <action dev="ggregory" type="update">
        Update org.apache.activemq:* 5.16.0 -> 5.16.1.
      </action>
      <action dev="ggregory" type="update">
        Update org.mockito:mockito-* 3.7.0 -> 3.7.7.
      </action>
      <action dev="ggregory" type="update">
        Update org.springframework:* 5.3.2 -> 5.3.3.
      </action>
      <action dev="ggregory" type="update">
        Update mongodb4.version 4.1.1 -> 4.2.0.
      </action>
      <action dev="ggregory" type="update">
        Update org.fusesource.jansi:jansi 1.18 -> 2.3.1.
      </action>
      <action dev="ggregory" type="update">
        Update org.assertj:assertj-core 3.18.1 -> 3.19.0.
      </action>
      <action dev="ggregory" type="update">
        Update net.javacrumbs.json-unit:json-unit 2.22.0 -> 2.23.0.
      </action>
      <action dev="ggregory" type="update">
        Update net.javacrumbs.json-unit:json-unit 2.22.0 -> 2.23.0.
      </action>
      <action dev="ggregory" type="update">
        - com.fasterxml.jackson.core:jackson-annotations ................. 2.12.1 -> 2.12.2
        - com.fasterxml.jackson.core:jackson-core ........................ 2.12.1 -> 2.12.2
        - com.fasterxml.jackson.core:jackson-databind .................... 2.12.1 -> 2.12.2
        - com.fasterxml.jackson.dataformat:jackson-dataformat-xml ........ 2.12.1 -> 2.12.2
        - com.fasterxml.jackson.dataformat:jackson-dataformat-yaml ....... 2.12.1 -> 2.12.2
        - com.fasterxml.jackson.module:jackson-module-jaxb-annotations ... 2.12.1 -> 2.12.2
        - org.apache.commons:commons-lang3 ............................... 3.11   -> 3.12.0
        - org.junit.jupiter:junit-jupiter-engine ......................... 5.7.0  -> 5.7.1
        - org.junit.jupiter:junit-jupiter-migrationsupport ............... 5.7.0  -> 5.7.1
        - org.junit.jupiter:junit-jupiter-params ......................... 5.7.0  -> 5.7.1
        - org.junit.vintage:junit-vintage-engine ......................... 5.7.0  -> 5.7.1
        - org.mockito:mockito-core ....................................... 3.7.7  -> 3.8.0
        - org.mockito:mockito-junit-jupiter .............................. 3.7.7  -> 3.8.0
        - org.mongodb:bson ............................................... 4.2.0  -> 4.2.2
        - org.mongodb:mongodb-driver-sync ................................ 4.2.0  -> 4.2.2
      </action>
    </release>
    <release version="2.14.0" date="2020-MM-DD" description="GA Release 2.14.0">
      <action issue="LOG4J2-2911" dev="rgoers" type="fix">
        Log4j2EventListener in spring.cloud.config.client listens for wrong event.
      </action>
      <action issue="LOG4J2-2889" dev="mattsicker" type="update" due-to="Geng Yuanzhe">
        Add date pattern support for HTML layout.
      </action>
      <action issue="LOG4J2-2919" dev="mattsicker" type="fix" due-to="Geng Yuanzhe">
        Call ReliabilityStrategy's beforeStopAppenders() method before stopping AsyncAppender.
      </action>
      <action issue="LOG4J2-2892" dev="rgoers" type="update" due-to="Jakub Lukes">
        Allow GelfLayout to produce newline delimited events.
      </action>
      <action issue="LOG4J2-2906" dev="rgoers" type="fix" due-to="Stephen Joyner">
        Fix UnsupportedOperationException when initializing the Log4j2CloudConfigLoggingSystem.
      </action>
      <action issue="LOG4J2-2908" dev="rgoers" type="fix">
        Move Spring Lookup and Spring PropertySource to its own module.
      </action>
      <action issue="LOG4J2-2910" dev="rgoers" type="fix">
        Log4j-web should now stores the servlet context as a map entry instead of in the single external context field.
      </action>
      <action issue="LOG4J2-2822" dev="rgoers" type="fix">
        Javadoc link in ThreadContext description was incorrect.
      </action>
      <action issue="LOG4J2-2894" dev="rgoers" type="fix">
        Fix spelling error in log message.
      </action>
      <action issue="LOG4J2-2901" dev="rgoers" type="fix">
        Missing configuration files should be ignored when creating a composite configuration.
      </action>
      <action issue="LOG4J2-2883" dev="rgoers" type="fix">
        When using DirectFileRolloverStrategy the file pattern was not being recalculated on
        size based rollover after a time based rollover had occurred.
      </action>
      <action issue="LOG4J2-2875" dev="rgoers" type="fix">
        Rollover was failing to create directories when using a DirectFileeRolloverStrategy.
      </action>
      <action issue="LOG4J2-2859" dev="rgoers" type="fix" due-to="Yanming Zhou">
        Fixed typos where mergeFactory should be mergeStrategy.
      </action>
      <action issue="LOG4J2-2832" dev="rgoers" type="fix" due-to="Benjamin Asbach">
        Correct class name printed in error message in RollingFileAppender.
      </action>
      <action issue="LOG4J2-2882" dev="rgoers" type="fix" due-to="Emmanuel Bourg">
        Support java.util.logging filters when using that API.
      </action>
      <action issue="LOG4J2-2880" dev="rgoers" type="fix">
        Create StackWalker benchmark. Revert back to StackWalker.walk based on benchmark results.
      </action>
      <action issue="LOG4J2-2867" dev="rgoers" type="fix">
        Obtain ContextDataProviders asynchronously.
      </action>
      <action issue="LOG4J2-2877" dev="rgoers" type="fix">
        Determine the container id to obtain container and image information.
      </action>
      <action issue="LOG4J2-2848" dev="ggregory" type="add">
        Create module log4j-mongodb4 to use new major version 4 MongoDB driver.
      </action>
      <action issue="LOG4J2-2851" dev="ggregory" type="remove">
        Drop log4j-mongodb2 module.
      </action>
      <action issue="LOG4J2-2895" dev="ckozak" type="fix">
        Fix potential deadlock in asynchronous logging by avoiding blocking for queue space on Log4jThreads
      </action>
      <action issue="LOG4J2-2837" dev="ckozak" type="fix">
        Disruptor and JUL no longer recursively start the AsyncLoggerDisruptor
        resulting in an extra disruptor background thread constantly waiting.
      </action>
      <action issue="LOG4J2-2867" dev="ckozak" type="fix">
        RingBufferLogEventTranslator uses a static ContextDataInjector instead of initializing a new object
        on each thread.
      </action>
      <action issue="LOG4J2-2858" dev="ckozak" type="add" due-to="Stepan Gorban">
        More flexible configuration of the Disruptor WaitStrategy.
      </action>
      <action issue="LOG4J2-2898" dev="ckozak" type="fix" due-to="Turbanov Andrey">
        Avoid initializing volatile fields with default values.
      </action>
      <action issue="LOG4J2-2899" dev="ckozak" type="fix">
        Fix log4j-1.2-api LogEventWrapper threadId and priority accessors when called multiple times.
      </action>
      <action issue="LOG4J2-2939" dev="ckozak" type="fix" due-to="Constantin Hirsch">
        Fix NPE in MDCContextMap on 'contains' and 'isEmpty' invocations.
      </action>
      <action issue="LOG4J2-2954" dev="ckozak" type="fix" due-to="Henry Tung">
        Prevent premature garbage collection of shutdown hooks in DefaultShutdownCallbackRegistry.
      </action>
    </release>
    <release version="2.13.3" date="2020-05-10" description="GA Release 2.13.3">
      <action issue="LOG4J2-2838" dev="rgoers" type="fix">
        Fix NullPointerException in ThreadContextDataInjector.
      </action>
    </release>
    <release version="2.13.2" date="2020-04-23" description="GA Release 2.13.2">
      <action issue="LOG4J2-2824" dev="rgoers" type="fix" due-to="CrazyBills">
        Implement requiresLocation in GelfLayout to reflect whether location information is used in the message Pattern.
      </action>
      <action issue="LOG4J2-2588" dev="rgoers" type="fix">
        Add option to restore printing timeMillis in the JsonLayout.
      </action>
      <action issue="LOG4J2-2766" dev="rgoers" type="fix">
        Initialize pattern processor before triggering policy during reconriguration.
      </action>
      <action issue="LOG4J2-2457" dev="rgoers" type="update">
        Allow the file extension in the file pattern to be modified during reconfiguration.
      </action>
      <action issue="LOG4J2-2810" dev="rgoers" type="fix">
        Add information about using a url in log4j.configurationFile.
      </action>
      <action issue="LOG4J2-2813" dev="rgoers" type="fix" due-to="Keith D Gregory">
        serializeToBytes was checking wrong variable for null.
      </action>
      <action issue="LOG4J2-2814" dev="rgoers" type="fix">
        Fix Javadoc for ScriptPatternSelector.
      </action>
      <action issue="LOG4J2-2793" dev="rgoers" type="fix" due-to="Renukaprasad C">
        Allow trailing and leading spaces in log level.
      </action>
      <action issue="LOG4J2-2520" dev="rgoers" type="update">
        Allow servlet context path to be retrieved without "/".
      </action>
      <action issue="LOG4J2-2818" dev="rgoers" type="update">
        Allow Spring Lookup to return default and active profiles.
      </action>
      <action issue="LOG4J2-2817" dev="rgoers" type="fix" due-to="Trejkaz">
        Allow the file size action to parse the value without being sensitive to the current locale.
      </action>
      <action issue="LOG4J2-2815" dev="rgoers" type="update">
        Allow Spring Boot applications to use composite configuratons.
      </action>
      <action issue="LOG4J2-1360" dev="rgoers" type="add" due-to="Kevin Leturc">
        Provide a Log4j implementation of System.Logger.
      </action>
      <action issue="LOG4J2-2790" dev="rgoers" type="fix" due-to="Marius Volkhart">
        Conditionally allocate PluginEntry during PluginCache loading.
      </action>
      <action issue="LOG4J2-2811" dev="rgoers" type="fix" due-to="Kuojian21">
        Add missing includeLocation parameter when creating AsyncLogger.
      </action>
      <action issue="LOG4J2-2761" dev="rgoers" type="fix" due-to="Uwe Schindler">
        Fix Exceptions when whitespace is in the file path and Java security manager is used.
      </action>
      <action issue="LOG4J2-2809" dev="rgoers" type="fix" due-to="Romain Manni-Bucau">
        Avoid NullPointerException when StackWalker returns null.
      </action>
      <action issue="LOG4J2-2807" dev="rgoers" type="add">
        Added EventLookup to retrieve fields from the log event.
      </action>
      <action issue="LOG4J2-2805" dev="rgoers" type="fix">
        TimeFilter did not handle daylight saving time transitions and did not support a range over 2 days.
      </action>
      <action issue="LOG4J2-2779" dev="rgoers" type="update">
        Add ContextDataProviders as an alternative to having to implement a ContextDataInjector.
      </action>
      <action issue="LOG4J2-2812" dev="ggregory" type="update">
        [JDBC] Throw a AppenderLoggingException instead of an NPE in the JDBC database manager.
      </action>
    </release>
    <release version="2.13.1" date="2020-02-25" description="GA Release 2.13.1">
      <action issue="LOG4J2-2717" dev="rgoers" type="fix">
        Slow initialization on Windows due to accessing network interfaces.
      </action>
      <action issue="LOG4J2-2789" dev="rgeors" type="update" due-to="Marius Volkhart">
        Conditionally perform status logging calculations in PluginRegistry.
      </action>
      <action issue="LOG4J2-2756" dev="rgoers" type="fix">
        Prevent LoggerContext from being garbage collected while being created.
      </action>
      <action issue="LOG4J2-2769" dev="rgoers" type="fix">
        Do not log an error if Files.move does not work.
      </action>
      <action issue="LOG4J2-2039" dev="rgoers" type="fix">
        RolloverFails when file matches pattern but index is too large.
      </action>
      <action issue="LOG4J2-2784" dev="rgoers" type="fix">
        Counter stuck at 10 and overwriting files when leading zeros used in the file pattern count.
      </action>
      <action issue="LOG4J2-2746" dev="rgoers" type="fix">
        ClassLoaderContextSelector was not locating the LoggerContext during shutdown.
      </action>
      <action issue="LOG4J2-2649" dev="rgoers" type="fix">
        GraalVM does not allow use of MethodHandles.
      </action>
      <action issue="LOG4J2-2211" dev="rgoers" type="fix">
        Allow Lookup keys with leading dashes by using a slash as an escape character.
      </action>
      <action issue="LOG4J2-2782" dev="rgoers" type="update">
        Use LinkedBlockingQueue instead of synchronized collction in StatusConfiguration.
      </action>
      <action issue="LOG4J2-2781" dev="rgoers" type="fix" due-to="qxo">
        ServletContainerInitializer was obtaining the StatusLogger too soon.
      </action>
      <action issue="LOG4J2-2703" dev="goers" type="fix" due-to="Volkan Yazici">
        MapMessage.getFormattedMesssage() would incorrectly format objects.
      </action>
      <action issue="LOG4J2-2760" dev="rgoers" type="fix" due-to="Christoph Kaser">
        Always write header on a new OutputStream.
      </action>
      <action issue="LOG4J2-2777" dev="rgoers" type="update" due-to="joongs4">
        Add a retry count attribute to the KafkaAppender.
      </action>
      <action issue="LOG4J2-2776" dev="rgoers" type="fix" due-to="Christoph Kaser">
        An error message in RollingFileAppender uses a placeholder for the name but does not specify the name
        argument in the logging call
      </action>
      <action issue="LOG4J2-2758" dev="rgoers" type="fix" due-to="Christoph Kaser">
        NullPointerException when using a custom DirectFileRolloverStrategy without a file name.
      </action>
      <action issue="LOG4J2-2768" dev="rgoers" type="fix" due-to="Marius Volkhart">
        Add mulit-parameter overloads to LogBuilder.
      </action>
      <action issue="LOG4J2-2770" dev="rgoers" type="fix" due-to="Bill Kuker">
        Fixed NullPointerException after reconfiguring via JMX.
      </action>
      <action issue="LOG4J2-2759" dev="rgoers" type="fix">
        RollingFileAppender was not rolling on startup if createOnDemand was set to true.
      </action>
      <action issue="LOG4J2-2767" dev="rgoers" type="fix">
        Warn if pattern is missing on Routes element. Use default route.
      </action>
      <action issue="LOG4J2-2415" dev="ckozak" type="fix" due-to="Andrey Turbanov">
        Fix lock contention in the classloader using new versions of slf4j without EventData on slf4j logger creation.
      </action>
      <action issue="LOG4J2-2677" dev="ckozak" type="fix">
        Rollover handles parallel file deletion gracefully.
      </action>
      <action issue="LOG4J2-2744" dev="ckozak" type="fix">
        Remove unnecessary EventLogger references from log4j-slf4j18-impl due to removal from slf4j.
      </action>
      <action issue="LOG4J2-2745" dev="ckozak" type="update">
        Update log4j-slf4j18-impl slf4j version to 1.8.0-beta4 from 1.8.0-alpha2.
      </action>
      <action issue="LOG4J2-2747" dev="ckozak" type="fix">
        Fix a memory leak using fully asynchronous logging when the queue is full using the 'discard' asynchronous queue full strategy.
      </action>
      <action issue="LOG4J2-2739" dev="ckozak" type="fix">
        Fix erroneous log4j-jul recursive logger detection resulting in some no-op JUL loggers and 'WARN Recursive call to getLogger' being reported by the status logger.
      </action>
      <action issue="LOG4J2-2748" dev="ckozak" type="add">
        Implement ISO8601_PERIOD_MICROS fixed date format matching ISO8601_PERIOD with support for microsecond precision.
      </action>
      <action issue="LOG4J2-2735" dev="ckozak" type="fix" due-to="Andy Wilkinson">
        PluginCache output is reproducible allowing the annotation processor to produce deterministic results.
      </action>
      <action issue="LOG4J2-2751" dev="ckozak" type="fix">
        Fix StackLocator.getCallerClass performance in cases where Reflection.getCallerClass is not accessible.
      </action>
      <action issue="LOG4J2-2752" dev="ckozak" type="fix">
        MutableLogEvent and RingBufferLogEvent avoid StringBuffer and parameter array allocation unless reusable messages are used.
      </action>
      <action issue="LOG4J2-2754" dev="ckozak" type="fix">
        LoaderUtil.getClassLoaders may discover additional loaders and no longer erroneously returns a result with a null element in some environments.
      </action>
      <action issue="LOG4J2-2762" dev="ggregory" type="fix" due-to="Gary Gregory">
        [JDBC] MS-SQL Server JDBC driver throws SQLServerException when inserting a null value for a VARBINARY column.
      </action>
      <action issue="LOG4J2-2770" dev="ggregory" type="fix" due-to="Bill Kuker">
        NullPointerException after reconfiguring via JMX.
      </action>
    </release>
    <release version="2.13.0" date="2019-12-11" description="GA Release 2.13.0">
      <action issue="LOG4J2-2058" dev="rgoers" type="fix">
        Prevent recursive calls to java.util.LogManager.getLogger().
      </action>
      <action issue="LOG4J2-2725" dev="ckozak" type="fix" due-to="Dzmitry Anikechanka">
        LOG4J2-2725 - Added try/finally around event.execute() for RingBufferLogEventHandler to clear memory
        correctly in case of exception/error
      </action>
      <action issue="LOG4J2-2635" dev="rgoers" type="fix" due-to="Filipp Gunbin">
        Wrong java version check in ThreadNameCachingStrategy.
      </action>
      <action issue="LOG4J2-2674" dev="rgoers" type="fix" due-to="Anton Korenkov">
        Use a less confusing name for the CompositeConfiguration source.
      </action>
      <action issue="LOG4J2-2732" dev="rgoers" type="add" due-to="Matt Pavlovich">
        Add ThreadContext.putIfNotNull method.
      </action>
      <action issue="LOG4J2-2731" dev="rgoers" type="add">
        Add a Level Patttern Selector.
      </action>
      <action issue="LOG4J2-2727" dev="rogers" type="fix" due-to="Clément Mathieu">
        Add setKey method to Kafka Appender Builder.
      </action>
      <action issue="LOG4J2-2707" dev="rgoers" type="fix" due-to="Christian Frank">
        ArrayIndexOutOfBoundsException could occur with MAC address longer than 6 bytes.
      </action>
      <action issue="LOG4J2-63" dev="rgoers" type="add">
        Add experimental support for Log4j 1 configuration files.
      </action>
      <action issue="LOG4J2-2712" dev="rgoers" type="fix">
        The rolling file appenders would fail to compress the file after rollover if the file name matched the
        file pattern.
      </action>
      <action issue="LOG4J2-2716" dev="rgoers" type="add">
        Add the ability to lookup Kubernetes attributes in the Log4j configuration. Allow Log4j properties to
        be retrieved from the Spring environment if it is available.
      </action>
      <action issue="LOG4J2-2710" dev="rgoers" type="add">
        Allow Spring Boot application properties to be accessed in the Log4j 2 configuration. Add
        lower and upper case Lookups.
      </action>
      <action issue="LOG4J2-2709" dev="rgoers" type="update">
        Allow message portion of GELF layout to be formatted using a PatternLayout. Allow
        ThreadContext attributes to be explicitly included or excluded in the GelfLayout.
      </action>
      <action issue="LOG4J2-2693" dev="mattsicker" type="fix">
        @PluginValue does not support attribute names besides "value".
      </action>
      <action issue="LOG4J-2672" dev="rgoers" type="fix" due-to="Stephen Colebourne">
        Add automatic module names where missing.
      </action>
      <action issue="LOG4J2-2639" dev="rgoers" type="add">
        Add builder pattern to Logger interface.
      </action>
      <action issue="LOG4J2-2673" dev="ggregory" type="fix" due-to="Yuichi Sugimura">
        OutputStreamAppender.Builder ignores setFilter().
      </action>
      <action issue="LOG4J2-2725" dev="ckozak" type="fix" due-to="Dzmitry Anikechanka">
        Prevent a memory leak when async loggers throw errors.
      </action>
    </release>
    <release version="2.12.1" date="2019-08-06" description="GA Release 2.12.1">
      <action issue="LOG4J2-1946" dev="rgoers" type="fix" due-to="Igor Perelyotov">
        Allow file renames to work when files are missing from the sequence.
      </action>
      <action issue="LOG4J2-2650" dev="rgoers" type="fix" due-to="Mattia Bertorello">
        Support emulating a MAC address when using ipv6.
      </action>
      <action issue="LOG4J2-2366" dev="rgoers" type="fix">
        Remove references to LoggerContext when it is shutdown.
      </action>
      <action issue="LOG4J2-2556" dev="rgoers" type="update">
        Make Log4j Core optional for Log4j 1.2 API.
      </action>
      <action issue="LOG4J2-2575" dev="rgoers" type="fix" due-to="Nathan Friess">
        CronExpression.getBeforeTime() would sometimes return incorrect result.
      </action>
      <action issue="LOG4J2-2644" dev="rgoers" type="fix">
        Improve the performance of capturing location information.
      </action>
      <action issue="LOG4J2-2646" dev="ggregory" type="update">
        Update MongoDB 3 driver from 3.10.1 to 3.10.2.
      </action>
      <action issue="LOG4J2-2657" dev="ggregory" type="update">
        Improve exception messages in the JDBC appender.
      </action>
      <action issue="LOG4J2-2658" dev="ckozak" type="fix">
        AbstractAction.reportException records a warning to the status logger, providing more information when file
        based appenders fail to compress rolled data asynchronously.
      </action>
      <action issue="LOG4J2-2659" dev="ckozak" type="fix">
        AbstractAction handles and records unchecked RuntimeException and Error in addition to IOException.
      </action>
      <action issue="LOG4J2-2660" dev="ggregory" type="update">
        Retry when JDBC throws a java.sql.SQLTransactionRollbackException in commitAndClose().
      </action>
      <action issue="LOG4J2-2667" dev="ggregory" type="fix" due-to="Gary Gregory, Edith Chui">
        "Values not bound to statement" when using JDBC appender, appender does not respect bufferSize="0".
      </action>
    </release>
    <release version="2.12.0" date="2019-06-23" description="GA Release 2.12.0">
      <action issue="LOG4J2-2547" dev="rgoers" type="fix">
        RollingRandomAccessFileAppender error message referenced incorrect class name.
      </action>
      <action issue="LOG4J2-2622" dev="rgoers" type="fix">
        StructuredDataId was ignoring maxLength atribute.
      </action>
      <action issue="LOG4J2-2636" dev="rgoers" type="fix">
        RFC5424Layout was not properly setting default Structured Element id for the MDC
      </action>
      <action issue="LOG4J2-2403" dev="rgoers" type="add" due-to="hupfdule">
        Allow zero padding the counter of a RollingFileAppender.
      </action>
      <action issue="LOG4J2-2427" dev="rgoers" type="add" due-to="Rimaljit Kaur">
        Add filter that will match events when no marker is present.
      </action>
      <action issue="LOG4J2-1143" dev="rgoers" type="fix" due-to="Pascal Heinrich">
        Lookups were not found if the plugin key was not lowercase.
      </action>
      <action issue="LOG4J2-2406" dev="rgoers" type="add">
        Add reconfiguration methods to Configurator.
      </action>
      <action issue="LOG4J2-1852" dev="rgoers" type="fix" due-to="Tanner Altares">
        Locate plugins within a Jar using a URL Connection.
      </action>
      <action issue="LOG4J2-2610" dev="rgoers" type="fix">
        Explicitly set file creation time.
      </action>
      <action issue="LOG4J2-2561" dev="rgoers" type="fix" due-to="Ulrich Enslin">
        JEP223 version detection fix for JDK 9 and up.
      </action>
      <action issue="LOG4J2-1103" dev="rgoers" type="fix" due-to="Seán Dunne">
        FailoverAppender was failing with ERROR appender Failover has no parameter that matches element Failovers.
      </action>
      <action issue="LOG4J2-2602" dev="rgoers" type="fix">
        Update file time when size based triggering policy is used without a time-based triggering policy.
      </action>
      <action issue="LOG4J2-2597" dev="rgoers" type="fix">
        Throw better exception message when both log4j-slf4j-impl and log4j-to-slf4j are present.
      </action>
      <action issue="LOG4J2-913" dev="rgoers" type="add">
        Add support for reconfiguration via HTTP(S), Docker, and Spring Cloud Configuration.
      </action>
      <action issue="LOG4J2-2586" dev="rgoers" type="add">
        TCP Appender should support a host name resolving to multiple IP addresses.
      </action>
      <action issue="LOG4J2-2559" dev="ggregory" type="fix" due-to="Li Lei, Gary Gregory">
        NullPointerException in JdbcAppender.createAppender().
      </action>
      <action dev="ggregory" type="update" due-to="Gary Gregory">
        Update tests from H2 1.4.197 to 1.4.199.
      </action>
      <action issue="LOG4J2-2570" dev="ggregory" type="update" due-to="Gary Gregory">
        Update Jackson from 2.9.7 to 2.9.8.
      </action>
      <action issue="LOG4J2-2574" dev="ggregory" type="update" due-to="Gary Gregory">
        Update MongoDB 3 module driver from 3.9.0 to 3.10.1.
      </action>
      <action issue="LOG4J2-2592" dev="ggregory" type="fix" due-to="Dávid Kaya, Gary Gregory">
        StackOverflowException when server not reachable with SocketAppender.
      </action>
      <action issue="LOG4J2-2337" dev="ggregory" type="add" due-to="Arvind Sahare, Patrice Ferrot">
        Allow custom end-of-line with JsonLayout.
      </action>
      <action issue="LOG4J2-2598" dev="ckozak" type="add" due-to="Carter Kozak">
        GZIP compression on rollover supports configurable compression levels.
      </action>
      <action issue="LOG4J2-2603" dev="ggregory" type="fix" due-to="Gary Gregory">
        java.lang.StackOverflowError at org.apache.logging.log4j.junit.AbstractExternalFileCleaner.println(AbstractExternalFileCleaner.java:169).
      </action>
      <action issue="LOG4J2-2564" dev="ckozak" type="fix">
        MapPatternConverter is properly created from the '%K', '%map', and '%MAP' patterns.
        PatternConverter instanceOf methods with unknown parameter types no longer elide those with known parameters.
      </action>
      <action issue="LOG4J2-2611" dev="ckozak" type="add">
        AsyncQueueFullPolicy configuration short values "Default" and "Discard" are case insensitive to avoid confusion.
      </action>
      <action issue="LOG4J2-2612" dev="ggregory" type="fix">
        NullPointerException at org.apache.logging.log4j.core.appender.db.jdbc.JdbcDatabaseManager.writeInternal(JdbcDatabaseManager.java:803).
      </action>
      <action issue="LOG4J2-2619" dev="ggregory" type="update">
        Update Jackson from 2.9.8 to 2.9.9.
      </action>
      <action issue="LOG4J2-2631" dev="ckozak" type="fix">
        RoutingAppender PurgePolicy implementations no longer stop appenders referenced from the logger configuration,
        only those that have been created by the RoutingAppender. Note that RoutingAppender.getAppenders no longer
        includes entries for referenced appenders, only those which it has created.
      </action>
      <action issue="LOG4J2-2629" dev="ckozak" type="fix">
        Fix a race allowing events not to be recorded when a RoutingAppender purge policy attempts to delete an idle
        appender at exactly the same time as a new event is recorded.
      </action>
      <action issue="LOG4J2-2606" dev="ckozak" type="fix">
        Asynchronous logging when the queue is full no longer results in heavy CPU utilization and low throughput.
      </action>
      <action issue="LOG4J2-2634" dev="ckozak" type="update">
        Refactor several AsyncLogger methods below the 35 byte threshold for inlining.
      </action>
      <action issue="LOG4J2-2634" dev="ggregory" type="add">
        Add and use method org.apache.logging.log4j.message.MapMessage.toKey(String) for simpler subclasses.
      </action>
    </release>
    <release version="2.11.2" date="2018-MM-DD" description="GA Release 2.11.2">
      <action issue="LOG4J2-2500" dev="rgoers" type="fix">
        Document that Properties element must be the first configuration element.
      </action>
      <action issue="LOG4J2-2543" dev="rgoers" type="fix" due-to="Dermot Hardy">
        Add Log4j-to-SLF4J to BOM pom.xml.
      </action>
      <action issue="LOG4J2-2061" dev="rgoers" type="fix">
        Use the file pattern as the FileManager "name" when no filename is present.
      </action>
      <action issue="LOG4J2-2009" dev="rgoers" type="fix">
        Expose LoggerContext.setConfiguration as a public method.
      </action>
      <action issue="LOG4J2-2542" dev="rgoers" type="fix">
        CronTriggeringPolicy was not rolling properly, especially when used with the SizeBasedTriggeringPolicy.
      </action>
      <action issue="LOG4J2-2266" dev="rgoers" type="fix">
        Load PropertySources from any accessible ClassLoader. Hide any exceptions that may occur accessing a PropertySource.
      </action>
      <action issue="LOG4J2-1570" dev="rgoers" type="fix">
        Logging with a lambda expression with a method call that also logs would cause logs within method call to reference line num and method name of the parent method.
      </action>
      <action issue="LOG4J2-1576" dev="rgoers" type="update">
        Switch from CLIRR to RevAPI for detecting API changes.
      </action>
      <action issue="LOG4J2-2485" dev="rgoers" type="fix" due-to="Giovanni Matteo Fumarola">
        SizeBasedTriggeringPolicy was not honored when using the DirectWriteRolloverStrategy if the machine restarts.
      </action>
      <action issue="LOG4J2-1906" dev="rgoers" type="fix">
        Direct write was creating files with the wrong date/time.
      </action>
      <action issue="LOG4J2-2453" dev="rgoers" type="fix" due-to="theit">
        Add Log4j-slf4j18-impl dependency to bom pom.
      </action>
      <action issue="LOG4J2-2515" dev="rgoers" type="fix" due-to="MakarovS">
        Configuration documentation referenced incorrect method name.
      </action>
      <action issue="LOG4J2-2514" dev="rgoers" type="fix" due-to="smilebrian0515">
        Make Strings.toRootUpperCase a static method so it can be accessed.
      </action>
      <action issue="LOG4J2-1571" dev="rgoers" type="fix" due-to="torbenmoeller">
        Fixed Appenders section in Extending Log4j.
      </action>
      <action issue="LOG4J2-2391" dev="ckozak" type="update">
        Improve exception logging performance. ThrowableProxy construction uses a faster
        method to discover the current stack trace. ThrowablePatternConverter and
        ExtendedThrowablePatternConverter default configurations no longer allocate
        an additional buffer for stack trace contents.
      </action>
      <action issue="LOG4J2-2397" dev="ggregory" type="fix" due-to="EckelDong">
        Predeployment of PersistenceUnit that using Log4j as session logger failed (#198).
      </action>
      <action issue="LOG4J2-2365" dev="ckozak" type="fix" due-to="Eugene Zimichev">
        NameAbbreviator correctly abbreviates first fragments (#188).
      </action>
      <action issue="LOG4J2-2201" dev="ckozak" type="fix">
        Fix memory leak in ReusableParameterizedMessage.
      </action>
      <action issue="LOG4J2-2363" dev="ckozak" type="fix" due-to="Brian Laub">
        ReusableObjectMessage parameter is properly passed to appenders (#203).
      </action>
      <action issue="LOG4J2-2418" dev="ggregory" type="fix" due-to="Jonas Rutishauser">
        NullPointerException when closing never used RollingRandomAccessFileAppender.
      </action>
      <action issue="LOG4J2-2422" dev="ggregory" type="fix" due-to="rswart, Gary Gregory">
        Handle some unchecked exceptions while loading plugins.
      </action>
      <action issue="LOG4J2-2441" dev="ckozak" type="fix">
        Setting a null ErrorHandler on AbstractAppender is not allowed and will no-op as expected.
      </action>
      <action issue="LOG4J2-2444" dev="ckozak" type="fix">
        ErrorHandler is invoked with a LogEvent and Throwable when possible, where previously only a string was used.
      </action>
      <action issue="LOG4J2-2446" dev="ggregory" type="add">
        Add a Base64 string lookup.
      </action>
      <action issue="LOG4J2-2447" dev="ggregory" type="update">
        Let the NullAppender default its name to "null".
      </action>
      <action issue="LOG4J2-2468" dev="ggregory" type="update">
        Update Jackson from 2.9.6 to 2.9.7.
      </action>
      <action issue="LOG4J2-2469" dev="ggregory" type="update">
        Update Apache Commons Compress from 1.17 to 1.18.
      </action>
      <action issue="LOG4J2-2470" dev="ggregory" type="update">
        Update Apache Commons CSV from 1.5 to 1.6.
      </action>
      <action issue="LOG4J2-2471" dev="ggregory" type="update">
        Update javax.mail from 1.6.1 to 1.6.2.
      </action>
      <action issue="LOG4J2-2472" dev="ggregory" type="update">
        Update mongo-java-driver 3 from 3.8.0 to 3.8.2.
      </action>
      <action issue="LOG4J2-2413" dev="ggregory" type="fix" due-to="Andres Luuk, Gary Gregory">
        Exceptions are added to all columns when a JDBC Appender's ColumnMapping uses a Pattern.
      </action>
      <action issue="LOG4J2-2466" dev="ggregory" type="fix" due-to="Paolo Bonanomi, Gary Gregory">
        ColumnMapping literal not working.
      </action>
      <action issue="LOG4J2-2478" dev="ckozak" type="fix" due-to="Diego Elias Costa">
        AbstractStringLayoutStringEncodingBenchmark returns the computed variables on each benchmark to avoid DCE.
      </action>
      <action issue="LOG4J2-2134" dev="ggregory" type="fix" due-to="David del Amo Mateos, Gary Gregory">
        StackOverflowError at AwaitCompletionReliabilityStrategy.
      </action>
      <action issue="LOG4J2-2481" dev="ggregory" type="fix">
        Avoid NullPointerExceptions in org.apache.logging.log4j.core.config.AbstractConfiguration for null arguments.
      </action>
      <action issue="LOG4J2-2457" dev="ggregory" type="fix" due-to="Heiko Schwanke, Gary Gregory">
        RollingRandomAccessFileManager ignores new file patterns from programmatic reconfiguration.
      </action>
      <action issue="LOG4J2-2482" dev="ggregory" type="fix" due-to="Rob Gansevles">
        BasicContextSelector cannot be used in a OSGI application.
      </action>
      <action issue="LOG4J2-2476" dev="ggregory" type="fix" due-to="Al Bundy">
        org.apache.log4j.SimpleLayout and ConsoleAppender missing in log4j-1.2-api.
      </action>
      <action issue="LOG4J2-2489" dev="ggregory" type="update">
        JDBC Appender should release parameter resources ASAP.
      </action>
      <action issue="LOG4J2-2491" dev="ggregory" type="update">
        Allow all Appenders to optionally carry a Property array.
      </action>
      <action issue="LOG4J2-2497" dev="ggregory" type="fix">
        JmsAppender reconnectIntervalMillis cannot be set from a configuration file.
      </action>
      <action issue="LOG4J2-2499" dev="ggregory" type="fix">
        JMS Appender may throw a NullPointerException when JMS is not up while the Appender is starting.
      </action>
      <action issue="LOG4J2-2496" dev="ggregory" type="add">
        JDBC Appender should reconnect to the database when a connection goes stale.
      </action>
      <action issue="LOG4J2-2503" dev="ggregory" type="update">
        Update MongoDB driver from 3.8.2 to 3.9.0 for log4j-mongodb3 module.
      </action>
      <action issue="LOG4J2-2505" dev="ggregory" type="add">
        Let JDBC PoolingDriverConnectionSource with Apache Commons DBCP configure a PoolableConnectionFactory.
      </action>
      <action issue="LOG4J2-2508" dev="ggregory" type="fix">
        JDBC Appender fails when using both parameter, source, and literal ColumnMapping elements.
      </action>
      <action issue="LOG4J2-2509" dev="ggregory" type="add">
        Allow a JDBC Appender to truncate strings to match a table's metadata column length limit.
      </action>
      <action issue="LOG4J2-1246" dev="ggregory" type="add">
        PatternLayout %date conversion pattern should render time zone designator for ISO-ISO8601.
      </action>
      <action issue="LOG4J2-2527" dev="ckozak" type="fix">
        Prevent ConcurrentModificationException while iterating over ListAppender events.
      </action>
      <action issue="LOG4J2-2522" dev="ckozak" type="fix" due-to="Adam Lesiak">
        Fix regression using MapMessageLookup.lookup with MapMessages that do not implement StringMapMessage.
      </action>
      <action issue="LOG4J2-2530" dev="ckozak" type="fix" due-to="Travis Spencer">
        Generalize checks using MapMessage implementations with do not extend StringMapMessage.
        Introduce new JAVA_UNQUOTED MapMessage format type based on the JAVA formatting, but without
        quoted values.
      </action>
      <action issue="LOG4J2-2533" dev="ckozak" type="fix" due-to="Michail Prusakov">
        Fix a regression introduced by LOG4J2-2301 in 2.11.1 allowing allocation to occur in AsyncLoggerConfig.
      </action>
      <action issue="LOG4J2-2618" dev="ggregory" type="fix">
        Possible ClassCastException in org.apache.logging.log4j.core.script.ScriptManager.ScriptManager(Configuration, WatchManager)
      </action>
      <action issue="LOG4J2-2619" dev="ggregory" type="update">
        Update Jackson from 2.9.8 to 2.9.9.
      </action>
    </release>
    <release version="2.11.1" date="2018-07-22" description="GA Release 2.11.1">
      <action issue="LOG4J2-2389" dev="rgoers" type="fix" due-to="Liu Wen">
        ThrowableProxy was saving and retrieving cache entries using different keys.
      </action>
      <action issue="LOG4J2-2316" dev="rgoers" type="fix">
        If root LoggerConfig does not have a Level return ERROR.
      </action>
      <action issue="LOG4J2-2390" dev="rgoers" type="fix" due-to="anton-balaniuc">
        Fix broken links in log4j web documentation.
      </action>
      <action issue="LOG4J2-1721" dev="rgoers" type="update" due-to="Phokham Nonava">
        Allow composite configuration for context parameter.
      </action>
      <action issue="LOG4J2-2343" dev="rgoers" type="fix" due-to="Raymond Augé">
        The OSGi Activator specified an incorrect version.
      </action>
      <action issue="LOG4J2-2305" dev="rgoers" type="fix" due-to="Björn Kautler">
        Make java.util.ServiceLoader properly work in OSGi by using the Service Loader Mediator Specification.
      </action>
      <action issue="LOG4J2-2305" dev="rgoers" type="fix">
        Split the SLF4J binding into 2 implementations - one for SLF4J 1.7.x and one for SLF4J 1.8+.
      </action>
      <action issue="LOG4J2-2268" dev="rgoers" type="fix" due-to="Tilman Hausherr">
        Improve plugin error message when elements are missing.
      </action>
      <action issue="LOG4J2-2283" dev="ggregory" type="fix" due-to="Vishnu Priya Matha">
        ParserConfigurationException when using Log4j with oracle.xml.jaxp.JXDocumentBuilderFactory.
      </action>
      <action issue="LOG4J2-2300" dev="ggregory" type="fix">
        PoolingDriverConnectionSource does not take into account properties, user name, and password.
      </action>
      <action issue="LOG4J2-2302" dev="ggregory" type="update">
        Status logger should show the Log4j name and version when initializing itself.
      </action>
      <action issue="LOG4J2-2304" dev="ggregory" type="update" due-to="wumengsheng">
        Log4j2 2.8.2 JMX unregister NullPointerException.
      </action>
      <action issue="LOG4J2-2311" dev="ggregory" type="update">
        Update Jackson from 2.9.4 to 2.9.5.
      </action>
      <action issue="LOG4J2-2313" dev="ggregory" type="update">
        Update LMAX Disruptor from 3.3.7 to 3.4.1.
      </action>
      <action issue="LOG4J2-548" dev="ggregory" type="update" due-to="Shehata, Paresh Varke, Eric Victorson, Martin Laforet">
        Log4j 2.0 ERROR "Could not search jar" with JBoss EAP 6.2.
      </action>
      <action issue="LOG4J2-2307" dev="ckozak" type="fix">
        MutableLogEvent and RingBufferLogEvent message mementos retain the original format string.
      </action>
      <action issue="LOG4J2-2032" dev="ckozak" type="fix" due-to="Kostiantyn Shchepanovskyi">
        Curly braces in parameters are not treated as placeholders.
      </action>
      <action issue="LOG4J2-2317" dev="ckozak" type="fix">
        MutableLogEvent.getNonNullImmutableMessage and Log4jLogEvent.makeMessageImmutable retain format and parameters.
      </action>
      <action issue="LOG4J2-2318" dev="ckozak" type="fix">
        Messages are no longer mutated when the asynchronous queue is full. A warning is logged to the status logger instead.
      </action>
      <action issue="LOG4J2-2320" dev="ckozak" type="fix">
        Fix NPE in AbstractLogger when another exception is thrown, masking the root cause.
      </action>
      <action issue="LOG4J2-2321" dev="ckozak" type="fix">
        AsyncLogger uses the correct level when unspecified. This provides parity between AsyncLogger and Logger.
      </action>
      <action issue="LOG4J2-2322" dev="ckozak" type="fix">
        Custom ContextSelector implementations which select an AsyncLoggerContext disable LoggerConfig.includeLocation
        by default for parity with AsyncLoggerContextSelector.
      </action>
      <action issue="LOG4J2-2269" dev="ckozak" type="fix">
        MutableLogEvent references to other objects are cleared after each use.
        Fix a memory leak causing references to parameters to be held after synchronous logging with thread locals enabled.
      </action>
      <action issue="LOG4J2-2328" dev="ggregory" type="update">
        Update JAnsi from 1.17 to 1.17.1.
      </action>
      <action issue="LOG4J2-2301" dev="ckozak" type="fix">
        Mixed async loggers no longer forget parameter values, providing some appenders with an array of nulls.
      </action>
      <action issue="LOG4J2-2331" dev="ckozak" type="fix" due-to="Mike Baranski">
        RollingFileManager debug logging avoids string concatenation and errant braces in favor of parameterized logging.
      </action>
      <action issue="LOG4J2-2333" dev="ckozak" type="fix">
        Handle errors thrown in default disruptor ExceptionHandler implementations to avoid killing background threads.
      </action>
      <action issue="LOG4J2-2334" dev="ggregory" type="fix">
        Add API org.apache.logging.log4j.core.appender.AsyncAppender.getQueueSize().
      </action>
      <action issue="LOG4J2-2336" dev="ckozak" type="fix">
        Remove duplicate hyphen from the AsyncLoggerConfig background thread name.
      </action>
      <action issue="LOG4J2-2347" dev="ggregory" type="fix">
        Update Apache Commons Compress from 1.16.1 to 1.17.
      </action>
      <action issue="LOG4J2-2351" dev="ckozak" type="update">
        Added AbstractLogEvent.getMutableInstant to allow the MutableInstant instance to be modified by classes extending AbstractLogEvent.
      </action>
      <action issue="LOG4J2-2352" dev="ckozak" type="fix">
        RingBufferLogEvent memento messages provide the expected format string, and no longer attempt to substitute parameters into curly braces in parameter toString values.
        Both RingBufferLogEvent and MutableLogEvent memento implementations memoize results to avoid rebuilding formatted string values.
      </action>
      <action issue="LOG4J2-2355" dev="ckozak" type="fix" due-to="Henrik Brautaset Aronsen">
        PropertiesUtil ignores non-string system properties. Fixes a NoClassDefFoundError initializing StatusLogger
        caused by an NPE while initializing the static PropertiesUtil field.
      </action>
      <action issue="LOG4J2-2357" dev="ggregory" type="update">
        Update Jackson from 2.9.5 to 2.9.6.
      </action>
      <action issue="LOG4J2-2358" dev="ggregory" type="update">
        Update Kafka client from 1.0.0 to 1.1.0.
      </action>
      <action issue="LOG4J2-2362" dev="ckozak" type="fix">
        Fixed a memory leak in which ReusableObjectMessage would hold a reference to the most recently logged object.
      </action>
      <action issue="LOG4J2-2312" dev="ckozak" type="fix">
        Jackson layouts used with AsyncLoggerContextSelector output the expected format rather than only a JSON string of the message text.
      </action>
      <action issue="LOG4J2-2364" dev="ckozak" type="fix">
        Fixed a memory leak in which ReusableParameterizedMessage would hold a reference to the most recently
        logged throwable and provided varargs array.
      </action>
      <action issue="LOG4J2-2368" dev="ckozak" type="fix">
        Nested logging doesn't clobber AbstractStringLayout cached StringBuidlers
      </action>
      <action issue="LOG4J2-2373" dev="ckozak" type="fix" due-to="Kevin Meurer">
        StringBuilders.escapeJson implementation runs in linear time. Escaping large JSON strings
        in EncodingPatternConverter and MapMessage will perform significantly better.
      </action>
      <action issue="LOG4J2-2376" dev="ckozak" type="fix" due-to="Kevin Meurer">
        StringBuilders.escapeXml implementation runs in linear time. Escaping large XML strings
        in EncodingPatternConverter and MapMessage will perform significantly better.
      </action>
      <action issue="LOG4J2-2377" dev="ggregory" type="fix" due-to="Mirko Rzehak, Gary Gregory">
        NullPointerException in org.apache.logging.log4j.util.LoaderUtil.getClassLoaders() when using Bootstrap class loader.
      </action>
      <action issue="LOG4J2-2382" dev="ggregory" type="update">
        Update Mongodb 3 driver from 3.6.3 to 3.8.0.
      </action>
      <action issue="LOG4J2-2384" dev="ggregory" type="update">
        Update Kafka client from 1.1.0 to 1.1.1.
      </action>
      <action issue="LOG4J2-2385" dev="ggregory" type="update">
        Update Groovy from 2.4.13 to 2.5.1.
      </action>
      <action issue="LOG4J2-2386" dev="ggregory" type="update">
        Update optional Apache Commons DBCP from 2.2.0 to 2.4.0.
      </action>
      <action issue="LOG4J2-2388" dev="ggregory" type="fix" due-to="Failled">
        Thread indefinitely blocked when logging a message in an interrupted thread.
      </action>
    </release>
    <release version="2.11.0" date="2018-xx-xx" description="GA Release 2.11.0">
      <action issue="LOG4J2-2104" dev="rgoers" type="fix">
        LoaderUtil was not looping properly over classloaders.
      </action>
      <action issue="LOG4J2-2273" dev="rpopma" type="update" due-to="Bruno P. Kinoshita">
        Documentation fix in manual page for custom configurations.
      </action>
      <action issue="LOG4J2-2252" dev="rpopma" type="update" due-to="Carter Kozak">
        Reusable LogEvents now pass the original format string to downstream components like layouts and filters.
      </action>
      <action issue="LOG4J2-2253" dev="rpopma" type="add" due-to="Carter Kozak">
        Add API to enable iterating over message parameters without creating temporary objects.
      </action>
      <action issue="LOG4J2-2271" dev="rgoers" type="fix">
        Move module-info.class to META-INF/versions/9 directory.
      </action>
      <action issue="LOG4J2-2254" dev="rgoers" type="fix">
        Incorrect automatics module name header was being included in manifests.
      </action>
      <action issue="LOG4J2-2247" dev="rgoers" type="fix">
        NullPointerException would occur when header was provided to a Layout on RollingRandingAccessFileAppender
        with DirectWriteRolloverStrategy.
      </action>
      <action issue="LOG4J2-2250" dev="rpopma" type="update">
        The internal status logger timestamp format is now configurable with system property `log4j2.StatusLogger.DateFormat`.
      </action>
      <action issue="LOG4J2-2236" dev="rpopma" type="update">
        Removed unnecessary dependency on jcommander since Log4j uses embedded picocli since 2.9.
      </action>
      <action issue="LOG4J2-1883" dev="rpopma" type="add" due-to="Anthony Maire">
        Added support for precise (micro and nanosecond) timestamps when running on Java 9. A limited number of precise %d date formats are supported with PatternLayout. POTENTIAL BREAKING CHANGE: The XML, JSON and YAML formats have changed: they no longer have the "timeMillis" attribute and instead have an "Instant" element with "epochSecond" and "nanoOfSecond" attributes.
      </action>
      <action issue="LOG4J2-2190" dev="mikes" type="add" due-to="Franz Wong">
        Output JSON object for ObjectMessage in JsonLayout.
      </action>
      <action issue="LOG4J2-2191" dev="rpopma" type="add">
        Made log4j-core a multi-release ("multi-version") jar, added log4j-core-java9 module.
      </action>
      <action issue="LOG4J2-2129" dev="rgoers" type="fix" due-to="Blazej Bucko">
        Log4j2 throws NoClassDefFoundError in Java 9 in java.util.ServiceLoader.
      </action>
      <action issue="LOG4J2-2158" dev="rpopma" type="fix" due-to="Björn Kautler">
        Fixed bug where ThreadContext map was cleared, resulting in entries being only available for one log event.
      </action>
      <action issue="LOG4J2-2002" dev="mikes" type="fix" due-to="Paul Burrowes">
        Avoid null attribute values in DefaultConfigurationBuilder.
      </action>
      <action issue="LOG4J2-2175" dev="mikes" type="fix" due-to="Behrang Saeedzadeh">
        Fix typo in Property Substitution docs.
      </action>
      <action issue="LOG4J2-2163" dev="rgoers" type="fix">
        Allow SortedArrayStringMap to be filtered upon deserialization. Fix build error in Java 9 when
        compiling log4j-core test classes.
      </action>
      <action issue="LOG4J2-2157" dev="ggregory" type="fix" due-to="Malte Skoruppa">
        Don't create exit message in traceExit(R) when logging is disabled.
      </action>
      <action issue="LOG4J2-2123" dev="rgoers" type="fix" due-to="Jacob Tolar">
        DefaultMergeStrategy did not merge filters on loggers correctly.
      </action>
      <action issue="LOG4J2-2146" dev="rgoers" type="update">
        Update version of maven bundle plugin to 3.4.0. Convert bundle plugin error to a warning.
      </action>
      <action issue="LOG4J2-2215" dev="rpopma" type="update">
        Reduce compiler warnings in log4j-api.
      </action>
      <action issue="LOG4J2-2143" dev="mikes" type="add">
        Add missing converters to PatternLayout.
      </action>
      <action issue="LOG4J2-2160" dev="ggregory" type="add">
        Add API org.apache.logging.log4j.core.lookup.Interpolator.getStrLookupMap().
      </action>
      <action issue="LOG4J2-2127" dev="rpopma" type="update" due-to="Carter Kozak">
        Removed unnecessary threadlocal StringBuilder field from MdcPatternConverter.
      </action>
      <action issue="LOG4J2-2126" dev="rpopma" type="fix" due-to="Oleg Kalnichevski">
        Removed compile-time dependency on Java Management APIs from Log4J API module to improve compatibility with Android Platform which does not support JMX extensions.
      </action>
      <action issue="LOG4J2-2194" dev="rpopma" type="update">
        Require Java 9 to compile the log4j-perf module to allow benchmarking with Java 9 APIs.
      </action>
      <action issue="LOG4J2-2193" dev="rpopma" type="update">
        Update JMH to version 1.19 from 1.1.1.
      </action>
      <action issue="LOG4J2-2132" dev="ggregory" type="update">
        Update ZeroMQ's jeromq from 0.4.2 to 0.4.3.
      </action>
      <action issue="LOG4J2-2165" dev="ggregory" type="update">
        Update Jackson from 2.9.2 to 2.9.3.
      </action>
      <action issue="LOG4J2-2179" dev="ggregory" type="add">
        The MongoDB Appender should use a keys and values for a Log4j MapMessage.
      </action>
      <action issue="LOG4J2-2180" dev="ggregory" type="add">
        Add a MongoDbProvider builder for and deprecate org.apache.logging.log4j.mongodb.MongoDbProvider.createNoSqlProvider().
      </action>
      <action issue="LOG4J2-2181" dev="ggregory" type="add">
        The JDBC Appender should use keys and values from a Log4j MapMessage.
      </action>
      <action issue="LOG4J2-2184" dev="ggregory" type="update">
        Update MongoDB driver from 3.0.4 to 3.6.1.
      </action>
      <action issue="LOG4J2-2185" dev="ggregory" type="add">
        Add a simple JDBC DriverManager-based ConnectionSource that uses JDBC's DriverManager#getConnection(String, String, String).
      </action>
      <action issue="LOG4J2-2197" dev="ggregory" type="update" due-to="Fabrice Daugan">
        Document default property value support.
      </action>
      <action issue="LOG4J2-2198" dev="ggregory" type="update">
        Update MongoDB dependencies from classic to modern.
      </action>
      <action issue="LOG4J2-2186" dev="ggregory" type="add">
        Add a JDBC ConnectionSource that provides pooling through Apache Commons DBCP 2.
      </action>
      <action issue="LOG4J2-2187" dev="ggregory" type="add">
        Add a hook for a Connection Source for a JDBC Appender to release its resources.
      </action>
      <action issue="LOG4J2-2203" dev="ggregory" type="add">
        Add org.apache.logging.log4j.core.util.WatchManager#unwatch(File).
      </action>
      <action issue="LOG4J2-2204" dev="ggregory" type="update">
        org.apache.logging.log4j.core.util.WatchManager.getWatchers() should pre-allocate its new Map.
      </action>
      <action issue="LOG4J2-2206" dev="ggregory" type="add">
        Add method org.apache.logging.log4j.core.util.WatchManager.reset(File) and reset().
      </action>
      <action issue="LOG4J2-2208" dev="ggregory" type="add">
        Add debug logging to org.apache.logging.log4j.mongodb.MongoDbConnection.
      </action>
      <action issue="LOG4J2-2209" dev="ggregory" type="update">
        Rename existing MongoDb plugin and related artifacts from MongoDb to MongoDb2.
      </action>
      <action issue="LOG4J2-2210" dev="ggregory" type="update" due-to="Björn Kautler">
        Fix error log message for Script which says ScriptFile instead.
      </action>
      <action issue="LOG4J2-2212" dev="ggregory" type="update" due-to="Daniel Feist, Gary Gregory">
        Unnecessary contention in CopyOnWriteSortedArrayThreadContextMap.
      </action>
      <action issue="LOG4J2-2213" dev="ggregory" type="update" due-to="Daniel Feist, Gary Gregory">
        Unnecessary contention in GarbageFreeSortedArrayThreadContextMap.
      </action>
      <action issue="LOG4J2-2214" dev="ggregory" type="update" due-to="Daniel Feist, Gary Gregory">
        Unnecessary contention in DefaultThreadContextMap.
      </action>
      <action issue="LOG4J2-2182" dev="ggregory" type="update" due-to="liwenxian2017, Gary Gregory">
        NullPointerException at org.apache.logging.log4j.util.Activator.loadProvider(Activator.java:81) in log4j 2.10.0.
      </action>
      <action issue="LOG4J2-2202" dev="ggregory" type="update" due-to="Kilian, Gary Gregory">
        MarkerFilter onMismatch invalid attribute in .properties.
      </action>
      <action issue="LOG4J2-2219" dev="ggregory" type="update" due-to="Kilian, Gary Gregory">
        Configuration builder classes should look for "onMismatch", not "onMisMatch".
      </action>
      <action issue="LOG4J2-2205" dev="ggregory" type="update" due-to="Gary Gregory">
        New module log4j-mongodb3: Remove use of deprecated MongoDB APIs and code to the Java driver version 3 API.
      </action>
      <action issue="LOG4J2-2188" dev="ggregory" type="update" due-to="Gary Gregory">
        Split off JPA support into a new module log4j-jpa.
      </action>
      <action issue="LOG4J2-2229" dev="ggregory" type="update" due-to="Gary Gregory">
        Update Jackson from 2.9.3 to 2.9.4.
      </action>
      <action issue="LOG4J2-2243" dev="ggregory" type="update" due-to="Gary Gregory">
        Cannot see or copy all of certain JAnsi exception messages on Windows due to NUL characters.
      </action>
      <action issue="LOG4J2-2245" dev="ggregory" type="update" due-to="Gary Gregory">
        Update Apache Commons Compress from 1.15 to 1.16.1.
      </action>
      <action issue="LOG4J2-2259" dev="ggregory" type="update">
        Update MongoDB 3 module from driver 3.6.1 to 3.6.3.
      </action>
      <action issue="LOG4J2-2260" dev="ggregory" type="update">
        [SMTP] Update javax.mail from 1.6.0 to 1.6.1.
      </action>
      <action issue="LOG4J2-2264" dev="ggregory" type="update">
        Update JAnsi from 1.16 to 1.17.
      </action>
      <action issue="LOG4J2-2270" dev="ggregory" type="fix" due-to="Cyril Martin">
        Strings::join, when called with [null] returns "null" instead of EMPTY.
      </action>
      <action issue="LOG4J2-2276" dev="ggregory" type="fix" due-to="Sean Baxter">
        ConcurrentModificationException from org.apache.logging.log4j.status.StatusLogger.&lt;clinit>(StatusLogger.java:71).
      </action>
      <action issue="LOG4J2-2274" dev="ggregory" type="fix" due-to="Sebastien Lannez">
        Allow EnvironmentPropertySource to run with a SecurityManager that rejects environment variable access.
      </action>
      <action issue="LOG4J2-2279" dev="ggregory" type="fix" due-to="Gary Gregory">
        Allow SystemPropertiesPropertySource to run with a SecurityManager that rejects system property access.
      </action>
    </release>
    <release version="2.10.0" date="2017-11-18" description="GA Release 2.10.0">
      <action issue="LOG4J2-2289" dev="ggregory" type="fix" due-to="Hari Menon">
        XML Schema for DynamicFilterThreshold does not accept multiple KeyValuePairs.
      </action>
      <action issue="LOG4J2-2120" dev="mikes" type="add" due-to="Carter Douglas Kozak">
        Properly escape newlines and other control characters in JSON.
      </action>
      <action issue="LOG4J2-2109" dev="mikes" type="add" due-to="Carter Douglas Kozak">
        Add property to disable message pattern converter lookups.
      </action>
      <action issue="LOG4J2-2112" dev="mikes" type="add" due-to="Carter Douglas Kozak">
        MapMessage should use deep toString for values.
      </action>
      <action issue="LOG4J2-2107" dev="mikes" type="fix" due-to="Carter Douglas Kozak">
        MapMessage supports both StringBuilderFormattable and MultiformatMessage.
      </action>
      <action issue="LOG4J2-2102" dev="mikes" type="fix" due-to="Carter Douglas Kozak">
        MapMessage JSON encoding will escape keys and values.
      </action>
      <action issue="LOG4J2-2101" dev="mikes" type="fix" due-to="Carter Douglas Kozak">
        Non-string value in MapMessage caused ClassCastException.
      </action>
      <action issue="LOG4J2-2103" dev="mikes" type="add">
        XML encoding for PatternLayout.
      </action>
      <action issue="LOG4J2-2114" dev="ggregory" type="add">
        Provide a native Log4j 2 implementation of Eclipse Jetty's org.eclipse.jetty.util.log.Logger.
      </action>
      <action issue="LOG4J2-1203" dev="mikes" type="add" due-to="Robert Turner">
        Allow filtering of line breaks in layout pattern.
      </action>
      <action issue="LOG4J2-2098" dev="rgoers" type="add">
        Add a noop AppenderSkeleton for applications still using Log4j 1.x.
      </action>
      <action issue="LOG4J2-2091" dev="mikes" type="fix" due-to="Carter Douglas Kozak">
        Log4j respects the configured "log4j2.is.webapp" property
      </action>
      <action issue="LOG4J2-2100" dev="ggregory" type="fix">
        LevelMixIn class for Jackson is coded incorrectly
      </action>
      <action issue="LOG4J2-2087" dev="rpopma" type="fix" due-to="Andy Gumbrecht">
        Jansi now needs to be enabled explicitly (by setting system property `log4j.skipJansi` to `false`). To avoid causing problems for web applications, Log4j will no longer automatically try to load Jansi without explicit configuration.
      </action>
      <action issue="LOG4J2-2060" dev="rpopma" type="fix">
        AbstractDatabaseManager should make a copy of LogEvents before holding references to them: AsyncLogger log events are mutable.
      </action>
      <action issue="LOG4J2-2076" dev="mikes" type="update">
        Split up log4j-nosql into one module per appender.
      </action>
      <action issue="LOG4J2-2088" dev="rpopma" type="update">
        Upgrade picocli to 2.0.3 from 0.9.8.
      </action>
      <action issue="LOG4J2-2062" dev="mikes" type="add" due-to="Jorge Sanchez">
        Add possibility of sending the key of a message to Kafka using KafkaAppender.
      </action>
      <action issue="LOG4J2-2056" dev="rgoers" type="add">
        Modularize Log4j-api and make most other log4j jars automatic modules.
      </action>
      <action issue="LOG4J2-1431" dev="mattsicker" type="add">
        Simplify log4j system property naming scheme.
      </action>
      <action issue="LOG4J2-1809" dev="mattsicker" type="add">
        Add global configuration environment SPI.
      </action>
      <action issue="LOG4J2-2025" dev="rgoers" type="update">
        Provide support for overriding the Tomcat Log class in Tomcat 8.5+.
      </action>
      <action issue="LOG4J2-1694" dev="mikes" type="add" due-to="Michal Dvořák">
        Add fields with fixed values to JSON/XML/YAML layouts.
      </action>
      <action issue="LOG4J2-2054" dev="rpopma" type="add">
      Provide ways to configure SSL that avoid plain-text passwords in the log4j configuration. The configuration may
        now specify a system environment variable that holds the password, or the path to a file that holds the password.
      </action>
      <action issue="LOG4J2-2057" dev="rgoers" type="update">
        Support new SLF4J binding mechanism introduced in SLF4J 1.8.
      </action>
      <action issue="LOG4J2-2052" dev="rpopma" type="update">
        Disable thread name caching by default when running on Java 8u102 or later.
      </action>
      <action issue="LOG4J2-2055" dev="rgoers" type="fix">
        If Log4j is used as the Tomcat logging implementation startup might fail if an application also uses Log4j.
      </action>
      <action issue="LOG4J2-1896" dev="rpopma" type="update">
        Update classes in org.apache.logging.log4j.core.net.ssl in APIs from String to a PasswordProvider producing
        char[] for passwords.
      </action>
      <action issue="LOG4J2-2031" dev="rpopma" type="fix">
        Until this change, messages appeared out of order in log file any time when the async logging queue was full.
        With this change, messages are only logged out of order to prevent deadlock when Log4j2 detects recursive
        logging while the queue is full.
      </action>
      <action issue="LOG4J2-2053" dev="ggregory" type="fix">
        Exception java.nio.charset.UnsupportedCharsetException: cp65001 in 2.9.0.
      </action>
      <action issue="LOG4J2-1216" dev="ggregory" type="fix" due-to="Thies Wellpott, Barna Zsombor Klara, GFriedrich">
        Nested pattern layout options broken.
      </action>
      <action issue="LOG4J2-2070" dev="ggregory" type="fix" due-to="Doug Hughes">
        Log4j1XmlLayout does not provide the entire stack trace, it is missing the caused by information.
      </action>
      <action issue="LOG4J2-2036" dev="ggregory" type="fix" due-to="Robert Haycock">
        CompositeConfiguration supports Reconfiguration. PR #115.
      </action>
      <action issue="LOG4J2-2071" dev="ggregory" type="add" due-to="Carter Kozak">
        Add org.apache.logging.log4j.core.config.composite.CompositeConfiguration#toString().
      </action>
      <action issue="LOG4J2-2073" dev="ggregory" type="fix" due-to="Patrick Lucas">
        Log4j-config.xsd should make AppenderRef optional for each Logger element.
      </action>
      <action issue="LOG4J2-2074" dev="ggregory" type="fix">
        The console appender should say why it cannot load JAnsi.
      </action>
      <action issue="LOG4J2-2085" dev="ggregory" type="fix" due-to="István Neuwirth">
        Wrong Apache Commons CSV version referenced in the Javadoc of CsvParameterLayout.
      </action>
      <action issue="LOG4J2-2078" dev="ggregory" type="update">
        Update LMAX disruptor from 3.3.6 to 3.3.7.
      </action>
      <action issue="LOG4J2-2081" dev="ggregory" type="update">
        Update Apache Commons Compress from 1.14 to 1.15.
      </action>
      <action issue="LOG4J2-2089" dev="ggregory" type="update">
        [TagLib] Update servlet-api provided dependency from 2.5 to 3.0.1.
      </action>
      <action issue="LOG4J2-2096" dev="ggregory" type="update">
        Update Apache Kafka kafka-clients from 0.11.0.1 to 1.0.0.
      </action>
      <action issue="LOG4J2-2077" dev="ggregory" type="update">
        Update from Jackson 2.9.1 to 2.9.2.
      </action>
      <action issue="LOG4J2-2117" dev="ggregory" type="update">
        Jackson dependencies for 2.9.2 incorrectly bring in jackson-annotations 2.9.0 instead of 2.9.2.
      </action>
      <action issue="LOG4J2-2264" dev="ggregory" type="update">
        Update JAnsi from 1.16 to 1.17.
      </action>
    </release>
    <release version="2.9.1" date="2017-09-17" description="GA Release 2.9.1">
      <action issue="LOG4J2-1988" dev="rpopma" type="fix">
        Prevent ConcurrentModificationException with AsyncLoggerConfig.
      </action>
      <action issue="LOG4J2-1914" dev="rpopma" type="fix">
        Prevent ConcurrentModificationException with AsyncLoggerConfig.
      </action>
      <action issue="LOG4J2-2048" dev="rpopma" type="fix">
        Increase default queue size for AsyncAppender from 128 to 1024.
      </action>
      <action issue="LOG4J2-2035" dev="rpopma" type="fix">
        Fix documentation to clarify disruptor-3.3.4 is now required for async loggers (previously the docs referred to disruptor-3.3.3 which was never released).
      </action>
      <action issue="LOG4J2-2030" dev="rgoers" type="fix">
        Inspect all known ClassLoaders to locate the service provider.
      </action>
      <action issue="LOG4J2-2028" dev="rgoers" type="fix" due-to="Jason Tedor">
        Java 9 StackLocator was not properly skipping the initial stack frames.
      </action>
      <action issue="LOG4J2-2023" dev="ggregory" type="update">
        Use a class' canonical name instead of name to create its logger name.
      </action>
      <action issue="LOG4J2-2026" dev="ggregory" type="fix" due-to="Leon Finker">
        java.lang.AbstractMethodError: javax.xml.parsers.DocumentBuilderFactory.setFeature().
      </action>
      <action issue="LOG4J2-2029" dev="ggregory" type="fix" due-to="Fabrizio Cucci">
        Marker examples should not use deprecated flow APIs.
      </action>
      <action issue="LOG4J2-1936" dev="ggregory" type="fix" due-to="Helber Belmiro">
        ClassNotFoundException when making all loggers asynchronous under OSGi environment.
      </action>
      <action issue="LOG4J2-2043" dev="ggregory" type="update">
        Update Jackson from 2.9.0 to 2.9.1 (fix for Java 9.)
      </action>
      <action issue="LOG4J2-2044" dev="ggregory" type="update">
        Update Apache Commons CSV from 1.4 to 1.5.
      </action>
      <action issue="LOG4J2-2045" dev="ggregory" type="update">
        Update javax.mail from 1.5.6 to 1.6.0.
      </action>
      <action issue="LOG4J2-2046" dev="ggregory" type="update">
        Update Apache Commons Compress from 1.13 to 1.14.
      </action>
      <action issue="LOG4J2-2047" dev="ggregory" type="update">
        Update Cassandra driver from 3.1.0 to 3.1.4.
      </action>
      <action issue="LOG4J2-2049" dev="ggregory" type="update">
        Update Apache Kafka Client from 0.11.0.0 to 0.11.0.1.
      </action>
    </release>
    <release version="2.9.0" date="2017-08-26" description="GA Release 2.9.0">
      <action issue="LOG4J2-1928" dev="rgoers" type="update">
        Add support for DirectWriteRolloverStrategy to RollingRandomAccessFileAppender.
      </action>
      <action issue="LOG4J2-1833" dev="rgoers" type="fix">
        Prevent NullPointerException when a file name is specified with the DirectWriteRolloverStrategy.
      </action>
      <action issue="LOG4J2-2022" dev="rgoers" type="update">
        RFC5424Layout now prints the process id.
      </action>
      <action issue="LOG4J2-2020" dev="mikes" type="update">
        Remove default layout from KafkaAppender.
      </action>
      <action issue="LOG4J2-2018" dev="rpopma" type="fix">
        Fix incorrect documentation for LoggerNameLevelRewritePolicy.
      </action>
      <action issue="LOG4J2-922" dev="ggregory" type="fix" due-to="angus.aqlu, Paul Burrowes">
        Parameter of mdcId in SyslogAppender has no default value.
      </action>
      <action issue="LOG4J2-2001" dev="ggregory" type="fix" due-to="Paul Burrowes">
        StyleConverter.newInstance argument validation is incorrect.
      </action>
      <action issue="LOG4J2-1999" dev="ggregory" type="fix" due-to="Paul Burrowes">
        HighlightConverter converts all unrecognized levels to DEBUG.
      </action>
      <action issue="LOG4J2-2013" dev="ggregory" type="fix" due-to="Taylor Patton, Gary Gregory">
        SslSocketManager does not apply SSLContext on TCP reconnect.
      </action>
      <action issue="LOG4J2-2023" dev="ggregory" type="update">
        Use a class' canonical name instead of name to create its logger name.
      </action>
      <action issue="LOG4J2-2015" dev="ggregory" type="update">
        Allow KeyStoreConfiguration and TrustStoreConfiguration to find files as resources.
      </action>
      <action issue="LOG4J2-2011" dev="rpopma" type="update">
        Replace JCommander command line parser with picocli to let users run Log4j2 utility applications without requiring an external dependency.
      </action>
      <action issue="LOG4J2-2008" dev="rgoers" type="add">
        Support printing multiple StructuredData elements in RFC5424Layout.
      </action>
      <action issue="LOG4J2-1986" dev="mikes" type="add">
        Public API for parsing the output from JsonLayout/XmlLayout/YamlLayout into a LogEvent.
      </action>
      <action issue="LOG4J2-1984" dev="rgoers" type="update">
        Allow maxLength of StructuredData to be specified by the user.
      </action>
      <action issue="LOG4J2-1071" dev="ggregory" type="update" due-to="Ben Ludkiewicz, Benjamin Jaton">
        Allow for bufferSize=0 in SMTP appender.
      </action>
      <action issue="LOG4J2-1981" dev="mikes" type="add">
        JsonLayout, XmlLayout and YamlLayout support 0-byte termination of log events.
      </action>
      <action issue="LOG4J2-1864" dev="mattsicker" type="add" due-to="Matthias Kappeller">
        Support capped collections for MongoDb appender.
      </action>
      <action issue="LOG4J2-2016" dev="ggregory" type="fix" due-to="Benjamin Jaton">
        Mark FileRenameAction as successful when using alternative ways to move files.
      </action>
      <action issue="LOG4J2-2012" dev="ggregory" type="fix" due-to="Benjamin Jaton">
        No compression when using a separate drive in Linux.
      </action>
      <action issue="LOG4J2-1888" dev="ggregory" type="fix" due-to="Misagh Moayyed">
        Log4j throws a java.nio.charset.UnsupportedCharsetException: cp65001.
      </action>
      <action issue="LOG4J2-1990" dev="ggregory" type="fix" due-to="Philippe Mouawad">
        ConcurrentModificationException logging a parameter of type Map.
      </action>
      <action issue="LOG4J2-1311" dev="ggregory" type="fix" due-to="Xibing Liang">
        SocketAppender will lose several events after re-connection to server.
      </action>
      <action issue="LOG4J2-1977" dev="ggregory" type="fix" due-to="Jerry xnslong">
        Consider the StringBuilder's capacity instead of content length when trimming.
      </action>
      <action issue="LOG4J2-1971" dev="rgoers" type="fix">
        Register log4j-core as an OSGi service. Skip tests for LOG4J2-1766 on MacOS. Use group "staff" for LOG4J2-1699 test on MacOS.
      </action>
      <action issue="LOG4J2-1994" dev="ggregory" type="fix">
        TcpSocketServer does not close accepted Sockets.
      </action>
      <action issue="LOG4J2-1987" dev="ggregory" type="fix" due-to="Andreas Felder">
        Log4J JUL Bridge and RMI Security Manager causes access denied ("java.util.logging.LoggingPermission" "control")
      </action>
      <action issue="LOG4J2-1982" dev="ggregory" type="fix" due-to="Christoph Lembeck">
        Log4j-config.xsd only allows one AppenderRef element for each Logger element.
      </action>
      <action issue="LOG4J2-1985" dev="ggregory" type="fix" due-to="Kenneth McFarland">
        Fix default buffer size to match documentation (from 8102 to 8192 a.k.a. 8KB.)
      </action>
      <action issue="LOG4J2-1813" dev="rpopma" type="add">
        Log4j2 will now print all internal logging to the console if system property `log4j2.debug` is defined with any value (or no value).
      </action>
      <action issue="LOG4J2-1261" dev="rpopma" type="update">
        Async Loggers no longer use deprecated LMAX Disruptor APIs. (Disruptor-3.3.3 or higher is now required.)
      </action>
      <action issue="LOG4J2-1908" dev="rpopma" type="update">
        Improved error message when misconfigured with multiple incompatible appenders targeting same file.
      </action>
      <action issue="LOG4J2-1954" dev="rpopma" type="update">
        Configurations with multiple root loggers now fail loudly.
      </action>
      <action issue="LOG4J2-1958" dev="mikes" type="update">
        Deprecate SerializedLayout and remove it as default.
      </action>
      <action issue="LOG4J2-1959" dev="mikes" type="update">
        Disable DTD processing in XML configuration files.
      </action>
      <action issue="LOG4J2-1766" dev="ggregory" type="add" due-to="Pierrick HYMBERT">
        Temporary compress directory during rollover (#88).
      </action>
      <action issue="LOG4J2-1950" dev="ggregory" type="update" due-to="Pierrick HYMBERT">
        Fix docker build with jdk9 requirements (#84).
      </action>
      <action issue="LOG4J2-1801" dev="rpopma" type="update">
        Add more detail to WARN "Ignoring log event" messages printed to the console after log4j was shut down.
      </action>
      <action issue="LOG4J2-1814" dev="rpopma" type="add">
        Added wrapper classes CustomLoggerGenerator and ExtendedLoggerGenerator to avoid class name with a dollar ($) character which has special meaning in many *nix command line environments.
      </action>
      <action issue="LOG4J2-1884" dev="rpopma" type="add">
        Added process ID (pid) pattern converter.
      </action>
      <action issue="LOG4J2-1926" dev="rpopma" type="update">
        Facilitate log4j use in Android applications: remove dependency on RMI and Management APIs from log4j-api.
      </action>
      <action issue="LOG4J2-1699" dev="ggregory" type="add" due-to="Demetrios Dimatos, Pierrick HYMBERT">
        Configurable Log File Permissions with PosixFilePermission.
      </action>
      <action issue="LOG4J2-1945" dev="ggregory" type="add">
        Generate source jas for all test jars.
      </action>
      <action issue="LOG4J2-1934" dev="ggregory" type="add">
        JMS Appender does not know how to recover from a broken connection.
      </action>
      <action issue="LOG4J2-1955" dev="ggregory" type="add">
        JMS Appender should be able connect to a broker (later) even it is not present at configuration time.
      </action>
      <action issue="LOG4J2-1956" dev="ggregory" type="update">
        JMS Appender broker password should be a char[], not a String.
      </action>
      <action issue="LOG4J2-1874" dev="rpopma" type="add" due-to="Roman Leventov">
        Added methods ::writeBytes(ByteBuffer) and ::writeBytes(byte[], int, int) to ByteBufferDestination interface and use these methods in TextEncoderHelper where possible to prepare for future enhancements to reduce lock contention.
      </action>
      <action issue="LOG4J2-1912" dev="ggregory" type="fix" due-to="R Ri">
        CompositeConfiguration logs warning "Unable to determine URI for configuration." However, the reconfiguration is completed.
      </action>
      <action issue="LOG4J2-1964" dev="ggregory" type="fix" due-to="Pierrick HYMBERT">
        Dynamic reconfiguration does not work for filePattern of RollingFile.
      </action>
      <action issue="LOG4J2-1961" dev="ggregory" type="fix" due-to="Christian Vent">
        Reconfigure breaks DirectWriteRolloverStrategy.
      </action>
      <action issue="LOG4J2-1943" dev="rgoers" type="fix">
        The eventPrefix attribute was being ignored in the RFC5424Layout.
      </action>
      <action issue="LOG4J2-1953" dev="ggregory" type="fix">
        JndiManager is not released when the JmsAppender builder catches an exception trying to build itself.
      </action>
      <action issue="LOG4J2-1911" dev="rgoers" type="fix">
        Improve the documentation of the DynamicThresholdFilter.
      </action>
      <action issue="LOG4J2-1929" dev="ggregory" type="fix" due-to="Borys Sokolov">
        EOFException with FormattedMessage.
      </action>
      <action issue="LOG4J2-1948" dev="ggregory" type="fix" due-to="Michael Lück">
        Trim levels read from properties file to remove trailing spaces.
      </action>
      <action issue="LOG4J2-1971" dev="ggregory" type="fix" due-to="liwenxian2017">
        ClassCastException: org.eclipse.osgi.internal.loader.SystemBundleLoader$1 cannot be cast to java.lang.ClassLoader.
      </action>
      <action issue="LOG4J2-1442" dev="mikes" type="add">
        Generic HTTP appender.
      </action>
      <action issue="LOG4J2-1935" dev="ggregory" type="add">
        Add with(String, primitive) methods to org.apache.logging.log4j.message.MapMessage.
      </action>
      <action issue="LOG4J2-1930" dev="ggregory" type="add">
        Add forEach() methods to org.apache.logging.log4j.message.MapMessage.
      </action>
      <action issue="LOG4J2-1932" dev="ggregory" type="add">
        Add containsKey() methods to org.apache.logging.log4j.message.MapMessage.
      </action>
      <action issue="LOG4J2-1917" dev="rgoers" type="update">
        Support using java.util.ServiceLoader to locate Log4j 2 API providers.
      </action>
      <action issue="LOG4J2-1966" dev="ggregory" type="update" due-to="M Sazzadul Hoque">
        Include separator option of PatternLayout in manual (and other updates).
      </action>
      <action issue="LOG4J2-1854" dev="mikes" type="add" due-to="Xavier Jodoin">
        Support null byte delimiter in GelfLayout.
      </action>
      <action issue="LOG4J2-1359" dev="rgoers" type="add">
        Add support for Java 9 StackWalker.
      </action>
      <action issue="LOG4J2-1880" dev="mikes" type="add">
        Warn when a configuration file for an inactive ConfigurationFactory is found.
      </action>
      <action issue="LOG4J2-1855" dev="mattsicker" type="add" due-to="Anthony Maire">
        Add an optional random delay in TimeBasedTriggeringPolicy
      </action>
      <action issue="LOG4J2-1876" dev="mikes" type="fix">
        More reliable checking for runtime dependencies.
      </action>
      <action issue="LOG4J2-1867" dev="mikes" type="fix">
        Fix configuration documentation.
      </action>
      <action issue="LOG4J2-1858" dev="rpopma" type="fix">
        Ensure the ThreadLocal StringBuilder in ParameterizedMessage won't hold excessively much memory after logging a long message.
      </action>
      <action issue="LOG4J2-1885" dev="mattsicker" type="fix">
        Fix documentation about default additivity value for loggers.
      </action>
      <action issue="LOG4J2-1920" dev="ggregory" type="fix" due-to="Ajitha">
        ScriptEngineManager is not available in Android and causes a NoClassDefFoundError.
      </action>
      <action issue="LOG4J2-1989" dev="ggregory" type="fix" due-to="Kenneth McFarland">
        Clarify Javadoc for AbstractTriggeringPolicy.
      </action>
      <action issue="LOG4J2-1993" dev="ggregory" type="fix" due-to="Kenneth McFarland">
        Fix compiler warnings in LoggerConfigTest.
      </action>
      <action issue="LOG4J2-1851" dev="mikes" type="update">
        Move server components from log4j-core to new log4-server module.
      </action>
      <action issue="LOG4J2-1860" dev="mikes" type="add">
        Shortcut to add Property and KeyValuePair component in ConfigurationBuilder.
      </action>
      <action issue="LOG4J2-1294" dev="ggregory" type="add">
        The JMS Appender should use a JMS MapMessage for a Log4j MapMessage.
      </action>
      <action issue="LOG4J2-1991" dev="ggregory" type="update" due-to="">
        Refactor SimpleMessage to be concise and clear (#100)
      </action>
      <action issue="LOG4J2-2017" dev="ggregory" type="update">
        Update Jackson from 2.8.9 to 2.9.0.
      </action>
      <action issue="LOG4J2-1868" dev="ggregory" type="update">
        Update ZeroMQ's JeroMQ from 0.3.6 to 0.4.0.
      </action>
      <action issue="LOG4J2-1960" dev="ggregory" type="update">
        Update ZeroMQ's JeroMQ from 0.4.0 to 0.4.1.
      </action>
      <action issue="LOG4J2-1974" dev="ggregory" type="update">
        Update ZeroMQ's JeroMQ from 0.4.1 to 0.4.2.
      </action>
      <action issue="LOG4J2-1869" dev="ggregory" type="update">
        Update Kafka client from 0.10.1.1 to 0.10.2.0
      </action>
      <action issue="LOG4J2-1962" dev="ggregory" type="update">
        Update Kafka client from 0.10.2.0 to 0.11.0.0
      </action>
      <action issue="LOG4J2-1872" dev="ggregory" type="update">
		Update JavaMail from 1.5.5 to 1.5.6.
      </action>
      <action issue="LOG4J2-1879" dev="ggregory" type="update">
		Update JAnsi from 1.14 to 1.15.
      </action>
      <action issue="LOG4J2-1877" dev="ggregory" type="update" due-to="Chandra Tungathurthi">
		Missing documentation for Max index limit in DefaultRolloverStrategy.
      </action>
      <action issue="LOG4J2-1899" dev="ggregory" type="update">
        Add missing getters to classes in package org.apache.logging.log4j.core.net.ssl.
      </action>
      <action issue="LOG4J2-1900" dev="ggregory" type="update">
        Update JAnsi from 1.15 to 1.16.
      </action>
      <action issue="LOG4J2-" dev="ggregory" type="update">
        Update SLF4J from 1.7.24 to 1.7.25.
      </action>
      <action issue="LOG4J2-1938" dev="ggregory" type="update">
        Update Jackson from 2.8.7 to 2.8.9.
      </action>
      <action issue="LOG4J2-1970" dev="rpopma" type="update">
        Update HdrHistogram from 2.1.8 to 2.1.9.
      </action>
      <action issue="LOG4J2-1975" dev="ggregory" type="update">
        Update javax.persistence from 2.1.0 to 2.1.1.
      </action>
      <action issue="LOG4J2-1976" dev="ggregory" type="update">
        Update org.osgi.core from 4.3.1 to 6.0.0.
      </action>
    </release>
    <release version="2.8.2" date="2017-04-02" description="GA Release 2.8.2">
      <action issue="LOG4J2-1861" dev="mattsicker" type="fix">
        Fix JavaDoc on org.apache.logging.log4j.ThreadContext about inheritance.
      </action>
      <action issue="LOG4J2-1862" dev="mattsicker" type="fix" due-to="wangyuntao">
        Fix JavaDoc about @Order and OrderComparator ordering.
      </action>
      <action issue="LOG4J2-1849" dev="rpopma" type="fix">
        Fixed daylight savings time (DST) issue with FixedDateFormat.
      </action>
      <action issue="LOG4J2-1850" dev="mattsicker" type="fix" due-to="Ludovic Hochet">
        Fix CassandraRule and unit tests on Windows.
      </action>
      <action issue="LOG4J2-1840" dev="mattsicker" type="fix" due-to="Pradeep Balasundaram">
        Fix typo in %replace converter documentation.
      </action>
      <action issue="LOG4J2-1846" dev="mikes" type="fix">
        Handle when LogEvent.getLoggerName() returns null in LoggerNameLevelRewritePolicy.
      </action>
      <action issue="LOG4J2-1845" dev="mikes" type="fix">
        Handle when LogEvent.getLoggerName() returns null in KafkaAppender.
      </action>
      <action issue="LOG4J2-1853" dev="ggregory" type="fix" due-to="wangyuntao">
        The default value of RandomAccessFileAppender.Builder append field is wrong.
      </action>
      <action issue="LOG4J2-1863" dev="mattsicker" type="add">
        Add support for filtering input in TcpSocketServer and UdpSocketServer.
      </action>
      <action issue="LOG4J2-1848" dev="mattsicker" type="add">
        Add JSON encoding support to EncodingPatternConverter %encode{}.
      </action>
      <action issue="LOG4J2-1843" dev="mattsicker" type="add" due-to="Zilong Song">
        Add support for appending common suffix to each line of throwable stack trace.
      </action>
      <action issue="LOG4J2-1838" dev="mattsicker" type="add" due-to="Zilong Song">
        Add support for appending common suffix to each line of extended and root throwable stack trace.
      </action>
      <action issue="LOG4J2-1827" dev="rgoers" type="update">
        Move integration tests to their own module to speed up build.
      </action>
      <action issue="LOG4J2-1835" dev="mattsicker" type="fix">
        Fix documentation about the licensing for JeroMQ.
      </action>
      <action issue="LOG4J2-1836" dev="rgoers" type="fix">
        Update the API version to 2.6.0.
      </action>
      <action issue="LOG4J2-1831" dev="ggregory" type="fix" due-to="Edward Serebrinskiy">
        NullPointerException in HtmlLayout.
      </action>
      <action issue="LOG4J2-1820" dev="ggregory" type="fix" due-to="Jason Tedor">
        Log4j 2.8 can lose exceptions when a security manager is present.
      </action>
      <action issue="LOG4J2-1856" dev="ggregory" type="update">
        Update Jackson from 2.8.6 to 2.8.7.
      </action>
    </release>
    <release version="2.8.1" date="2017-02-26" description="GA Release 2.8.1">
      <action issue="LOG4J2-1804" dev="rgoers" type="fix" due-to="Pierrick Hymbert">
        Allow %i in file pattern to be preceded with characters other than just '-'.
      </action>
      <action issue="LOG4J2-1822" dev="rgoers" type="update">
        Update SLF4J to 1.7.24.
      </action>
      <action issue="LOG4J2-1812" dev="rpopma" type="update">
        Improved error message when log4j 2 configuration file not found.
      </action>
      <action issue="LOG4J2-1810" dev="rgoers" type="update">
        Update to use Logback 1.1.10 and then Logback 1.2 for tests.
      </action>
      <action issue="LOG4J2-1819" dev="ggregory" type="update">
        Update Jackson from 2.8.5 to 2.8.6.
      </action>
      <action issue="LOG4J2-1753" dev="ggregory" type="fix" due-to="Ludovic Hochet">
        Fix ClassNotFoundException org.apache.logging.log4j.core.util.ExecutorServices in OSGi tests.
      </action>
      <action issue="LOG4J2-1816" dev="rpopma" type="fix" due-to="shubhankar1100">
        Change minOccur to minOccurs in Log4j-config.xsd.
      </action>
      <action issue="LOG4J2-1803" dev="rgoers" type="fix">
        Fix Maven POM to ensure JMH generated classes in log4j-perf are included in benchmarks jar.
      </action>
      <action issue="LOG4J2-1800" dev="mikes" type="fix" due-to="Vincent Tieleman">
        Report errors when sending to Kafka when using syncSend=false.
      </action>
      <action issue="LOG4J2-1805" dev="rpopma" type="fix">
        Fixed rare race condition in FixedDateFormat, made FixedDateFormat::millisSinceMidnight method public.
      </action>
      <action issue="LOG4J2-1799" dev="rpopma" type="fix" due-to="Eduard Gizatullin">
        Fixed bug in PropertiesUtil::getCharsetProperty that caused UnsupportedCharsetException for ConsoleAppender.
      </action>
      <action issue="LOG4J2-1806" dev="rpopma" type="fix" due-to="challarao">
        Fix Javadoc for DefaultRolloverStrategy::purgeAscending
      </action>
      <action issue="LOG4J2-1818" dev="ggregory" type="fix" due-to="xkr47">
        Fix rollover to work when filePattern contains no directory components.
      </action>
      <action issue="LOG4J2-1823" dev="mattsicker" type="add">
        Remove deprecation on MessageSupplier lambda functions in Logger API.
      </action>
      <action issue="LOG4J2-1807" dev="ggregory" type="add">
        [core] Add and implement LogEvent.toImmutable().
      </action>
    </release>
    <release version="2.8" date="2017-01-21" description="GA Release 2.8">
      <action issue="LOG4J2-1780" dev="mikes" type="fix">
        Eliminate the use of the ExecutorServices in the LoggerContext.
      </action>
      <action issue="LOG4J2-1032" dev="rgoers" type="add">
        Make DefaultRolloverStrategy more efficient when renaming files. Add nomax option to the fileIndex attribute.
      </action>
      <action issue="LOG4J2-1101" dev="rgoers" type="add">
        RollingFileAppender now supports omitting the file name and writing directly to the archive files.
      </action>
      <action issue="LOG4J2-1786" dev="rpopma" type="fix">
        ConfigurationScheduler now preserves interrupt flag during stop.
      </action>
      <action issue="LOG4J2-1243" dev="rgoers" type="add">
        Allow default value in property to be a Lookup.
      </action>
      <action issue="LOG4J2-1779" dev="rpopma" type="fix">
        Fixed bug where AsyncLogger did not resolve configuration properties.
      </action>
      <action issue="LOG4J2-1769" dev="rpopma" type="fix" due-to="Brandon Goodin">
        Fixed concurrency issue affecting all layouts except PatternLayout and GelfLayout, which caused scrambled output and exceptions when logging synchronously from multiple threads.
      </action>
      <action issue="LOG4J2-1724" dev="mikes" type="fix" due-to="Alexander Krasnostavsky">
        Using variables in GelfLayout's additional fields at runtime.
      </action>
      <action issue="LOG4J2-1762" dev="mikes" type="fix">
        Add Builder to GelfLayout.
      </action>
      <action issue="LOG4J2-1649" dev="rgoers" type="fix" due-to="Georg Friedrich">
        Insure the ConfigurationScheduler shuts down without blocking.
      </action>
      <action issue="LOG4J2-1653" dev="rgoers" type="fix" due-to=" Georg Friedrich">
        CronTriggeringPolicy would use the wrong date/time when rolling over and create multiple triggering policies on reconfiguration.
      </action>
      <action issue="LOG4J2-1748" dev="mikes" type="fix">
        Do not use non-daemon thread pool for rollover tasks.
      </action>
      <action issue="LOG4J2-1628" dev="rpopma" type="fix">
        Fixed file locking regression in FileAppender introduced in 2.6.
      </action>
      <action issue="LOG4J2-1744" dev="rpopma" type="fix">
        The custom logger Generate tool no longer requires the log4j-api module on the classpath.
      </action>
      <action issue="LOG4J2-1731" dev="rpopma" type="fix" due-to="Chris Ribble">
        SslSocketManager now respects connectTimeoutMillis.
      </action>
      <action issue="LOG4J2-1682" dev="ggregory" type="fix" due-to="Markus Waidhofer">
        Logger using LocalizedMessageFactory prints key instead of message.
      </action>
      <action issue="LOG4J2-1720" dev="mikes" type="fix">
        Make GelfLayout independent of Jackson.
      </action>
      <action issue="LOG4J2-1719" dev="rpopma" type="fix">
        Fixed race condition in ObjectMessage and SimpleMessage, ensuring that the log message contains the value the object has during the logging call.
      </action>
      <action issue="LOG4J2-1688" dev="rpopma" type="fix">
        Fixed bug where elements of a log message parameter array were nulled out in garbage-free mode.
      </action>
      <action issue="LOG4J2-1692" dev="mikes" type="fix" due-to="Greg Thomas">
        Add putAll() method to CloseableThreadContext.
      </action>
      <action issue="LOG4J2-1689" dev="mikes" type="fix">
        Add CleanableThreadContextMap interface supporting method removeAll(Iterable&lt;String&gt;).
      </action>
      <action issue="LOG4J2-1685" dev="mikes" type="fix" due-to="Raman Gupta">
        Option 'disableAnsi' in PatternLayout to unconditionally disable ANSI escape codes.
      </action>
      <action issue="LOG4J2-1706" dev="rpopma" type="fix">
        Make TimeFilter usable as global filter and as logger filter.
      </action>
      <action issue="LOG4J2-1722" dev="rpopma" type="fix">
        (GC) Avoid allocating temporary objects in VariablesNotEmptyReplacementConverter.
      </action>
      <action issue="LOG4J2-1717" dev="rpopma" type="fix">
        (GC) Avoid allocating temporary objects in EncodingPatternConverter.
      </action>
      <action issue="LOG4J2-1716" dev="rpopma" type="fix">
        (GC) Avoid allocating temporary objects in MapPatternConverter. (Note that constructing a MapMessage is not garbage-free.)
      </action>
      <action issue="LOG4J2-1683" dev="rpopma" type="fix">
        (GC) Avoid allocating temporary objects in MapMessage.
      </action>
      <action issue="LOG4J2-1715" dev="rpopma" type="fix">
        (GC) Avoid allocating temporary objects in NdcPatternConverter. (Note that use of the ThreadContext stack is not garbage-free.)
      </action>
      <action issue="LOG4J2-1714" dev="rpopma" type="fix">
        (GC) Avoid allocating temporary objects in AbstractStyleNameConverter.
      </action>
      <action issue="LOG4J2-1680" dev="rpopma" type="fix">
        (GC) Avoid allocating temporary objects in TimeFilter.
      </action>
      <action issue="LOG4J2-1679" dev="rpopma" type="fix">
        (GC) Avoid allocating temporary objects in StructuredDataFilter.
      </action>
      <action issue="LOG4J2-1678" dev="rpopma" type="fix">
        (GC) Avoid allocating temporary objects in ThreadContextMapFilter.
      </action>
      <action issue="LOG4J2-1677" dev="rpopma" type="fix">
        (GC) Avoid allocating temporary objects in MapFilter.
      </action>
      <action issue="LOG4J2-1674" dev="rpopma" type="fix">
        (GC) Avoid allocating temporary objects in ThresholdFilter.
      </action>
      <action issue="LOG4J2-1673" dev="rpopma" type="fix">
        (GC) Avoid allocating temporary objects in MarkerFilter.
      </action>
      <action issue="LOG4J2-1672" dev="rpopma" type="fix">
        (GC) Avoid allocating temporary objects in LevelRangeFilter.
      </action>
      <action issue="LOG4J2-1671" dev="rpopma" type="fix">
        (GC) Avoid allocating temporary objects in EqualsIgnoreCaseReplacementConverter.
      </action>
      <action issue="LOG4J2-1670" dev="rpopma" type="fix">
        (GC) Avoid allocating temporary objects in EqualsReplacementConverter.
      </action>
      <action issue="LOG4J2-1669" dev="rpopma" type="fix">
        (GC) Avoid allocating temporary objects in MaxLengthConverter.
      </action>
      <action issue="LOG4J2-1668" dev="rpopma" type="fix">
        (GC) Avoid allocating temporary objects in MarkerPatternConverter.
      </action>
      <action issue="LOG4J2-1667" dev="rpopma" type="fix">
        (GC) Avoid allocating temporary objects in SequenceNumberPatternConverter.
      </action>
      <action issue="LOG4J2-1666" dev="rpopma" type="fix">
        (GC) Avoid allocating temporary objects in RelativeTimePatternConverter.
      </action>
      <action issue="LOG4J2-1665" dev="rpopma" type="fix">
        (GC) Avoid allocating temporary objects in IntegerPatternConverter.
      </action>
      <action issue="LOG4J2-1637" dev="rpopma" type="fix">
        Fixed problems when used in OSGi containers (IllegalAccessError, NoClassDefFoundError).
      </action>
      <action issue="LOG4J2-1226" dev="rpopma" type="fix">
        Improve LogEvent serialization to handle non-serializable Messages and deserializing when required classes are missing.
      </action>
      <action issue="LOG4J2-1663" dev="rpopma" type="fix">
        Ensure SortedArrayStringMap can be serialized and deserialized without errors regardless of content.
      </action>
      <action issue="LOG4J2-1658" dev="rpopma" type="fix">
        Prevent NPE in ThreadContextMapFactory::createThreadContextMap when initializing Log4j with Configurator::initialize and the BasicContextSelector is used.
      </action>
      <action issue="LOG4J2-1645" dev="mikes" type="fix">
        Immutable empty StringMap.
      </action>
      <action issue="LOG4J2-1623" dev="mikes" type="fix">
        Configurable JVM shutdown hook timeout.
      </action>
      <action issue="LOG4J2-1712" dev="ggregory" type="fix">
        Pick up bug fixes from Apache Commons Lang's org.apache.commons.lang3.time package.
      </action>
      <action issue="LOG4J2-1636" dev="ggregory" type="fix" due-to="Eldar Gabdullin">
        Console Appender does not pick up Oracle Java 8's sun.stdout.encoding and sun.stderr.encoding.
      </action>
      <action issue="LOG4J2-1639" dev="ggregory" type="fix" due-to="Sridhar Gopinath">
        Fix MemoryMappedFileAppender.createAppender() Javadoc for immediateFlush.
      </action>
      <action issue="LOG4J2-1676" dev="ggregory" type="fix" due-to="Joern Huxhorn">
        Some LogEvents may not carry a Throwable (Use Message.getThrowable() in log(Message) methods.)
      </action>
      <action issue="LOG4J2-1723" dev="ggregory" type="fix" due-to="Ludovic HOCHET">
        Unwanted transitive dependency on geronimo-jms_1.1_spec causes OSGi tests to fail.
      </action>
      <action issue="LOG4J2-1664" dev="ggregory" type="fix" due-to="Ludovic HOCHET">
        Improve OSGi unit tests.
      </action>
      <action issue="LOG4J2-1687" dev="ggregory" type="fix" due-to="Robert Christiansen">
        NPE in ThrowableProxy when resolving stack in Java EE/OSGi environment.
      </action>
      <action issue="LOG4J2-1642" dev="ggregory" type="fix" due-to="Johno Crawford">
        DefaultShutdownCallbackRegistry can throw a NoClassDefFoundError.
      </action>
      <action issue="LOG4J2-1474" dev="ggregory" type="fix" due-to="yin mingjun, Neon">
        CronTriggeringPolicy raise exception and fail to rollover log file when evaluateOnStartup is true.
      </action>
      <action issue="LOG4J2-1734" dev="ggregory" type="fix">
        SslSocketManagerFactory might leak Sockets when certain startup errors occur.
      </action>
      <action issue="LOG4J2-1736" dev="ggregory" type="fix">
        TcpSocketManagerFactory might leak Sockets when certain startup errors occur.
      </action>
      <action issue="LOG4J2-1740" dev="ggregory" type="fix">
        Add CronTriggeringPolicy programmatically leads to NPE.
      </action>
      <action issue="LOG4J2-1743" dev="ggregory" type="fix" due-to="Toby Shepheard">
        CompositeConfiguration does not add filters to appenderRefs.
      </action>
      <action issue="LOG4J2-1756" dev="ggregory" type="fix"  due-to="shubhankar1100">
        Adds xmlns in schema and some other tags.
      </action>
      <action issue="LOG4J2-1781" dev="mattsicker" type="update">
        Update Conversant Disruptor from 1.2.7 to 1.2.10
      </action>
      <action issue="LOG4J2-1774" dev="mattsicker" type="update">
        Replace MockEJB dependency in unit tests with Spring Test and Mockito.
      </action>
      <action issue="LOG4J2-1644" dev="ggregory" type="update" due-to="Tim Gokcen, Pavel Sivolobtchik">
        Inefficient locking in AbstractLoggerAdapter.
      </action>
      <action issue="LOG4J2-1641" dev="ggregory" type="update">
        Update JeroMQ from 0.3.5 to 0.3.6.
      </action>
      <action issue="LOG4J2-1647" dev="mattsicker" type="update">
        Update Commons Lang from 3.4 to 3.5.
      </action>
      <action issue="LOG4J2-1646" dev="mattsicker" type="update">
        Migrate to Mockito 2.x in unit tests.
      </action>
      <action issue="LOG4J2-1655" dev="ggregory" type="update">
        Update Jackson from 2.8.3 to 2.8.4.
      </action>
      <action issue="LOG4J2-1735" dev="ggregory" type="update">
        Update Jackson from 2.8.4 to 2.8.5.
      </action>
      <action issue="LOG4J2-1656" dev="ggregory" type="update">
        Update Apache Flume from 1.6.0 to 1.7.0.
      </action>
      <action issue="LOG4J2-1698" dev="ggregory" type="update">
        Update LMAX Disruptor from 3.3.5 to 3.3.6.
      </action>
      <action issue="LOG4J2-1700" dev="ggregory" type="update">
        Update Jansi from 1.13 to 1.14.
      </action>
      <action issue="LOG4J2-1750" dev="ggregory" type="update">
        Update Kafka from 0.10.0.1 to 0.10.1.1.
      </action>
      <action issue="LOG4J2-1751" dev="ggregory" type="update">
        Update liquibase-core from 3.5.1 to 3.5.3.
      </action>
      <action issue="LOG4J2-1302" dev="rpopma" type="update">
        The log4j-slf4j-impl module now declares a runtime dependency on log4j-core. While not technically required, this makes the log4j-slf4j-impl module behave similarly to slf4j-log4j12, and facilitates migration to Log4j 2.
      </action>
      <action issue="LOG4J2-1787" dev="mattsicker" type="add">
        Document how to exclude transitive conflicting dependencies in Maven and Gradle.
      </action>
      <action issue="LOG4J2-1773" dev="mattsicker" type="add">
        Add StatusLoggerRule to allow unit tests to set a status level.
      </action>
      <action issue="LOG4J2-424" dev="mattsicker" type="add">
        Add non-string data type support to JdbcAppender via new ColumnMapping plugin.
      </action>
      <action issue="LOG4J2-1771" dev="mattsicker" type="add">
        Add a Builder to ColumnConfig and deprecate ColumnConfig.createColumnConfig().
      </action>
      <action issue="LOG4J2-1770" dev="mattsicker" type="add">
        Add a Builder to JdbcAppender and deprecate JdbcAppender.createAppender().
      </action>
      <action issue="LOG4J2-1764" dev="mattsicker" type="add">
        Use MethodHandle in ContextDataFactory cached constructor.
      </action>
      <action issue="LOG4J2-1730" dev="mattsicker" type="add">
        Add Apache Cassandra appender and ColumnMapping plugin.
      </action>
      <action issue="LOG4J2-1759" dev="mattsicker" type="add">
        Add TypeConverter for java.util.UUID.
      </action>
      <action issue="LOG4J2-1758" dev="mattsicker" type="add">
        Add TypeConverter for java.nio.file.Path.
      </action>
      <action issue="LOG4J2-1755" dev="mattsicker" type="add">
        Add TypeConverter and constraint validators for java.net.InetAddress and port numbers.
      </action>
      <action issue="LOG4J2-969" dev="ggregory" type="add">
        Refactor SyslogAppender so that Layout is a Plugin element.
      </action>
      <action issue="LOG4J2-1660" dev="rpopma" type="add">
        Added public method ThreadContext::getThreadContextMap; removed class ThreadContextAccess.
      </action>
      <action issue="LOG4J2-1379" dev="mattsicker" type="add">
        Add documentation regarding YAML configuration format.
      </action>
      <action issue="LOG4J2-1718" dev="rpopma" type="add">
        Introduce marker interface AsynchronouslyFormattable.
      </action>
      <action issue="LOG4J2-1681" dev="rpopma" type="add">
        Introduce interfaces IndexedStringMap and IndexedReadOnlyStringMap, supporting garbage-free iteration over sorted map.
      </action>
      <action issue="LOG4J2-1695" dev="ggregory" type="add">
        Add a Builder to ScriptPatternSelector and deprecate ScriptPatternSelector.createSelector().
      </action>
      <action issue="LOG4J2-1696" dev="ggregory" type="add">
        Add a Builder to MarkerPatternSelector and deprecate MarkerPatternSelector.createSelector().
      </action>
      <action issue="LOG4J2-1697" dev="ggregory" type="add">
        Add a SerializerBuilder to PatternLayout and deprecate PatternLayout.createSerializer().
      </action>
      <action issue="LOG4J2-1701" dev="ggregory" type="add">
        Add a Builder to RandomAccessFileAppender and deprecate RandomAccessFileAppender.createAppender().
      </action>
      <action issue="LOG4J2-1703" dev="ggregory" type="add">
        Add a Builder to MemoryMappedFileAppender and deprecate MemoryMappedFileAppender.createAppender().
      </action>
      <action issue="LOG4J2-1704" dev="ggregory" type="add">
        Add a Builder to RollingRandomAccessFileAppender and deprecate RollingRandomAccessFileAppender.createAppender().
      </action>
      <action issue="LOG4J2-1709" dev="ggregory" type="add">
        Add a Builder to SyslogAppender and deprecate SyslogAppender.createAppender().
      </action>
      <action issue="LOG4J2-1707" dev="ggregory" type="add">
        Allow TCP Socket Appender to set socket options.
      </action>
      <action issue="LOG4J2-1708" dev="ggregory" type="add">
        Allow Secure Socket Appender to set socket options.
      </action>
      <action issue="LOG4J2-1737" dev="ggregory" type="add">
        Add a Builder to SyslogLayout and deprecate SyslogLayout.createLayout(Facility, boolean, String, Charset).
      </action>
      <action issue="LOG4J2-1738" dev="ggregory" type="add">
        Add a Builder to JsonLayout and deprecate org.apache.logging.log4j.core.layout.JsonLayout.createLayout(Configuration, boolean, boolean, boolean, boolean, boolean, boolean, String, String, Charset, boolean).
      </action>
      <action issue="LOG4J2-1739" dev="ggregory" type="add">
        Add Builder to KafkaAppender and deprecate KafkaAppender.createAppender(Layout, Filter, String, boolean, String, Property[], Configuration).
      </action>
      <action issue="LOG4J2-1733" dev="ggregory" type="add" due-to="Vincent Tieleman">
        Add SyncSend attribute to KafkaAppender (as in KafkaLog4jAppender).
      </action>
      <action issue="LOG4J2-2195" dev="ggregory" type="fix" due-to="Raman Gupta, Gary Gregory">
        Cannot define both `filters` and `separator` for PatternLayout %xEx.
      </action>
      <action issue="LOG4J2-2221" dev="ggregory" type="fix" due-to="Raman Gupta, Gary Gregory">
        RootThrowablePatternConverter does not use TextRenderer or line separator options.
      </action>
    </release>
    <release version="2.7" date="2016-10-02" description="GA Release 2.7">
      <action issue="LOG4J2-1618" dev="rpopma" type="fix" due-to="Raman Gupta">
        Fixed ClassCastException when using JUL logging during shutdown.
      </action>
      <action issue="LOG4J2-1620" dev="ggregory" type="fix" due-to="Sascha Scholz">
        2.7-rc1: RollingFileAppender immediateFlush default value should be true, not false.
      </action>
      <action issue="LOG4J2-1611" dev="rpopma" type="fix">
        Improved performance of context data injector for web applications to be on par with standalone applications.
      </action>
      <action issue="LOG4J2-1591" dev="rpopma" type="fix">
        Introduced new interface LifeCycle2 with stop(long,TimeUnit) method to avoid breaking backwards compatibility with new Configurator.shutdown(LoggerContext, long, TimeUnit) API.
      </action>
      <action issue="LOG4J2-1590" dev="rpopma" type="fix">
        Fixed issue with filters extending AbstractFilter that did not override methods with unrolled varargs.
      </action>
      <action issue="LOG4J2-1583" dev="rpopma" type="fix" due-to="Larry West">
        Fixed scrambled log messages triggered by nested logging from toString() method of a logging parameter object.
      </action>
      <action issue="LOG4J2-1259" dev="ggregory" type="fix" due-to="Misagh Moayyed, Steffen Offermann">
        Log4j threads are no longer leaking on Tomcat shutdown.
      </action>
      <action issue="LOG4J2-1051" dev="rpopma" type="fix" due-to="Lukasz Lenart">
        When starting on Google App Engine, Interpolator now suppresses the NoClassDefFoundError stack trace  for the jvmrunargs lookup.
      </action>
      <action issue="LOG4J2-1582" dev="rpopma" type="fix">
        When initializing on platforms where JMX is not available, Interpolator component no longer prints stack trace for warning messages.
      </action>
      <action issue="LOG4J2-1581" dev="rpopma" type="fix">
        Unregistering JMX components no longer prints a stack trace when the MBean has already been unregistered.
      </action>
      <action issue="LOG4J2-1313" dev="rpopma" type="fix" due-to="Philipp Knobel, Leon Finker">
        Support Property values to be specified in configuration as a value attribute as well as an element.
      </action>
      <action issue="LOG4J2-1575" dev="rpopma" type="fix">
        (GC) LoggerConfig now stores configuration properties in a List, not a Map to prevent creating temporary Iterator objects. Added method LoggerConfig#getPropertyList(), deprecated method #getProperties().
      </action>
      <action issue="LOG4J2-1457" dev="mattsicker" type="fix" due-to="Leon Finker">
        Fixed class loader deadlock when using async logging and extended stack trace pattern.
      </action>
      <action issue="LOG4J2-1563" dev="ggregory" type="fix" due-to="Jason Tedor">
        Fix to prevent Log4j 2.6.2 and higher from losing exceptions when a security manager is present.
      </action>
      <action issue="LOG4J2-1530" dev="mikes" type="fix">
        Fixed issue where LogEvent.getContextStack() returned null.
      </action>
      <action issue="LOG4J2-1518" dev="rpopma" type="fix" due-to="Leon Finker">
        Prevent deadlock in Async Loggers when queue is full and logged Object's toString() logs another message.
      </action>
      <action issue="LOG4J2-1542" dev="rpopma" type="fix" due-to="Rogério Lecarião Leite">
        Prevent ArrayIndexOutOfBoundsException in ParameterizedMessage.formatTo for single-char or empty messages.
      </action>
      <action issue="LOG4J2-1549" dev="mikes" type="fix" due-to="Jason Bedard">
        Fixed issue where AsyncLoggerContextSelector+PropertiesConfigurationBuilder defaulted to includeLocation=true.
      </action>
      <action issue="LOG4J2-1562" dev="ggregory" type="fix">
        Prevent SocketAppender memory usage from growing unbounded if it cannot connect to a server.
      </action>
      <action issue="LOG4J2-1559" dev="ggregory" type="fix" due-to="Andrey Plotkin">
        Prevent NPE in Level.isInRange.
      </action>
      <action issue="LOG4J2-1511" dev="ggregory" type="fix" due-to="Srikanth Surukuntu">
        DynamicThresholdFilter filtered incorrectly when params were passed as individual arguments instead of varargs.
      </action>
      <action issue="LOG4J2-1548" dev="ggregory" type="fix">
        [CronTriggeringPolicy] ConfigurationScheduler scheduled the task infinitely after first fire.
      </action>
      <action issue="LOG4J2-1506" dev="ggregory" type="fix" due-to="Johannes Schleger">
        Log4j should not unregister JMX MBeans when log4j2.disable.jmx property is true.
      </action>
      <action issue="LOG4J2-1490" dev="ggregory" type="fix" due-to="Krzysztof Taborski">
        Log4j2 should postpone creating log file until the appender actually receives an event.
      </action>
      <action issue="LOG4J2-1320" dev="ggregory" type="fix" due-to="Paresh Varke, Pierrick Hymbert">
        Support loading custom plugins from jar files and directories whose classpath entries use the "vfs" URL protocol.
      </action>
      <action issue="LOG4J2-1541" dev="ggregory" type="fix">
        Fix file handle resource leak in XmlConfiguration.XmlConfiguration(ConfigurationSource).
      </action>
      <action issue="LOG4J2-1538" dev="ggregory" type="fix" due-to="Igor Karpov">
        Prevent NPE when dynamically removing filters.
      </action>
      <action issue="LOG4J2-1532" dev="ggregory" type="fix">
        Attributes were not merged properly in composite configurations.
      </action>
      <action issue="LOG4J2-1529" dev="mattsicker" type="fix" due-to="Sridevi Narra">
        Attributes were not merged properly in composite configurations.
      </action>
      <action issue="LOG4J2-1527" dev="rpopma" type="fix" due-to="Jose Leon">
        Prevent NPE in RingBufferLogEvent.getFormattedMessage() when used in web applications.
      </action>
      <action issue="LOG4J2-905" dev="ggregory" type="fix" due-to="Moritz Löser">
        Added ability to disable (date) lookup completely for compatibility with other libraries like Camel.
      </action>
      <action issue="LOG4J2-1526" dev="mikes" type="fix">
        Added support for setting StatusLogger destination in ConfigurationBuilder.
      </action>
      <action issue="LOG4J2-1448" dev="rpopma" type="fix" due-to="Keith Laban">
        Allow comma separated agents, host list to be passed to FlumeAppender.
      </action>
      <action issue="LOG4J2-1500" dev="ggregory" type="fix" due-to="Jose Leon">
        Merging configurations failed with an NPE when comparing Nodes with different attributes.
      </action>
      <action issue="LOG4J2-1482" dev="ggregory" type="fix" due-to="Sumit Singhal">
        Fixed improper header in CsvParameterLayout.
      </action>
      <action issue="LOG4J2-1199" dev="rpopma" type="fix">
        Documented that JVM Input Arguments Lookup (JMX) is not available on Google App Engine.
      </action>
      <action issue="LOG4J2-1438" dev="rpopma" type="fix">
        (GC) Added method getParameter() to ObjectMessage (and ReusableObjectMessage).
      </action>
      <action issue="LOG4J2-1488" dev="rpopma" type="fix" due-to="Richard Zschech">
        (GC) Fixed ISO8601 %date conversion pattern with a period '.' separator for milliseconds is now garbage free.
      </action>
      <action issue="LOG4J2-1489" dev="rpopma" type="fix" due-to="Richard Zschech">
        (GC) Fixed %date conversion patterns with a timezone parameter are now garbage free.
      </action>
      <action issue="LOG4J2-1279" dev="rpopma" type="fix" due-to="Tony Baines">
        Prevent NullPointerException in FastDateParser$TimeZoneStrategy.
      </action>
      <action issue="LOG4J2-1341" dev="rpopma" type="fix" due-to="Richard Zschech">
        (GC) HighlightConverter and StyleConverter are now GC-free.
      </action>
      <action issue="LOG4J2-1467" dev="rpopma, ggregory" type="fix" due-to="Ralf, Gary Gregory">
        [OSGi] Fixed missing import package.
      </action>
      <action issue="LOG4J2-351" dev="rpopma, ggregory" type="fix" due-to="Roland Weiglhofer">
        [OSGi] Fixed wrong Fragment-Host in manifest files.
      </action>
      <action issue="LOG4J2-1313" dev="rpopma" type="fix" due-to="Philipp Knobel">
        Properties declared in configuration can now have their value either in the element body or in an attribute named "value".
      </action>
      <action issue="LOG4J2-1235" dev="ggregory" type="fix" due-to="Niranjan Rao, Sascha Scholz, Aleksey Zvolinsky">
        org.apache.logging.log4j.core.appender.routing.IdlePurgePolicy was not working correctly.
      </action>
      <action issue="LOG4J2-1502" dev="ggregory" type="fix" due-to="Sumit Singhal">
        Fixed issue where CsvParameterLayout and CsvLogEventLayout inserted NUL characters if data starts with {, (, [ or "
      </action>
      <action issue="LOG4J2-1573" dev="ggregory" type="fix" due-to="Steffen Offermann">
        Layout is no longer optional.
      </action>
      <action issue="LOG4J2-1608" dev="ggregory" type="fix">
        ServletAppender does not provide throwable object to ServletContext.
      </action>
      <action issue="LOG4J2-1599" dev="ggregory" type="fix">
        Prevent potential NPE in org.apache.logging.log4j.message.ParameterFormatter.formatMessage3(StringBuilder, char[], int, Object[], int, int[]).
      </action>
      <action issue="LOG4J2-1600" dev="ggregory" type="fix">
        Prevent potential NPE due to org.apache.logging.log4j.core.layout.MarkerPatternSelector.createSelector(PatternMatch[], String, boolean, boolean, Configuration).
      </action>
      <action issue="LOG4J2-1601" dev="ggregory" type="fix">
        Prevent potential NPE due to org.apache.logging.log4j.core.layout.ScriptPatternSelector.createSelector(AbstractScript, PatternMatch[], String, boolean, boolean, Configuration).
      </action>
      <action issue="LOG4J2-1602" dev="ggregory" type="fix">
        Prevent potential NPE in org.apache.logging.log4j.core.util.datetime.FormatCache.MultipartKey.equals(Object) when object is null.
      </action>
      <action issue="LOG4J2-1603" dev="ggregory" type="fix">
        Redo hashCode() and equals() methods in org.apache.logging.log4j.core.net.ssl classes.
      </action>
      <action issue="LOG4J2-1610" dev="ggregory" type="fix" due-to="Shubhankar">
        Add targetNamespace to log4j-config.xsd. GitHub #43.
      </action>
      <action issue="LOG4J2-1619" dev="ggregory" type="fix">
        new Log4jLogEvent().toString() throws an NPE.
      </action>
      <action issue="LOG4J2-1578" dev="ggregory" type="add">
        RoutingAppender can be configured with scripts. Add Script in a Routes element.
      </action>
      <action issue="LOG4J2-1597" dev="ggregory" type="add">
        Add a ScriptAppenderSelector to create an Appender specified by a Script.
      </action>
      <action issue="LOG4J2-1349" dev="rpopma" type="add">
        (GC) Added support for garbage-free ThreadContext map. Disabled by default, users need to enable this explicitly.
      </action>
      <action issue="LOG4J2-1447" dev="rpopma" type="add">
        (GC) Changed LogEvent's internal data structure for context data to be garbage-free. Added method LogEvent#getContextData(), deprecated method #getContextMap().
      </action>
      <action issue="LOG4J2-1010" dev="rpopma" type="add" due-to="Mikael Ståldal">
        Users can now inject context data from other sources than ThreadContext. Values can be any Object, not just Strings.
      </action>
      <action issue="LOG4J2-1568" dev="mattsicker" type="add">
        Added support for java.util.concurrent.LinkedTransferQueue to AsyncAppender.
      </action>
      <action issue="LOG4J2-1430" dev="mattsicker" type="add" due-to="John Cairns">
        Added optional support for Conversant DisruptorBlockingQueue in AsyncAppender.
      </action>
      <action issue="LOG4J2-1439" dev="mattsicker" type="add" due-to="Anthony Maire">
        Added optional support for JCTools MPSC bounded lock-free queue in AsyncAppender.
      </action>
      <action issue="LOG4J2-1558" dev="ggregory" type="add">
        SocketAppender now supports IO buffering.
      </action>
      <action issue="LOG4J2-1557" dev="ggregory" type="add">
        Add a Builder for the SocketAppender (deprecates factory method).
      </action>
      <action issue="LOG4J2-1609" dev="ggregory" type="add">
        Add a Builder to ServletAppender and deprecate factory method.
      </action>
      <action issue="LOG4J2-1553" dev="ggregory" type="add">
        AbstractManager now implements AutoCloseable.
      </action>
      <action issue="LOG4J2-1528" dev="mikes" type="add">
        Added ability to generate Log4j 2-style XML configuration file from ConfigurationBuilder.
      </action>
      <action issue="LOG4J2-1181" dev="mikes" type="add">
        Added Logging API for Scala 2.10 and 2.11.
      </action>
      <action issue="LOG4J2-1512" dev="mikes" type="add">
        Added options to exclude stack trace from JSON, XML and YAML layouts.
      </action>
      <action issue="LOG4J2-1539" dev="ggregory" type="add">
        Added Core API Configurator.shutdown(LoggerContext, long, TimeUnit).
      </action>
      <action issue="LOG4J2-1501" dev="ggregory" type="add">
        FileAppender is now able to create files on-demand.
      </action>
      <action issue="LOG4J2-1504" dev="ggregory" type="add">
        RollingFileAppender is now able to create files on-demand.
      </action>
      <action issue="LOG4J2-1471" dev="ggregory" type="add">
        [PatternLayout] Add an ANSI option to %xThrowable.
      </action>
      <action issue="LOG4J2-1472" dev="ggregory" type="add">
        org.apache.logging.log4j.core.LoggerContext now implements Closeable.
      </action>
      <action issue="LOG4J2-1458" dev="ggregory" type="add">
        [PatternLayout] Add an ANSI option to %message.
      </action>
      <action issue="LOG4J2-1505" dev="ggregory" type="add">
        Create a Builder for the FileAppender plugin to facilitate adding attributes in the future.
      </action>
      <action issue="LOG4J2-1507" dev="ggregory" type="add">
        Allow Builders to be completely generic.
      </action>
      <action issue="LOG4J2-1508" dev="ggregory" type="add">
        Allow a Builder to subclass another Builder.
      </action>
      <action issue="LOG4J2-1516" dev="rpopma" type="add" due-to="Gary Gregory">
        Add ThreadContextMap2 interface supporting method putAll(Map&lt;String, String&gt;).
      </action>
      <action issue="LOG4J2-1519" dev="ggregory" type="add">
        Add ThreadContext.putAll(Map&lt;String, String&gt;).
      </action>
      <action issue="LOG4J2-1520" dev="ggregory" type="add">
        Add JUnit Rule implementations to manage the thread context.
      </action>
      <action issue="LOG4J2-1547" dev="ggregory" type="add">
        The Core AbstractConfiguration now tracks its LoggerContext and add Configuration.getLoggerContext().
      </action>
      <action issue="LOG4J2-1540" dev="ggregory" type="add">
        The Core AbstractManager now tracks its LoggerContext.
      </action>
      <action issue="LOG4J2-1577" dev="ggregory" type="add">
        Add a Builder to the RoutingAppender and deprecate factory method.
      </action>
      <action issue="LOG4J2-1604" dev="ggregory" type="update" due-to="Colin Hillman">
        Log4j2 TcpSocketServer in background.
      </action>
      <action issue="LOG4J2-1574" dev="ggregory" type="update">
        Allow the RollingFileAppender to use default pattern layout.
      </action>
      <action issue="LOG4J2-1556" dev="ggregory" type="update">
        Custom Log4j threads now extend Log4jThread.
      </action>
      <action issue="LOG4J2-1605" dev="ggregory" type="update">
        Improve error messages for TcpSocketServer and UdpSocketServer.
      </action>
      <action issue="LOG4J2-1458" dev="ggregory" type="update">
        Updated Jackson from 2.7.5 to 2.8.0.
      </action>
      <action issue="LOG4J2-1494" dev="ggregory" type="update">
        Updated Jackson from 2.8.0 to 2.8.1.
      </action>
      <action issue="LOG4J2-1569" dev="ggregory" type="update">
        Updated Jackson from 2.8.1 to 2.8.2.
      </action>
      <action issue="LOG4J2-1598" dev="ggregory" type="update">
        Updated Jackson from 2.8.2 to 2.8.3.
      </action>
      <action issue="LOG4J2-1495" dev="ggregory" type="update">
        Updated LMAX Disruptor from 3.3.4 to 3.3.5.
      </action>
      <action issue="LOG4J2-1496" dev="ggregory" type="update">
        Updated Kafka client from 0.9.1.0 to 0.10.0.0.
      </action>
      <action issue="LOG4J2-1533" dev="ggregory" type="update">
        Updated Kafka client from 0.10.0.0 to 0.10.0.1.
      </action>
      <action issue="LOG4J2-1487" dev="ggregory" type="update">
        Updated JMS test from ActiveMQ 5.13.3 to 5.13.4.
      </action>
      <action issue="LOG4J2-1551" dev="ggregory" type="update">
        Updated JMS test from ActiveMQ 5.13.4 to 5.14.0.
      </action>
      <action issue="LOG4J2-1757" dev="ggregory" type="update">
        Update Apache Commons Compress from 1.12 to 1.13.
      </action>
      <action issue="LOG4J2-1543" dev="ggregory" type="update">
        Removed deprecated Core API org.apache.logging.log4j.core.util.Constants.UTF_8.
      </action>
      <action issue="LOG4J2-1544" dev="ggregory" type="update">
        Removed deprecated Core API org.apache.logging.log4j.util.Assert.requireNonNull(T, String).
      </action>
      <action issue="LOG4J2-1545" dev="ggregory" type="update">
        Removed deprecated Web API org.apache.logging.log4j.web.WebLookup.getServletContext().
      </action>
    </release>
    <release version="2.6.2" date="2016-07-05" description="GA Release 2.6.2">
      <action issue="LOG4J2-904" dev="rgoers" type="fix" due-to="Bernhard Mähr">
        If copy and delete fails in rename action then resort to truncating the source file after copying it.
      </action>
      <action issue="LOG4J2-1250" dev="rgoers" type="fix">
        CronTriggeringPolicy was not properly setting the prevFileTime value for the PatternProcessor so
        file dates and times on rolled files were incorrect.
      </action>
      <action issue="LOG4J2-1452" dev="rpopma" type="fix" due-to="Mikael Ståldal">
        Fixed issue where reusable messages broke flow tracing logic.
      </action>
      <action issue="LOG4J2-1440" dev="rgoers" type="fix">
        Fix bug in OnStartupTriggeringPolicy that allowed it to roll over on every reconfiguration. Added
        minSize attribute.
      </action>
      <action issue="LOG4J2-1414" dev="rpopma" type="fix" due-to="Ralph Goers">
        Fixed minor issues with the 2.6.1 web site.
      </action>
      <action issue="LOG4J2-1434" dev="rpopma" type="fix" due-to="Luke Butters">
        Ensure that the thread-local StringBuilders used by Layouts to format log events to text will not
        retain excessive memory after a large message was logged.
      </action>
      <action issue="LOG4J2-1395" dev="mikes" type="add">
        Add "direct" option to ConsoleAppender for increased performance.
      </action>
      <action issue="LOG4J2-1418" dev="mikes" type="fix">
        Provide MessageFactory2 to custom Logger implementations.
      </action>
      <action issue="LOG4J2-1420" dev="rgoers" type="fix">
        RollingRandomAccessFileManager was not properly rolling over on startup and was getting a NullPointerException.
      </action>
      <action issue="LOG4J2-1417" dev="rpopma" type="fix">
        Fixed issue where Unbox utility ignored the value Constants.ENABLE_THREADLOCALS and always stored non-JDK classes in ThreadLocals.
      </action>
      <action issue="LOG4J2-1422" dev="rpopma" type="fix">
        Fixed issue where AsyncAppenderQueueFullPolicyTest sometimes hangs.
      </action>
      <action issue="LOG4J2-1445" dev="ggregory" type="fix" due-to="Ludovic HOCHET">
        OnStartupTriggeringPolicyTest fails on Windows saying the file is used by another process.
      </action>
      <action issue="LOG4J2-1437" dev="rpopma" type="add">
        (GC) ObjectMessage and ReusableObjectMessage now avoid calling toString() on auto-boxed primitive parameters.
      </action>
      <action issue="LOG4J2-1415" dev="rpopma" type="add">
        (GC) ParameterFormatter now avoids calling toString() on auto-boxed primitive message parameters.
      </action>
      <action issue="LOG4J2-1412" dev="rpopma" type="add">
        Unbox utility's ringbuffer of StringBuilders is now configurable.
      </action>
      <action issue="LOG4J2-1432" dev="ggregory" type="update">
        Update Jackson from 2.7.4 to 2.7.5.
      </action>
      <action issue="LOG4J2-1433" dev="ggregory" type="update">
        Update Jansi from 1.11 to 1.13.
      </action>
      <action issue="LOG4J2-1444" dev="ggregory" type="update">
        Update Apache Commons Compress from 1.11 to 1.12.
      </action>
    </release>
    <release version="2.6.1" date="2016-06-05" description="GA Release 2.6.1">
      <action issue="LOG4J2-1405" dev="rgoers" type="fix">
        OnStartupTriggeringPolicy was forcing a rollover of empty files at startup and would append a second footer that was added by the prior shutdown.
      </action>
      <action issue="LOG4J2-1406" dev="rpopma" type="fix" due-to="Trask Stalnaker">
        Fixed bug in ReusableParameterizedMessage where Throwable was never updated so first error was logged over and over again and subsequent errors were not logged.
      </action>
      <action issue="LOG4J2-1409" dev="rpopma" type="fix" due-to="Shahan">
        Fixed ArrayIndexOutOfBoundsException that may occur in ReusableParameterizedMessage.
      </action>
      <action issue="LOG4J2-997" dev="rgoers" type="fix" due-to="Maytee Chinavanichkit">
        Add filter and remove filter were not working properly in AbstractFilterable.
      </action>
      <action issue="LOG4J2-1032" dev="rgoers" type="fix">
        Changed RenameAction to use java.nio to better report rename failures.
      </action>
      <action issue="LOG4J2-1407" dev="ggregory" type="fix">
        Fixed misleading WARN log events from Log4j about message factories and unexpected formatting.
      </action>
      <action issue="LOG4J2-1408" dev="ggregory" type="fix">
        Added the module log4j-liquibase to BOM POM.
      </action>
      <action issue="LOG4J2-1180" dev="ggregory" type="fix">
        Logger cache now accounts for message factory.
      </action>
      <action issue="LOG4J2-1402" dev="rgoers" type="fix">
        Fix regression in properties configuration to support arbitrary component ids.
      </action>
      <action issue="LOG4J2-1385" dev="ggregory" type="update">
        (GC) CSV layouts should not create a new CSVPrinter for each log event. Requires Apache Commons CSV 1.4.
      </action>
      <action issue="LOG4J2-1398" dev="ggregory" type="update">
        Update liquibase-core from 3.4.2 to 3.5.1.
      </action>
      <action issue="LOG4J2-1399" dev="ggregory" type="update">
        Update Apache Commons CSV from 1.3 to 1.4.
      </action>
      <action issue="LOG4J2-1411" dev="mattsicker" type="add">
        Added documentation about plugin builders compared to factories.
      </action>
      <action issue="LOG4J2-1394" dev="mattsicker,mikes" type="fix">
        Fixed minor issues with the 2.6 web site.
      </action>
    </release>
    <release version="2.6" date="2016-05-25" description="GA Release 2.6">
      <action issue="LOG4J2-1270" dev="rpopma" type="add">
        (GC) Added support for garbage-free logging in steady state.
        This includes Async Loggers and logging synchronously to the console and to a file,
        but does not include the AsyncAppender. This release makes the GelfLayout and
        the main patterns in the PatternLayout garbage-free.
      </action>
      <action issue="LOG4J2-1297" dev="rpopma" type="add">
        (GC) Added manual page on garbage-free logging.
      </action>
      <action issue="LOG4J2-1373" dev="rpopma" type="add">
        (GC) Update Logger wrapper Generator tool to generate methods for the new Logger methods.
      </action>
      <action issue="LOG4J2-1356" dev="mikes" type="update">
        (GC) GelfLayout does now support garbage-free logging (with compressionType=OFF).
      </action>
      <action issue="LOG4J2-1326" dev="rpopma" type="add">
        (GC) Added methods to the Logger interface for logging CharSequence messages.
      </action>
      <action issue="LOG4J2-1344" dev="rpopma" type="add">
        (GC) FileAppender, RollingFileAppender and MemoryMappedFileAppender are now also garbage-free by default.
      </action>
      <action issue="LOG4J2-1343" dev="rpopma" type="update">
        (GC) ConsoleAppender is now garbage-free by default. This logic is reusable for all AbstractOutputStreamAppender subclasses.
      </action>
      <action issue="LOG4J2-1278" dev="rpopma" type="add">
        (GC) Added unrolled varargs methods to Logger API, added Unbox utility to avoid auto-boxing when logging primitive values.
      </action>
      <action issue="LOG4J2-1318" dev="rpopma" type="update">
        (GC) Avoid allocating unnecessary temporary objects in LoggerContext's getLogger methods.
      </action>
      <action issue="LOG4J2-1333" dev="rpopma" type="update">
        (GC) Avoid allocating unnecessary temporary objects in MarkerManager's getMarker methods.
      </action>
      <action issue="LOG4J2-1321" dev="rpopma" type="update">
        (GC) Avoid allocating unnecessary temporary objects in PatternLayout's NamePatternConverter and ClassNamePatternConverter.
      </action>
      <action issue="LOG4J2-1271" dev="rpopma" type="add">
        (GC) Add MessageFactory that avoid allocation by reusing a cached ParameterizedMessage instance.
      </action>
      <action issue="LOG4J2-1271" dev="rpopma" type="update">
        (GC) ParameterizedMessage optimizations to avoid or at least postpone allocating temporary objects.
      </action>
      <action issue="LOG4J2-1283" dev="rpopma" type="update">
        (GC) Provide ThreadLocal-based gc-free caching mechanism in DatePatternConverter for non-webapps.
      </action>
      <action issue="LOG4J2-1293" dev="rpopma" type="add">
        (GC) Add interface StringBuilderFormattable to enable converting Messages and parameters to text without allocating temporary objects.
        ParameterizedMessage, ObjectMessage, SimpleMessage and ThreadDumpMessage now implement StringBuilderFormattable.
      </action>
      <action issue="LOG4J2-1291" dev="rpopma" type="update">
        (GC) Update PatternLayout to utilize gc-free mechanism for LogEvent processing.
      </action>
      <action issue="LOG4J2-1292" dev="rpopma" type="update">
        (GC) Update RandomAccessFileAppender and RollingRandomAccessFileAppender to utilize gc-free Layout.encode() method.
      </action>
      <action issue="LOG4J2-1274" dev="rpopma" type="add">
        (GC) Add encode(LogEvent, ByteBufferDestination) method to Layout API to enable converting LogEvents to bytes without creating temporary objects.
      </action>
      <action issue="LOG4J2-1281" dev="rpopma" type="fix">
        (GC) LoggerConfig.getProperties() should not allocate on each call.
      </action>
      <action issue="LOG4J2-1272" dev="rpopma" type="update">
        (GC) Improve LoggerConfig's data structure for AppenderControl objects to avoid allocating temporary objects during
        traversal for each log event.
      </action>
      <action issue="LOG4J2-1269" dev="rpopma" type="fix">
        (GC) AsyncLogger should use thread-local translator by default.
      </action>
      <action issue="LOG4J2-623" dev="rpopma" type="fix">
        Generate MDC properties as a JSON map in JSONLayout, with option to output as list of map entries.
      </action>
      <action issue="LOG4J2-1362" dev="rpopma" type="add" due-to="Gary Gregory">
        Added a YAML layout.
      </action>
      <action issue="LOG4J2-1387" dev="rpopma" type="fix">
        Fixed memory leak related to shutdown hook.
      </action>
      <action issue="LOG4J2-1179" dev="rpopma" type="add">
        Documented benchmark results comparing Log4j 2 performance to other logging libraries.
      </action>
      <action issue="LOG4J2-1382" dev="rpopma" type="fix">
        Copying a MutableLogEvent using Log4jLogEvent.Builder should not unnecessarily obtain caller location information.
      </action>
      <action issue="LOG4J2-1011" dev="mikes" type="add">
        Document dependencies for layouts.
      </action>
      <action issue="LOG4J2-621" dev="ggregory" type="add" due-to="Lee Theobald, Kamal Mettananda, Gary Gregory">
        Pattern to drop first N package parts.
      </action>
      <action issue="LOG4J2-494" dev="rgoers" type="add" due-to="Philipp Knobel">
        Support merging configurations to for a composite configuration.
      </action>
      <action issue="LOG4J2-1357" dev="mikes" type="add">
        Option to not log stack traces for logged Throwables in GelfLayout.
      </action>
      <action issue="LOG4J2-1375" dev="rpopma" type="update">
        Update SLF4J from 1.7.13 to 1.7.21.
      </action>
      <action issue="LOG4J2-1374" dev="rpopma" type="update">
        Migrate tests from Logback 1.1.3 to 1.1.7.
      </action>
      <action issue="LOG4J2-1384" dev="ggregory" type="update">
        Update Apache Commons CSV from 1.2 to 1.3.
      </action>
      <action issue="LOG4J2-1372" dev="rgoers" type="fix" due-to="Kamal Mettananda, Gary Gregory">
        XMLLayout indents, but not the first child tag (Event).
      </action>
      <action issue="LOG4J2-1363" dev="rgoers" type="fix">
        Properties Configuration did not support includeLocation attribute on Loggers.
      </action>
      <action issue="LOG4J2-1263" dev="rgoers" type="fix">
        The ConfigurationSource was not saved for BuiltConfigurations so monitor interval had no effect.
      </action>
      <action issue="LOG4J2-1369" dev="ggregory" type="fix" due-to="Alex Birch, Gary Gregory">
        "xz" compression results in plaintext, uncompressed files.
      </action>
      <action issue="LOG4J2-1365" dev="mikes" type="update">
        (Log4j-internal) Provide message text as CharSequence for some message types to optimize some layouts.
      </action>
      <action issue="LOG4J2-1368" dev="rpopma" type="fix">
        (Log4j-internal) StatusLogger dropped exceptions when logging parameterized messages.
      </action>
      <action issue="LOG4J2-1348" dev="ggregory" type="add" due-to="Greg Thomas, Gary Gregory">
        Add an AutoCloseable ThreadContext class: CloseableThreadContext.
      </action>
      <action issue="LOG4J2-1345" dev="rpopma" type="update">
        (Doc) Clarify documentation for properties that control Log4j behaviour.
      </action>
      <action issue="LOG4J2-1336" dev="ggregory" type="fix" due-to="Zbynek Vyskovsky">
        LoggerFactory in 1.2 API module is not compatible with 1.2.
      </action>
      <action issue="LOG4J2-1354" dev="ggregory" type="fix" due-to="Arkadiusz Adolph">
        No configuration reload is triggered under Windows when replacing the configuration file with one that has older last modified date.
      </action>
      <action issue="LOG4J2-1346" type="fix">
        Exception from Log4jServletContextListener prevents jetty-maven-plugin run-forked.
      </action>
      <action issue="LOG4J2-1339" dev="rpopma" type="fix">
        (Perf) AsyncLogger performance optimization: avoid calling instanceof TimestampMessage in hot path.
      </action>
      <action issue="LOG4J2-1324" dev="rpopma" type="fix">
        Improve error handling in the Async Logger background thread: the new default exception handler no longer rethrows the error.
      </action>
      <action issue="LOG4J2-1309" dev="ggregory" type="fix">
        Configuration file error does not show cause exception.
      </action>
      <action issue="LOG4J2-1299" dev="ggregory" type="add">
        Add pattern converter for thread id and priority in PatternLayout.
      </action>
      <action issue="LOG4J2-1289" dev="ggregory" type="fix">
        Change flow logging text from "entry' to "Enter" and "exit" to "Exit".
      </action>
      <action issue="LOG4J2-1284" dev="rpopma" type="fix">
        Made default MessageFactory configurable.
      </action>
      <action issue="LOG4J2-1280" dev="ggregory" type="fix">
        Deprecate org.apache.logging.log4j.util.MessageSupplier.
      </action>
      <action issue="LOG4J2-1280" dev="rpopma" type="fix">
        Logger methods taking Supplier parameters now correctly handle cases where the supplied value is a Message.
      </action>
      <action issue="LOG4J2-1268" dev="rpopma" type="fix">
        FixedDateFormat was incorrect for formats having MMM with the French locale.
      </action>
      <action issue="LOG4J2-1255" dev="rgoers" type="update">
        Add enhanced entry and exit methods.
      </action>
      <action issue="LOG4J2-124" dev="rgoers" type="add">
        Add shutdown methods to LogManager.
      </action>
      <action issue="LOG4J2-1222" dev="rgoers" type="fix">
        Creation of a LoggerContext will fail if shutdown is in progress. LogManager will default to SimpleLogger instead.
      </action>
      <action issue="LOG4J2-1221" dev="rpopma" type="add" due-to="Michael Barker">
        Added async logger Timeout wait strategy and made this the default wait strategy for async loggers.
        This prevents a rare deadlock that may occur on Solaris.
      </action>
      <action issue="LOG4J2-1080" dev="rpopma" type="add">
        Added option to discard events below a certain log level if the async logger ring buffer
        or async appender queue is full.
      </action>
      <action issue="LOG4J2-1237" dev="ggregory" type="add" due-to="Mike Calmus, Gary Gregory">
        Make PatternLayout header and footer accept a pattern.
      </action>
      <action issue="LOG4J2-1244" dev="ggregory" type="add" due-to="Anshu Garg, Remko Popma, Gary Gregory">
        Make header and footer values customizable in JSONLayout.
      </action>
      <action issue="LOG4J2-1245" dev="ggregory" type="add">
        Make CSV Layout header and footers accept patterns.
      </action>
      <action issue="LOG4J2-1192" dev="ggregory" type="add" due-to="Jörg Bretschneider, Gary Gregory">
        Dynamic Subject for SMTP Appender.
      </action>
      <action issue="LOG4J2-1277" dev="ggregory" type="add" due-to="Gary Gregory, Ludovic Hochet">
        FormattedMessage, MessageFormatMessage and StringFormattedMessage should support passing in a Locale to ensure appropriate formatting.
      </action>
      <action issue="LOG4J2-1260" dev="ggregory" type="fix" due-to="Blake Day, Gary Gregory">
        TlsSyslogFrame calculates message length incorrectly.
      </action>
      <action issue="LOG4J2-1258" dev="ggregory" type="fix" due-to="Francis Lalonde">
        Async DynamicThresholdFilter does not use the log event's context map.
      </action>
      <action issue="LOG4J2-1232" dev="ggregory" type="fix" due-to="Nikolai">
        Incorrect log rotation in last week of year.
      </action>
      <action issue="LOG4J2-1248" dev="rpopma" type="fix">
        Fixed broken nanotime in pattern layout.
      </action>
      <action issue="LOG4J2-908" dev="ggregory" type="fix" due-to="Konstantinos Liakos, Patrick Flaherty, Robin Coe, Gary Gregory">
        JSONLayout doesn't add a comma between log events.
      </action>
      <action issue="LOG4J2-1230" dev="ggregory" type="fix" due-to="Vladimir Hudec, Ralph Goers, Gary Gregory">
        Don't concatenate SYSLOG Messages.
      </action>
      <action issue="LOG4J2-1238" dev="ggregory" type="fix">
        org.apache.logging.log4j.core.net.TcpSocketManager and other classes does not report internal exceptions to the status logger.
      </action>
      <action issue="LOG4J2-1212" dev="rpopma" type="fix">
        Fix documentation to specify the correct default wait strategy used by async loggers.
      </action>
      <action issue="LOG4J2-1215" dev="ggregory" type="fix" due-to="Erik Kemperman">
        Documentation/XSD inconsistencies.
      </action>
      <action issue="LOG4J2-1276" dev="ggregory" type="fix" due-to="Ludovic Hochet">
        LoggerMessageSupplierTest and LoggerSupplierTest are Locale sensitive.
      </action>
      <action issue="LOG4J2-1380" dev="ggregory" type="update">
        Update Jackson from 2.7.3 to 2.7.4.
      </action>
      <action issue="LOG4J2-1304" dev="ggregory" type="update">
        Update Jackson from 2.7.0 to 2.7.2.
      </action>
      <action issue="LOG4J2-1253" dev="ggregory" type="update">
        Update LMAX Disruptor from 3.3.2 to 3.3.4.
      </action>
      <action issue="LOG4J2-1219" dev="ggregory" type="update">
        Update SLF4J from 1.7.12 to 1.7.13.
      </action>
      <action issue="LOG4J2-1239" dev="ggregory" type="update">
        Update Jackson from 2.6.3 to 2.6.4.
      </action>
      <action issue="LOG4J2-1249" dev="ggregory" type="update">
        Update Jackson from 2.6.4 to 2.7.0.
      </action>
      <action issue="LOG4J2-1351" dev="ggregory" type="update">
        Update Jackson from 2.7.2 to 2.7.3.
      </action>
      <action issue="LOG4J2-1240" dev="ggregory" type="update">
        Update Liquibase from 3.3.5 to 3.4.2.
      </action>
      <action issue="LOG4J2-1294" dev="ggregory" type="update">
        Update Kafka client from 0.9.0.0 to 0.9.0.1.
      </action>
      <action issue="LOG4J2-1352" dev="ggregory" type="update">
        Update javax.mail from 1.5.4 to 1.5.5.
      </action>
      <action issue="LOG4J2-1358" dev="ggregory" type="update">
        Update Apache Commons Compress from 1.10 to 1.11.
      </action>
      <action issue="LOG4J2-1388" dev="rpopma" type="update">
        Update Google java-allocation-instrumenter from 3.0 to 3.0.1.
      </action>
      <action issue="LOG4J2-1233" dev="ggregory" type="update" due-to="Bahri Gencsoy">
        Misleading Value In Properties Example.
      </action>
      <action issue="LOG4J2-1251" dev="mattsicker" type="fix" due-to="Romain Manni-Bucau">
        Fix JUL bridge issue where LogRecord.getParameters() is used when null.
      </action>
      <action issue="LOG4J2-1254" dev="rpopma" type="fix" due-to="Josh Trow">
        Fix typo in Flow Tracing documentation.
      </action>
      <action issue="LOG4J2-920" dev="mattsicker" type="fix" due-to="Ludovic Hochet">
        ClassNotFoundException for BundleContextSelector when initialising in an OSGi environment.
      </action>
      <action issue="LOG4J2-1300" dev="mattsicker" type="update">
        Remove serializability from classes that don't need it.
      </action>
      <action issue="LOG4J2-1303" dev="mattsicker" type="add">
        Add documentation links to runtime dependencies in each component intro page.
      </action>
      <action issue="LOG4J2-1275" dev="mattsicker" type="fix" due-to="Ludovic Hochet">
        Fix RollingAppenderNoUnconditionalDeleteTest repeat test runs from failing.
      </action>
      <action issue="LOG4J2-1262" dev="mattsicker" type="fix">
        Stop throwing unnecessary exception in Log4jServletContextListener.contextDestroyed().
      </action>
      <action issue="LOG4J2-1252" dev="mattsicker" type="add">
        JeroMqAppender should support layouts.
      </action>
      <action issue="LOG4J2-1227" dev="mattsicker" type="fix" due-to="Olivier Lemasle">
        NullPointerException in MapLookup.lookup if the event is null.
      </action>
      <action issue="LOG4J2-1306" dev="mattsicker" type="update">
        JeroMqAppender should use ShutdownCallbackRegistry instead of runtime hooks.
      </action>
      <action issue="LOG4J2-1217" dev="mattsicker" type="add" due-to="Thies Wellpott">
        PatternLayout option to limit length of text.
      </action>
      <action issue="LOG4J2-1308" dev="mattsicker" type="update">
        Remove need to pre-specify appender et al. identifiers in property file config format.
      </action>
      <action issue="LOG4J2-1050" dev="mattsicker" type="fix" due-to="Adam Retter">
        Add a Log4jLookup class to help write log files relative to log4j2.xml.
      </action>
      <action issue="LOG4J2-1133" dev="mattsicker" type="add">
        Add JNDI lookup documentation.
      </action>
      <action issue="LOG4J2-1310" dev="mattsicker" type="fix">
        JndiLookup mindlessly casts to String and should use String.valueOf().
      </action>
      <action issue="LOG4J2-1206" dev="mattsicker" type="update">
        org.apache.logging.log4j.core.LoggerContext#updateLoggers should call firePropertyChangeEvent.
      </action>
      <action issue="LOG4J2-248" dev="mattsicker" type="fix">
        Log4jWebInitializerImpl: Use Thread instead of Class for fallback classloader.
      </action>
      <action issue="LOG4J2-1169" dev="mattsicker" type="add" due-to="Gerald Kritzinger">
        PatternLayout: Possible variable substitution in equals substitution parameter.
      </action>
      <action issue="LOG4J2-1322" dev="mattsicker" type="update">
        Update Log4j 1.x migration guide to include information about system property lookup syntax changes.
      </action>
      <action issue="LOG4J2-1330" dev="mattsicker" type="fix">
        Fix NoClassDefFoundError in ReflectionUtil on Google App Engine.
      </action>
    </release>
    <release version="2.5" date="2015-12-06" description="GA Release 2.5">
      <action issue="LOG4J2-324" dev="rpopma" type="fix">
        Reduced memory usage of status messages in bounded queue; support zero-length queue that stores no messages.
      </action>
      <action issue="LOG4J2-1173" dev="rpopma" type="fix">
        Fixed rollover error when copying to a directory mapped to a remote Linux host.
      </action>
      <action issue="LOG4J2-435" dev="rpopma" type="add" due-to="Robert Schaft">
        Added support for custom delete actions triggered by a rollover.
      </action>
      <action issue="LOG4J2-649" dev="rgoers" type="update" due-to="Aleksey Zvolinsky">
        Add PurgePolicy and IdlePurgePolicy to RoutingAppender.
      </action>
      <action issue="LOG4J2-1202" dev="rgoers" type="update">
        Remove ConfigurationMonitor. The WatchManager is now used to check for configuration changes.
      </action>
      <action issue="LOG4J2-1195" dev="mikes" type="fix" due-to="Melvin Du">
        Make KafkaAppender support SerializedLayout.
      </action>
      <action issue="LOG4J2-89" dev="rgoers" type="add">
        Allow rollover to occur at any time. Add CronTriggeringPolicy.
      </action>
      <action issue="LOG4J2-381" dev="rgoers" type="fix" due-to="Anthony Baldocchi">
        Allow triggering policy and rollover strategy to be modified during reconfiguration.
      </action>
      <action issue="LOG4J2-1136" dev="rgoers" type="add">
        Add support for JSR 223 scripts in filters and the PatternSelector.
      </action>
      <action issue="LOG4J2-1168" dev="ggregory" type="add" due-to="Steven Swor">
        Add getters for source and destination file in file rename action.
      </action>
      <action issue="LOG4J2-1175" dev="ggregory" type="add">
        Add getters for classes in org.apache.logging.log4j.core.appender.rolling.action.
      </action>
      <action issue="LOG4J2-898" dev="rpopma" type="add">
        Added system property to allow users to control whether messages should be formatted in the background.
      </action>
      <action issue="LOG4J2-1178" dev="ggregory" type="add">
        Support use-case for JDBC's CommonDataSource.setLogWriter(PrintWriter) and java.sql.DriverManager.setLogWriter(PrintWriter).
      </action>
      <action issue="LOG4J2-1187" dev="ggregory" type="add">
        Support use case for java.sql.DriverManager.setLogStream(PrintStream).
      </action>
      <action issue="LOG4J2-1029" dev="rpopma" type="fix" due-to="Stefan Leonhartsberger">
        Performance improvement when gathering location information.
      </action>
      <action issue="LOG4J2-1172" dev="rpopma" type="fix">
        Fixed ThreadLocal leak [AsyncLogger$Info] on Tomcat when using AsyncLoggerContextSelector.
      </action>
      <action issue="LOG4J2-1176" dev="rpopma" type="fix">
        Fixed memory leak when log4j jars are in Tomcat's lib folder.
      </action>
      <action issue="LOG4J2-1180" dev="ggregory" type="fix" due-to="Mikael Ståldal">
        Logger cache does not account for message factory.
      </action>
      <action issue="LOG4J2-879" dev="rpopma" type="fix">
        Documentation: fixed minor issues with the site and manual pages.
      </action>
      <action issue="LOG4J2-999" dev="rpopma" type="fix" due-to="Joan Balagueró">
        RollingFileAppender should also roll over when log event time is equal to rollover time, not only when later.
      </action>
      <action issue="LOG4J2-873" dev="rpopma" type="fix" due-to="Martin Dickins, LC, Luke Woodward">
        Fixed bug where omitting the &lt;display-name&gt; element in web.xml caused incorrect log4j initialization,
        resulting in memory leaks when the web application was stopped or reloaded.
      </action>
      <action issue="LOG4J2-323" dev="rpopma" type="fix">
        Better web app support for async loggers: Fixed a memory leak that occurred when the logging jars are placed
        in the container's classpath and the configuration file uses AsyncRoot/AsyncLogger.
        The problem was that the first web application started the Disruptor background thread [AsyncLoggerConfig-1] but did not stop it until all web apps are stopped.
        Each web application now has its own Disruptor which is stopped/started together with the web app.
      </action>
      <action issue="LOG4J2-493" dev="rpopma" type="fix">
        Better web app support for async loggers: it is now possible to place the logging jars in the container's
        classpath when making all loggers asynchronous by using AsyncLoggerContextSelector. This fixes a problem where
        logging would stop working after stopping and restarting a web application.
      </action>
      <action issue="LOG4J2-1171" dev="rpopma" type="fix">
        Use servlet context name for logger context name when available.
      </action>
      <action issue="LOG4J2-1159" dev="rpopma" type="fix">
        Fixed a ThreadLocal memory leak in Tomcat8 that mentions AsyncLoggers when Async Loggers are not used.
      </action>
      <action issue="LOG4J2-1166" dev="rpopma" type="fix">
        AbstractConfiguration executor should use a DaemonThreadFactory.
      </action>
      <action issue="LOG4J2-1165" dev="rpopma" type="fix">
        Improve Log4j initialization status messages.
      </action>
      <action issue="LOG4J2-1156" dev="rpopma" type="fix">
        Web site corrections and updates.
      </action>
      <action issue="LOG4J2-1158" dev="ggregory" type="fix" due-to="Michael Fortin, Gary Gregory">
        Log4J JUL adapter is using MessageFormat on String passed by java.util.function.Supplier&lt;String>.
      </action>
      <action issue="LOG4J2-801" dev="mattsicker" type="fix">
        org.apache.logging.log4j.core.Logger should be serializable.
      </action>
      <action issue="LOG4J2-1157" dev="mattsicker" type="fix" due-to="Norbert Bartels">
        Fix compilation error for classes annotated with @Plugin.
      </action>
      <action issue="LOG4J2-948" dev="mattsicker" type="fix" due-to="Andrew Flower">
        Fix plugin documentation error about Converters.
      </action>
      <action issue="LOG4J2-1193" dev="ggregory" type="fix">
        Prefix all thread names Log4j creates with "Log4j2-".
      </action>
      <action issue="LOG4J2-1194" dev="ggregory" type="fix" due-to="Adam Brin">
        Documentation does not match parameters for LoggerNameLevelRewritePolicy.
      </action>
      <action issue="LOG4J2-1196" dev="mattsicker" type="fix" due-to="René Zanner">
        MongoDbConnection does not close MongoClient.
      </action>
      <action issue="LOG4J2-1174" dev="ggregory" type="update">
        Update Jackson from 2.6.2 to 2.6.3.
      </action>
      <action issue="LOG4J2-1207" dev="ggregory" type="update">
        Update kafka-clients from 0.8.2.2 to 0.9.0.0.
      </action>
    </release>
    <release version="2.4.1" date="2015-10-08" description="GA Release 2.4.1">
      <action issue="LOG4J2-1129" dev="rgoers" type="add">
        Allow PatternLayout to select a pattern to use based on some selection criteria.
      </action>
      <action issue="LOG4J2-1145" dev="ggregory" type="add">
        Add %equals to PatternLayout to test and replace patterns with strings.
      </action>
      <action issue="LOG4J2-1147" dev="ggregory" type="add">
        Add %equalsIgnoreCase to PatternLayout to test and replace patterns with strings.
      </action>
      <action issue="LOG4J2-1146" dev="ggregory" type="add">
        Add %notEmpty to PatternLayout to avoid output of patterns where all variables are empty.
      </action>
      <action issue="LOG4J2-1020" dev="mikes" type="add">
        Add possibility to set shutdown timeout on AsyncAppender.
      </action>
      <action issue="LOG4J2-1153" dev="rpopma" type="fix">
        Fixed NullPointerException when only root logger is defined (and no named loggers) in configuration properties file.
      </action>
      <action issue="LOG4J2-1140" dev="rpopma" type="fix">
        Fixed bug where headers were not being written to first file with RollingFileAppender.
      </action>
      <action issue="LOG4J2-1149" dev="rpopma" type="fix">
        Fixed bug where PatternLayout predefined date pattern with time zone always renders default date format.
      </action>
      <action issue="LOG4J2-1050" dev="rpopma" type="fix">
        Fixed Log4jLookup.
      </action>
      <action issue="LOG4J2-1142" dev="rpopma" type="fix">
        Fix potential memory leak in web applications by using a straight ThreadLocal field instead of subclassing ThreadLocal.
      </action>
      <action issue="LOG4J2-1135" dev="rpopma" type="fix">
        Compression on rollover was broken: log file was renamed to .zip but not compressed.
      </action>
      <action issue="LOG4J2-1127" dev="ggregory" type="fix">
        log4j2.xml cannot be parsed on Oracle Weblogic 12c.
      </action>
      <action issue="LOG4J2-1132" dev="ggregory" type="fix">
        Do not use MongoDB driver 2.13.3 deprecated methods.
      </action>
      <action issue="LOG4J2-1144" dev="ggregory" type="fix">
        Add %markerSimpleName in pattern layout should evaluate to marker name (not toString()).
      </action>
      <action issue="LOG4J2-1126" dev="ggregory" type="fix">
        Web site corrections and updates.
      </action>
      <action issue="LOG4J2-1151" dev="rpopma" type="update">
        Performance improvement: backport Java 8 fast ISO-8859-1 String to byte[] encoder to AbstractStringLayout.
      </action>
      <action issue="LOG4J2-935" dev="rpopma" type="update">
        Performance improvement when converting Strings to byte[] arrays.
      </action>
      <action issue="LOG4J2-1040" dev="ggregory" type="update">
        Update MongoDB driver from 2.13.3 to 3.0.4.
      </action>
      <action issue="LOG4J2-1128" dev="ggregory" type="update">
        Reuse StringBuilder to improve performance for String-based layouts: CSV, GELF, HTML, RFC524, Syslog.
      </action>
      <action issue="LOG4J2-1131" dev="ggregory" type="update">
        Update mongo-java-driver from 2.13.2 to 2.13.3.
      </action>
      <action issue="LOG4J2-1138" dev="ggregory" type="update">
        Do not use Jackson deprecated methods.
      </action>
      <action issue="LOG4J2-1139" dev="ggregory" type="update">
        Update Jackson from 2.6.1 to 2.6.2.
      </action>
      <action issue="LOG4J2-1150" dev="ggregory" type="update">
        Update kafka-clients from 0.8.2.1 to 0.8.2.2.
      </action>
    </release>
    <release version="2.4" date="2015-09-20" description="GA Release 2.4">
      <action issue="LOG4J2-635" dev="rgoers" type="add">
        Add support for configuration via Properties.
      </action>
      <action issue="LOG4J2-952" dev="rgoers" type="add">
        Add ConfigurationBuilder for programmatic configuration.
      </action>
      <action issue="LOG4J2-1017" dev="ggregory" type="update">
        Update Java platform from Java 6 to 7. From this version onwards, log4j 2 requires Java 7.
      </action>
      <action issue="LOG4J2-599" dev="rpopma" type="add">
        Added support for Java 8 lambda expressions to lazily construct a log message only if
              the requested log level is enabled.
      </action>
      <action issue="LOG4J2-1118" dev="rpopma" type="add">
        Updated Logger wrapper generator tool to add Java 8 lambda support for custom log levels.
      </action>
      <action issue="LOG4J2-1107" dev="ggregory" type="add" due-to="Mikael Ståldal">
        New Appender for Apache Kafka.
      </action>
      <action issue="LOG4J2-1113" dev="ggregory" type="add" due-to="Gary Gregory">
        New publisher Appender for ZeroMQ (using JeroMQ).
      </action>
      <action issue="LOG4J2-1088" dev="ggregory" type="add" due-to="Gary Gregory">
        Add Comma Separated Value (CSV) layouts for parameter and event logging.
      </action>
      <action issue="LOG4J2-812" dev="rgoers" type="update">
        PatternLayout timestamp formatting performance improvement: replaced synchronized SimpleDateFormat with
        Apache Commons FastDateFormat. This and better caching resulted in a ~3-30X faster timestamp formatting.
      </action>
      <action issue="LOG4J2-1097" dev="rpopma" type="update">
        PatternLayout timestamp formatting performance improvement: predefined date formats (and variants using
        a period '.' millisecond separator instead of ',') are now formatted ~2-10X faster than other date formats.
      </action>
      <action issue="LOG4J2-1096" dev="rpopma" type="update">
        Improved performance of ParameterizedMessage::getFormattedMessage by ~2X.
      </action>
      <action issue="LOG4J2-1120" dev="rpopma" type="update">
        LoggerConfig performance improvements: avoid unnecessary lock acquisition, use more efficient data structure.
      </action>
      <action issue="LOG4J2-1125" dev="rpopma" type="update">
        PatternLayout performance improvement by caching and reusing a ThreadLocal StringBuilder.
      </action>
      <action issue="LOG4J2-1121" dev="rpopma" type="fix">
        Fixed potential race condition on reconfiguration. Introduced ReliabilityStrategy to facilitate
        switching between different mechanisms for preventing log events from being dropped on reconfiguration.
      </action>
      <action issue="LOG4J2-1114" dev="ggregory" type="update">
        Add thread name to status logger layout.
      </action>
      <action issue="LOG4J2-1123" dev="ggregory" type="fix">
        Core Configurator.initialize(String, ClassLoader, String) fails to work when config location is a file path.
      </action>
      <action issue="LOG4J2-1117" dev="ggregory" type="fix" due-to="Marcus Thiesen">
        OutputStreamManager in ConsoleAppender leaking managers.
      </action>
      <action issue="LOG4J2-1044" dev="rgoers" type="fix">
        Write pending events to Flume when the appender is stopped.
      </action>
      <action issue="LOG4J2-1108" dev="ggregory" type="fix" due-to="Mikael Ståldal">
        NullPointerException when passing null to java.util.logging.Logger.setLevel().
      </action>
      <action issue="LOG4J2-1110" dev="ggregory" type="fix">
        org.apache.logging.log4j.jul.CoreLogger.setLevel() checks for security permission too late.
      </action>
      <action dev="rpopma" type="remove">
        Removed experimental interface LevelLogger which got committed to master by mistake.
      </action>
      <action issue="LOG4J2-1010" dev="rgoers" type="update">
        Pass log event when interpolating logger properties.
      </action>
      <action issue="LOG4J2-1090" dev="ggregory" type="add">
        Add Core Configurator APIs to change a logger's level.
      </action>
      <action issue="LOG4J2-1105" dev="ggregory" type="add" due-to="Gary Gregory">
        Add API org.apache.logging.log4j.Level.isInRange(Level, Level).
      </action>
      <action issue="LOG4J2-1106" dev="ggregory" type="add" due-to="Gary Gregory">
        Add a LevelRangeFilter class.
      </action>
      <action issue="LOG4J2-1074" dev="rpopma" type="add">
        Added support for system nanosecond time in pattern layout.
      </action>
      <action issue="LOG4J2-1075" dev="rpopma" type="add">
        Added support for compressing to bzip2 format on file rollover.
      </action>
      <action issue="LOG4J2-1077" dev="ggregory" type="add">
        Support additional Apache Commons Compress compression formats on rollover: Deflate, Pack200, XY.
      </action>
      <action issue="LOG4J2-767" dev="ggregory" type="add" due-to="Mikael Ståldal">
        New module for Liquibase integration.
      </action>
      <action issue="LOG4J2-1023" dev="ggregory" type="add" due-to="Mikael Ståldal">
        New RewritePolicy for changing level of a log event.
      </action>
      <action issue="LOG4J2-1015" dev="ggregory" type="add" due-to="Daniel Marcotte">
        Add a way to route messages based on the %marker in Layout for RoutingAppender.
      </action>
      <action issue="LOG4J2-1050" dev="ggregory" type="add" due-to="Adam Retter">
        Add a Log4jLookup class to help write log files relative to log4j2.xml.
      </action>
      <action issue="LOG4J2-1057" dev="ggregory" type="add">
        Add API org.apache.logging.log4j.LogManager.getFormatterLogger().
      </action>
      <action issue="LOG4J2-1066" dev="ggregory" type="add" due-to="Charles Allen">
        Expose Log4jContextFactory's ShutdownCallbackRegistry.
      </action>
      <action issue="LOG4J2-1084" dev="ggregory" type="fix" due-to="Philipp Schneider">
        Misleading StatusLogger WARN event in LogManager with java.util.Map.
      </action>
      <action issue="LOG4J2-1051" dev="ggregory" type="fix" due-to="Lukasz Lenart">
        NoClassDefFoundError when starting app on Google App Engine.
      </action>
      <action issue="LOG4J2-684" dev="ggregory" type="fix" due-to="Joern Huxhorn, Mauro Molinari">
        ExtendedThrowablePatternConverter does not print suppressed exceptions.
      </action>
      <action issue="LOG4J2-1069" dev="ggregory" type="fix" due-to="Sam Braam">
        Improper handling of JSON escape chars when deserializing JSON log events.
      </action>
      <action issue="LOG4J2-1068" dev="ggregory" type="fix" due-to="Andy McMullan">
        Exceptions not logged when using TcpSocketServer + SerializedLayout.
      </action>
      <action issue="LOG4J2-1067" dev="ggregory" type="fix" due-to="Sam Braam">
        ThrowableProxy getExtendedStackTraceAsString throws NPE on deserialized nested exceptions.
      </action>
      <action issue="LOG4J2-1049" dev="rpopma" type="fix" due-to="Robert Schaft">
        AsyncAppender now resets the thread interrupted flag after catching InterruptedException.
      </action>
      <action issue="LOG4J2-1048" dev="rpopma" type="fix" due-to="Nikhil">
        FileConfigurationMonitor unnecessarily calls System.currentTimeMillis() causing high CPU usage.
      </action>
      <action issue="LOG4J2-1037" dev="ggregory" type="fix" due-to="Marc Dergacz">
        Backward compatibility issue in log4j-1.2-api NDC pop() and peek().
      </action>
      <action issue="LOG4J2-1025" dev="ggregory" type="fix" due-to="Mikael Ståldal">
        Custom java.util.logging.Level gives null Log4j Level and causes NPE.
      </action>
      <action issue="LOG4J2-1033" dev="ggregory" type="fix" due-to="Mikael Ståldal">
        SimpleLogger creates unnecessary Map objects by calling ThreadContext.getContext() instead of getImmutableContext().
      </action>
      <action issue="LOG4J2-1026" dev="ggregory" type="fix">
        HighlightConverter does not obey noConsoleNoAnsi.
      </action>
      <action issue="LOG4J2-1019" dev="ggregory" type="fix">
        ZipCompressAction leaves files open until GC when an IO error takes place.
      </action>
      <action issue="LOG4J2-1020" dev="ggregory" type="fix">
        GzCompressAction leaves files open until GC when an IO error takes place.
      </action>
      <action issue="LOG4J2-1038" dev="ggregory" type="fix" due-to="Gili">
        Incorrect documentation for layout default charset.
      </action>
      <action issue="LOG4J2-1042" dev="ggregory" type="fix" due-to="Guillaume Turri">
        Socket and Syslog appenders don't take timeout into account at startup.
      </action>
      <action issue="LOG4J2-934" dev="ggregory" type="fix" due-to="Kenneth Gendron">
        Circular suppressed Exception throws StackOverflowError.
      </action>
      <action issue="LOG4J2-1046" dev="ggregory" type="fix" due-to="Kenneth Gendron">
        Circular Exception cause throws StackOverflowError.
      </action>
      <action issue="LOG4J2-982" dev="ggregory" type="fix" due-to="Mikhail Mazurskiy">
        Use System.nanoTime() to measure time intervals.
      </action>
      <action issue="LOG4J2-1045" dev="ggregory" type="fix" due-to="Günter Albrecht">
        Externalize log4j2.xml via URL resource.
      </action>
      <action issue="LOG4J2-1058" dev="ggregory" type="fix" due-to="Daniel Branzea">
        Log4jMarker#contains(String) does not respect org.slf4j.Marker contract.
      </action>
      <action issue="LOG4J2-1060" dev="ggregory" type="fix">
        Log4jMarker#contains(Marker) does not respect org.slf4j.Marker contract.
      </action>
      <action issue="LOG4J2-1061" dev="ggregory" type="fix">
        Log4jMarker#remove(Marker) does not respect org.slf4j.Marker contract.
      </action>
      <action issue="LOG4J2-1062" dev="ggregory" type="fix">
        Log4jMarker#add(Marker) does not respect org.slf4j.Marker contract.
      </action>
      <action issue="LOG4J2-1064" dev="ggregory" type="fix">
        org.apache.logging.slf4j.Log4jMarker does not implement org.slf4j.Marker.equals(Object) org.slf4j.Marker.hashCode().
      </action>
      <action issue="LOG4J2-889" dev="rpopma" type="fix" due-to="Maciej Karaś, Kenneth Leider">
        Header in layout should not be written on application startup if appending to an existing file. Fixes LOG4J2-1030.
      </action>
      <action issue="LOG4J2-918" dev="rpopma" type="fix">
        Clarify documentation for combining async with sync loggers.
      </action>
      <action issue="LOG4J2-1078" dev="ggregory" type="fix" due-to="Mikael Ståldal">
        GelfLayout throws exception if some log event fields are null.
      </action>
      <action issue="LOG4J2-1044" dev="rgoers" type="update">
        Support batchSize in FlumeAvroManager.
      </action>
      <action issue="LOG4J2-1065" dev="ggregory" type="update">
        Define org.apache.logging.log4j.Marker.equals(Object) and org.apache.logging.log4j.Marker.hashCode().
      </action>
      <action issue="LOG4J2-1063" dev="ggregory" type="update">
        Avoid creating temporary array object in org.apache.logging.slf4j.Log4jMarker.iterator().
      </action>
      <action issue="LOG4J2-890" dev="ggregory" type="update" due-to="Hassan Kalaldeh, Robert Andersson, Remko Popma">
        log4j-web-2.1 should workaround a bug in JBOSS EAP 6.2.
      </action>
      <action issue="LOG4J2-403" dev="ggregory" type="update" due-to="Poorna Subhash P, Jeremy Lautman">
        MongoDB appender, username and password should be optional.
      </action>
      <action issue="LOG4J2-1035" dev="ggregory" type="update">
        Log4j2 tries to SystemClassLoader when running on Google AppEngine.
      </action>
      <action issue="LOG4J2-1022" dev="rgoers" type="update">
        Allow a list of keys to be specified in the MDC pattern converter.
      </action>
      <action issue="LOG4J2-959" dev="ggregory" type="update">
        Fix FindBugs DM_DEFAULT_ENCODING bug in SimpleLogger.logMessage() and simplify code.
      </action>
      <action issue="LOG4J2-1036" dev="ggregory" type="update">
        Update Apache Flume from 1.5.2 to 1.6.0.
      </action>
      <action issue="LOG4J2-1041" dev="ggregory" type="update">
        Update MongoDB driver from 2.11.2 to 2.13.2.
      </action>
      <action issue="LOG4J2-1018" dev="ggregory" type="update">
        Update database tests from H2 1.3.175 to 1.3.176.
      </action>
      <action issue="LOG4J2-1070" dev="ggregory" type="update">
        Update Java Mail from 1.5.2 to 1.5.4.
      </action>
      <action issue="LOG4J2-1079" dev="ggregory" type="update">
        Update Jackson from 2.5.3 to 2.5.4.
      </action>
      <action issue="LOG4J2-1879" dev="ggregory" type="update">
        Update Jackson from 2.5.4 to 2.6.0.
      </action>
      <action issue="LOG4J2-1092" dev="ggregory" type="update">
        Update Jackson from 2.6.0 to 2.6.1.
      </action>
      <action issue="LOG4J2-1104" dev="ggregory" type="update">
        Update Apache Commons Compress from 1.9 to 1.10.
      </action>
    </release>
    <release version="2.3" date="2015-05-09" description="GA Release 2.3">
      <action issue="LOG4J2-1009" dev="ggregory" type="fix" due-to="Mikael Ståldal">
        Incorrectly defined compressionType parameter to GelfLayout.
      </action>
      <action issue="LOG4J2-1008" dev="ggregory" type="fix" due-to="Ralph Goers, Gary Gregory">
        org.apache.logging.log4j.core.config.plugins.util.ResolverUtil.extractPath(URL) incorrectly converts '+' characters to spaces.
      </action>
      <action issue="LOG4J2-1007" dev="ggregory" type="fix" due-to="Ralph Goers, Gary Gregory">
        org.apache.logging.log4j.core.util#fileFromUri(URI uri) incorrectly converts '+' characters to spaces.
      </action>
      <action issue="LOG4J2-1003" dev="ggregory" type="fix" due-to="Dan Armbrust">
        JUL Logger.throwing is mis-mapped to ERROR when it should be TRACE.
      </action>
      <action issue="LOG4J2-965" dev="ggregory" type="fix" due-to="Khotyn Huang">
        System.out no longer works after the Console appender and JANSI are initialized.
      </action>
      <action issue="LOG4J2-998" dev="ggregory" type="update" due-to="Mariano Gonzalez">
        Make org.apache.logging.log4j.core.Logger#updateConfiguration protected.
      </action>
      <action issue="LOG4J2-995" dev="rgoers" type="update">
        Move UTF-8 constant from Charsets to Constants class. Remove Charsets class.
      </action>
      <action issue="LOG4J2-993" dev="rgoers" type="fix">
        Deadlock would occur if appender thread creates a new Logger during reconfiguration.
      </action>
      <action issue="LOG4J2-991" dev="rpopma" type="fix" due-to="Ryan Rupp">
        Async root logger config should default includeLocation to false.
      </action>
      <action issue="LOG4J2-985" dev="rpopma" type="fix" due-to="Sean Dawson">
        AbstractFilter should not implement equals() and hashCode().
      </action>
      <action issue="LOG4J2-984" dev="ggregory" type="add" due-to="Jonas Höpfner">
        PatternLayout %highlight to support noConsoleNoAnsi like %style.
      </action>
      <action issue="LOG4J2-926" dev="ggregory" type="add" due-to="David Ohana">
        Truncate from the end of text format modifier.
      </action>
      <action issue="LOG4J2-980" dev="ggregory" type="fix" due-to="Mikhail Mazurskiy">
        Numerical overflow in BurstFilter not handled correctly.
      </action>
      <action issue="LOG4J2-981" dev="ggregory" type="fix" due-to="Mikhail Mazurskiy">
        Incorrect unlock in ProviderUtil.
      </action>
      <action issue="LOG4J2-966" dev="ggregory" type="fix">
        KeyStoreConfiguration.createKeyStoreConfiguration() ignores keyManagerFactoryAlgorithm.
      </action>
      <action issue="LOG4J2-976" dev="ggregory" type="fix" due-to="Matt Quinn">
        Using monitorInterval with YAML config file format causes JSONParseException.
      </action>
      <action issue="LOG4J2-964" dev="ggregory" type="fix" due-to="Jonne Jyrylä">
        StringFormattedMessage serialization is incorrect.
      </action>
      <action issue="LOG4J2-947" dev="ggregory" type="fix" due-to="Stefan Wehner">
        A new StatusLoggerAdmin listener is added to StatusLogger every time the log is reconfigured.
      </action>
      <action issue="LOG4J2-968" dev="ggregory" type="fix" due-to="Paul D Johe">
        SyslogLayout contains extra space.
      </action>
      <action issue="LOG4J2-967" dev="ggregory" type="fix" due-to="Stefan Wehner">
        log4j2.component.properties not read for all properties.
      </action>
      <action issue="LOG4J2-971" dev="ggregory" type="fix" due-to="Paul D Johe">
        Another bad priority in Syslog messages.
      </action>
      <action issue="LOG4J2-972" dev="ggregory" type="fix">
        org.apache.logging.log4j.core.net.ssl.TlsSyslogInputStreamReader does not need to create temp Integer objects.
      </action>
      <action issue="LOG4J2-974" dev="ggregory" type="fix" due-to="Daniel Galán y Martins">
        Typo in EventLogger documentation.
      </action>
      <action issue="LOG4J2-988" dev="ggregory" type="update">
        Update LMAX Disruptor from 3.3.0 to 3.3.2.
      </action>
      <action issue="LOG4J2-987" dev="ggregory" type="update">
        Migrate tests from Logback 1.1.2 to 1.1.3.
      </action>
      <action issue="LOG4J2-988" dev="ggregory" type="update">
        Update tests to use ActiveMQ from 5.10 to 5.11.1.
      </action>
      <action issue="LOG4J2-1004" dev="ggregory" type="update">
        Update Jackson from 2.5.1 to 2.5.3.
      </action>
      <action issue="LOG4J2-1005" dev="ggregory" type="update">
        Update Slf4j from 1.7.7 to 1.7.12.
      </action>
    </release>
    <release version="2.2" date="2015-02-22" description="GA Release 2.2">
      <action issue="LOG4J2-938" dev="rpopma" type="fix" due-to="Mauro Molinari">
        (JMX) To avoid memory leaks when web applications are restarted, JMX notifications are sent from
        the caller thread in web applications. For non-web applications notifications are sent from a background thread
        as before.
      </action>
      <action issue="LOG4J2-957" dev="ggregory" type="fix" due-to="fatih guleryuz">
        Missing toUpperCase(Locale.ENGLISH).
      </action>
      <action issue="LOG4J2-956" dev="ggregory" type="fix" due-to="David Kellerman">
        Manual refers to Route "AppenderRef" attribute, should be "ref".
      </action>
      <action issue="LOG4J2-955" dev="rpopma" type="update">
        Documentation: clarify system properties to control status logger, improve troubleshooting FAQ entry.
      </action>
      <action issue="LOG4J2-950" dev="ggregory" type="update" due-to="Joel Edwards">
        Incorrect attribute name in PropertiesRewritePolicy example.
      </action>
      <action issue="LOG4J2-944" dev="ggregory" type="fix" due-to="Vinayaka Ramachandra">
        Log4j Flume appender is not adding millisecond to the event headers when the event is logged at 000 milliseconds.
      </action>
      <action issue="LOG4J2-941" dev="ggregory" type="add" due-to="Konstantinos Liakos">
        Allow JSON layout to create one compact log record per line.
      </action>
      <action issue="LOG4J2-933" dev="ggregory" type="add" due-to="ppiman at gmail.com">
        HTML layout should not use attribute minimalization for hr noshade.
      </action>
      <action issue="LOG4J2-895" dev="ggregory" type="add">
        Specify the SyslogAppender connect timeout value as part of the configuration.
        The SyslogAppender takes a new parameter connectTimeoutMillis.
      </action>
      <action issue="LOG4J2-899" dev="ggregory" type="add">
        Specify the SocketAppender connect timeout value as part of the configuration.
        The SyslogAppender takes a new parameter connectTimeoutMillis.
      </action>
      <action issue="LOG4J2-924" dev="ggregory" type="fix" due-to="Ryan Rupp">
        Log4j 1.2 Bridge doesn't map level ALL correctly in Category.getEffectiveLevel().
      </action>
      <action issue="LOG4J2-931" dev="ggregory" type="fix" due-to="Robert Gacki">
        ConsoleAppender is missing @PluginFactory annotation at createAppender method.
      </action>
      <action issue="LOG4J2-919" dev="ggregory" type="fix" due-to="David Johle">
        Logging system fails to initialize if XInclude API is not available.
      </action>
      <action issue="LOG4J2-914" dev="ggregory" type="fix" due-to="Kaj Bjurman">
        ThrowableProxy.getExtendedStackTraceAsString causes NullPointerException.
      </action>
      <action issue="LOG4J2-912" dev="ggregory" type="fix">
        XML configuration does not report full error message for XInclude parser configuration problems.
      </action>
      <action issue="LOG4J2-903" dev="ggregory" type="fix" due-to="Mauro Molinari">
        ClassLoaderContextSelector uses ClassLoader.toString() as a key
      </action>
      <action issue="LOG4J2-834" dev="ggregory" type="fix" due-to="Nikita Koval, Leonard Broman, Thiago Kronig">
        ThrowableProxy throws NoClassDefFoundError.
      </action>
      <action issue="LOG4J2-893" dev="ggregory" type="fix">
        NullPointerException on filter when mapping JUL to Log4j2.
      </action>
      <action issue="LOG4J2-892" dev="ggregory" type="fix">
        JUL adapter does not map Log4j'2 FATAL level to a JUL level.
      </action>
      <action issue="LOG4J2-881" dev="ggregory" type="fix" due-to="Mariano Gonzalez">
        AbstractLifecycle should not implement equals() and hashCode().
      </action>
      <action issue="LOG4J2-897" dev="ggregory" type="fix">
        Javadoc for org.apache.log4j.BasicConfigurator.configure() is incorrect.
      </action>
      <action issue="LOG4J2-891" dev="ggregory" type="fix">
        AbstractLifecycle should not implement equals() and hashCode().
      </action>
      <action issue="LOG4J2-946" dev="ggregory" type="fix" due-to="artemonster">
        [docs] Using Log4j 2 in Web Applications: Update example (Log4jWebLifeCycle is not visible).
      </action>
      <action issue="LOG4J2-901" dev="ggregory" type="update" due-to="Tihomir Meščić, Siegfried Greisinger">
        Update docs for SyslogAppender: "No structured id name was supplied"
      </action>
      <action issue="LOG4J2-958" dev="ggregory" type="update">
        Update from Jackson 2.5.0 to 2.5.1.
      </action>
      <action issue="LOG4J2-925" dev="ggregory" type="update">
        Update from Jackson 2.4.4 to 2.5.0.
      </action>
      <action issue="LOG4J2-910" dev="ggregory" type="update">
        Update Jackson from 2.4.3 to 2.4.4.
      </action>
      <action issue="LOG4J2-881" dev="ggregory" type="update">
        Update Jackson from 2.4.2 to 2.4.3.
      </action>
      <action issue="LOG4J2-882" dev="ggregory" type="update">
        Update maven-core from 3.1.0 to 3.2.3.
      </action>
      <action issue="LOG4J2-883" dev="ggregory" type="update">
        Update tests from org.apache.felix.framework 4.2.1 to 4.4.1.
      </action>
      <action issue="LOG4J2-884" dev="ggregory" type="update">
        Update org.eclipse.osgi from 3.6.0 to 3.7.1.
      </action>
      <action issue="LOG4J2-900" dev="ggregory" type="update">
        Update Apache Flume from 1.5.0.1 to 1.5.2.
      </action>
    </release>
    <release version="2.1" date="2014-10-19" description="GA Release 2.1">
      <action issue="LOG4J2-676" dev="rgoers" type="fix" due-to="Stefan Bodewig">
        Some typo fixes and enhancements for the site.
      </action>
      <action issue="LOG4J2-868" dev="mattsicker" type="add">
        Add ShutdownCallbackRegistry interface for customizable shutdown callback handling. This is particularly
        useful for application servers that wish to integrate with Log4j 2.
      </action>
      <action issue="LOG4J2-866" dev="rpopma" type="fix" due-to="Gerard Weatherby">
        Documentation: fixed missing closing parenthesis in code example.
      </action>
      <action issue="LOG4J2-862" dev="mattsicker" type="fix" due-to="Michael Sutherland">
        Fixed classloader issue that prevented Log4j from finding the implementation when used in a custom Ant task.
      </action>
      <action issue="LOG4J2-589" dev="rpopma" type="add">
        Supported filtering on custom log levels in configuration.
      </action>
      <action issue="LOG4J2-861" dev="rpopma" type="fix">
        Documentation: fix broken links on left navigation Extending Log4j Configuration sub-menu.
      </action>
      <action issue="LOG4J2-856" dev="rpopma" type="add">
        Documentation: add sections on the JUL Adapter, IO Streams and NoSQL Appenders to the Maven and Ivy page.
      </action>
      <action issue="LOG4J2-797" dev="rpopma" type="fix" due-to="Andreas Rytina">
        Documentation: clarified why log4j-core is a compile time dependency in Maven and Ivy page.
      </action>
      <action issue="LOG4J2-855" dev="rpopma" type="fix">
        Documentation: fix broken links on Appenders manual page.
      </action>
      <action issue="LOG4J2-807" dev="rpopma" type="fix">
        Prevent NPE when configuration with AsyncLogger/AsyncRoot is reloaded.
      </action>
      <action issue="LOG4J2-848" dev="ggregory" type="add">
        Add a Java lookup to provide nicely formatted runtime version information.
      </action>
      <action issue="LOG4J2-809" dev="mattsicker" type="add">
        Move reflection utility class to API's private utility classes.
      </action>
      <action issue="LOG4J2-845" dev="mattsicker" type="update">
        Add 2.1.0 to compatible versions in Log4j API ProviderUtil and update Log4jAPIVersion to 2.1.0 in
        core META-INF/log4j-provider.properties.
      </action>
      <action issue="LOG4J2-833" dev="rpopma" type="add">
        Documentation: added Runtime Dependencies link to left nav-bar on site.
      </action>
      <action issue="LOG4J2-816" dev="rpopma" type="add">
        Documentation: added section on XInclude to user manual Configuration page.
      </action>
      <action issue="LOG4J2-678" dev="rpopma" type="fix" due-to="Matt Sicker">
        Documentation: fixed minor issues with Log4j2 web site/documentation.
      </action>
      <action issue="LOG4J2-844" dev="rpopma" type="update">
        Update JMH to 1.1 from 0.7.2.
      </action>
      <action issue="LOG4J2-843" dev="rpopma" type="fix">
        Migrate JpaHyperSqlAppenderTest JUnit performance test to log4j-perf.
      </action>
      <action issue="LOG4J2-842" dev="rpopma" type="fix">
        Migrate JpaH2AppenderTest JUnit performance test to log4j-perf.
      </action>
      <action issue="LOG4J2-841" dev="rpopma" type="fix">
        Migrate JdbcHyperSqlAppenderTest JUnit performance test to log4j-perf.
      </action>
      <action issue="LOG4J2-840" dev="rpopma" type="fix">
        Migrate JdbcH2AppenderTest JUnit performance test to log4j-perf.
      </action>
      <action issue="LOG4J2-830" dev="rpopma" type="fix">
        Respect external interrupt signal to allow application shutdown after joining AsyncAppender thread.
      </action>
      <action issue="LOG4J2-813" dev="ggregory" type="fix" due-to="David Erichsen, Brandon Barry">
        MarkerManager Log4jMarker.hasParents() returns opposite of correct result.
      </action>
      <action issue="LOG4J2-785" dev="rpopma" type="fix">
        Documentation: fixed capitalization inconsistency in user manual example config.
      </action>
      <action issue="LOG4J2-829" dev="rpopma" type="fix">
        Fixed issue in RollingFile filePattern: backslashes are path separators, not escape characters.
      </action>
      <action issue="LOG4J2-547" dev="mattsicker" type="add">
        Add the Log4j IOStreams component.
      </action>
      <action issue="LOG4J2-431" dev="rpopma" type="add" due-to="Claude Mamo">
        Added Memory-Mapped File Appender.
      </action>
      <action issue="LOG4J2-832" dev="ggregory" type="fix" due-to="Seth Leger">
        ThrowableProxy fails if a class in logged stack trace throws java.lang.Error from initializer
      </action>
      <action issue="LOG4J2-831" dev="rpopma" type="update">
        Documentation: updated FAQ "which jars" diagrams for JUL bridge and 2.1 version.
      </action>
      <action issue="LOG4J2-827" dev="mattsicker" type="add">
        Support use of TypeConverter classes through the standard Plugin system.
      </action>
      <action issue="LOG4J2-745" dev="mattsicker" type="fix" due-to="Scott Harrington">
        Avoid ConverterKey plugin clashes by using a more predictable plugin loading infrastructure.
        Plugins have been segmented into three parts: class path, user-specified packages, and OSGi bundles.
      </action>
      <action issue="LOG4J2-798" dev="mattsicker" type="fix" due-to="Scott Harrington">
        Fixed plugin scanning redundancy causing massive slowdowns in certain environments.
      </action>
      <action issue="LOG4J2-753" dev="rpopma" type="fix">
        Reduced CachedClock thread contention.
      </action>
      <action issue="LOG4J2-819" dev="mattsicker" type="fix" due-to="Gary Gregory">
        Fixed memory leak in Tomcat 6 caused by clock background threads unintentionally
        started by Tomcat after web application stop.
      </action>
      <action issue="LOG4J2-825" dev="mattsicker" type="add">
        Add simple validation constraint annotations for the Plugin system.
      </action>
      <action issue="LOG4J2-428" dev="ggregory" type="add" due-to="Mark Paluch, Mikael Ståldal">
        Implement a GELF layout.
      </action>
      <action issue="LOG4J2-391" dev="rgoers" type="fix" due-to="Kamal Bahadur">
        FlumePersistentManager now handles LockConflictExceptions in Berkeley Db when sending a batch.
      </action>
      <action issue="LOG4J2-782" dev="mattsicker" type="fix">
        Remove invalid Oracle Maven repository.
      </action>
      <action issue="LOG4J2-780" dev="mattsicker" type="update">
        Update Spring Framework to 3.2.11.RELEASE from 3.2.8.RELEASE.
      </action>
      <action issue="LOG4J2-815" dev="mattsicker" type="update">
        Unify the two JMS appenders into a single appender. Configurations written for 2.0 will still work in 2.1+.
      </action>
      <action issue="LOG4J2-608" dev="mattsicker" type="add">
        Add java.util.logging implementation based on log4j-api. See log4j-jul documentation for more details.
      </action>
      <action issue="LOG4J2-796" dev="rpopma" type="fix">
        Fixed issue where log4j-to-slf4j did not work correctly with SLF4J Simple Logger.
      </action>
      <action issue="LOG4J2-811" dev="ggregory" type="fix" due-to="Yogesh Rao">
        SimpleLogger throws ArrayIndexOutOfBoundsException for an empty array.
      </action>
      <action issue="LOG4J2-663" dev="mattsicker" type="fix" due-to="Florian Brunner">
        Fix OSGi Import-Package problem with the JMS API.
      </action>
      <action issue="LOG4J2-793" dev="mattsicker" type="add">
        Add support for custom SLF4J Markers in log4j-slf4j-impl module.
      </action>
      <action issue="LOG4J2-783" dev="rpopma" type="fix" due-to="Minglei Lee">
        PatternLayout should use platform character encoding by default, not UTF-8.
      </action>
      <action issue="LOG4J2-771" dev="ggregory" type="add">
        Add lookup for application main arguments.
      </action>
      <action issue="LOG4J2-787" dev="ggregory" type="add">
        Add lookup for JVM arguments.
      </action>
      <action issue="LOG4J2-790" dev="ggregory" type="update">
        Update Jackson to 2.4.2 from 2.4.1 (for XML and JSON processing).
      </action>
      <action issue="LOG4J2-766" dev="ggregory" type="update" due-to="Bruno P. Kinoshita">
        Incomplete documentation for JSONLayout.
      </action>
      <action issue="LOG4J2-800" dev="ggregory" type="update">
        All life cycle implementations should be serializable.
        This is still work in progress.
      </action>
      <action issue="LOG4J2-801" dev="ggregory" type="update">
        org.apache.logging.log4j.core.Logger should be serializable.
        This is still work in progress.
      </action>
      <action issue="LOG4J2-810" dev="ggregory" type="update">
        Update javax.mail to 1.5.2 from 1.5.0.
      </action>
      <action issue="LOG4J2-822" dev="ggregory" type="update">
        Update org.eclipse.persistence.jpa to 2.5.2 from 2.5.1.
      </action>
      <action issue="LOG4J2-867" dev="ggregory" type="update">
        FlumeAppender: maxDelay not in seconds, but milliseconds.
        Add time scale to some settings, for example maxDelayMillis instead of maxDelay.
        The old names are aliased for compatibility.
      </action>
    </release>
    <release version="2.0.2" date="2014-08-16" description="Bug fixes and enhancements">
      <action issue="LOG4J2-775" dev="ggregory" type="update">
        Update Apache Flume to 1.5.0.1 from 1.5.0.
      </action>
      <action issue="LOG4J2-773" dev="rpopma" type="fix">
        Site: log4j-core component pages were still using the old logo.
      </action>
      <action issue="LOG4J2-760" dev="rpopma" type="fix">
        Documentation improvement: link to dependency tree from log4j-core component page,
        link to log4j-core component page from FAQ page.
      </action>
      <action issue="LOG4J2-679" dev="rpopma" type="fix">
        Resolved race condition that caused log file rotation to fail with error: "Unable to create directory ..."
      </action>
      <action issue="LOG4J2-726" dev="rpopma" type="fix">
        Prevent application from hanging when PatternLayout configuration has opening '{' but no closing '}'.
      </action>
      <action issue="LOG4J2-769" dev="rpopma" type="fix" due-to="Scott Harrington">
        Startup takes a long time if you have empty packages attribute.
      </action>
      <action issue="LOG4J2-763" dev="rpopma" type="fix" due-to="Stephen Connolly">
        Improved asynchronous loggers and appenders to ensure the formatted message does not change even if
        parameters are modified by the application. (ParameterizedMessage was already safe.)
        Improved documentation.
      </action>
      <action issue="LOG4J2-729" dev="rpopma" type="fix">
        Emit warning message to console if no configuration file found.
      </action>
      <action issue="LOG4J2-765" dev="rpopma" type="fix">
        Improve warning message when missing log4j-core in the classpath.
      </action>
      <action issue="LOG4J2-722" dev="rpopma" type="fix">
        Clarified in documentation that Commons Logging jar is required when using log4j-jcl.
      </action>
      <action issue="LOG4J2-723" dev="rpopma" type="fix">
        Clarified in documentation that SLF4J API jar is required when using log4j-slf4j-impl.
      </action>
      <action issue="LOG4J2-730" dev="rpopma" type="update">
        Allow Log4jContextFactory subclasses to specify a custom ContextSelector.
      </action>
      <action issue="LOG4J2-759" dev="rpopma" type="fix">
        Fixed various minor site/documentation issues, mostly versioning related.
      </action>
      <action issue="LOG4J2-756" dev="rpopma" type="fix" due-to="Scott Harrington">
        Prevent JUnit test from creating unnecessary Log4j2Plugins.dat during build.
      </action>
    </release>
    <release version="2.0.1" date="2014-07-29" description="Bug fixes">
      <action issue="LOG4J2-744" dev="rpopma" type="fix" due-to="Scott Harrington">
        Avoid unnecessary Clock calls when TimestampMessage is logged.
      </action>
      <action issue="LOG4J2-704" dev="rpopma" type="fix">
        Improved error message if configuration file not found.
      </action>
      <action issue="LOG4J2-750" dev="ggregory" type="fix" due-to="Mike Calmus">
        Webapp configuration page has incorrect class name.
      </action>
      <action issue="LOG4J2-749" dev="rpopma" type="fix" due-to="Scott Harrington">
        Retain the default date pattern after fixing the ISO8601 pattern.
      </action>
      <action issue="LOG4J2-670" dev="rpopma" type="fix">
        DatePatternConverter ISO8601_PATTERN now conforms to ISO8601.
      </action>
      <action issue="LOG4J2-741" dev="rpopma" type="fix">
        Reinstate the package configuration attribute for discovering custom plugins.
      </action>
      <action issue="LOG4J2-742" dev="ggregory" type="fix" due-to="Pascal Chollet">
        XInclude not working with relative path.
      </action>
      <action issue="LOG4J2-740" dev="mattsicker" type="fix" due-to="Kosta Krauth">
        Fixed typo in webapp manual regarding sample web.xml file.
      </action>
      <action issue="LOG4J2-738" dev="ggregory" type="fix" due-to="Timothy Stack">
        RollingFileManager deadlock if async action thread fails to start.
      </action>
      <action issue="LOG4J2-736" dev="mattsicker" type="fix">
        Fixed log4j-bom so that it won't specify a default scope on any third party dependencies.
      </action>
      <action issue="LOG4J2-735" dev="mattsicker" type="fix">
        Fixed log4j-bom so that it won't interfere with spring-bom and others.
      </action>
      <action issue="LOG4J2-731" dev="mattsicker" type="fix">
        Updated documentation regarding extensions to LoggerContextFactory and Log4j 2 providers.
      </action>
      <action issue="LOG4J2-373" dev="mattsicker" type="fix">
        Fixed ClassLoader issues in loading Log4j providers in an OSGi environment.
      </action>
      <action issue="LOG4J2-725" dev="mattsicker" type="add">
        Added WebLoggerContextUtils class to log4j-web for helper methods useful for asynchronous servlets.
      </action>
      <action issue="LOG4J2-710" dev="rpopma" type="add">
        Added documentation for Custom Levels and Custom Loggers.
      </action>
      <action issue="LOG4J2-719" dev="rpopma" type="fix">
        Correctly handle NetworkOnMainThreadException thrown on Android during Log4j2 initialization.
      </action>
      <action issue="LOG4J2-716" dev="rpopma" type="fix">
        Automatically disable log4j JMX when detecting we are running on Android.
      </action>
      <action issue="LOG4J2-657" dev="rpopma" type="fix" due-to="Stefan Wehner">
        Fixed AbstractDatabaseManager to close connection on writeInternal error.
      </action>
      <action issue="LOG4J2-713" dev="ggregory" type="fix" due-to="Nelson Melina">
        Android: java.lang.VerifyError: org/apache/logging/log4j/core/util/Closer
      </action>
      <action issue="LOG4J2-703" dev="ggregory" type="fix" due-to="Nelson Melina">
        Android: Could not find class 'javax.naming.InitialContext', referenced from method org.apache.logging.log4j.core.lookup.JndiLookup.lookup.
      </action>
      <action issue="LOG4J2-732" dev="ggregory" type="updated">
        Update to LMAX Disruptor 3.3.0 from 3.2.1.
      </action>
      <action issue="LOG4J2-733" dev="ggregory" type="updated">
        Update to latest Jackson jars from the 2.4.1.X line.
      </action>
    </release>
    <release version="2.0" date="2014-07-12" description="GA Release">
      <action issue="LOG4J2-705" dev="rpopma" type="fix">
        Fixed issue where Async Logger does not log thread context stack data.
        API change: added method getImmutableStackOrNull() to ThreadContext.ContextStack interface.
      </action>
      <action issue="LOG4J2-631" dev="rpopma" type="fix">
        Update docs to clarify how to use formatter logger and standard logger together.
      </action>
      <action issue="LOG4J2-519" dev="rpopma" type="add">
        Added support for generating custom logger wrappers that replace the existing log levels
        and extended logger wrappers that add custom log levels to the existing ones.
      </action>
      <action issue="LOG4J2-441" dev="rgoers" type="fix">
        LoggerConfigs with no Level now inherit the Level from their parent.
      </action>
      <action issue="LOG4J2-696" dev="ggregory" type="add">
        RegexFilter does not match multiline log messages.
      </action>
      <action issue="LOG4J2-699" dev="rpopma" type="fix">
        PatternLayout manual page missing documentation on header/footer.
      </action>
      <action issue="LOG4J2-625" dev="rpopma" type="fix">
        Fixed Serialization error with SocketAppender and Async Loggers.
        (Fixed in RC2, but wasn't included in release notes.)
      </action>
      <action issue="LOG4J2-538" dev="rpopma" type="fix">
        JMX GUI: fixed occasional ArrayIndexOutOfBoundsException after pressing "reconfigure with XML below".
        (Fixed in RC2, but wasn't included in release notes.)
      </action>
      <action issue="LOG4J2-666" dev="rpopma" type="fix">
        AsyncLoggerContextSelector should ensure that different AsyncLoggerContext objects created by web app classloaders have unique names.
      </action>
      <action issue="LOG4J2-683" dev="mattsicker" type="fix" due-to="Jurriaan Mous">
        Fix annotation processor warnings on JDK 1.7+.
      </action>
      <action issue="LOG4J2-694" dev="mattsicker" type="fix">
        Fix strange compilation error that popped up in a test class.
      </action>
      <action issue="LOG4J2-692" dev="rgoers" type="fix">
        Update documentation to specify only Maven 3 is supported.
      </action>
      <action issue="LOG4J2-690" dev="rgoers" type="fix" due-to="Philip Helger">
        Log4j Web test dependencies should be in scope "test" in the pom.
      </action>
      <action issue="LOG4J2-682" dev="ggregory" type="fix" due-to="Scott Harrington">
        Special characters (tab and so on) in PatternLayout do not work.
      </action>
      <action issue="LOG4J2-685" dev="ggregory" type="update">
        Make org.apache.logging.log4j.core.layout.AbstractLayout immutable.
      </action>
      <action issue="LOG4J2-686" dev="ggregory" type="fix">
        Core's OptionConverter support for \b is broken (affects PatternLayout).
      </action>
      <action issue="LOG4J2-687" dev="ggregory" type="fix">
        Rename org.apache.logging.log4j.core.util.Closer.closeSilent() to closeSilently().
      </action>
      <action issue="LOG4J2-688" dev="ggregory" type="fix">
        Make org.apache.logging.log4j.core.layout.PatternLayout immutable.
      </action>
      <action issue="LOG4J2-689" dev="ggregory" type="update">
        Update Jackson to 2.4.1.
      </action>
      <action issue="LOG4J2-707" dev="ggregory" type="fix">
        Some exceptions are not logged when configuration problems are detected.
      </action>
      <action issue="LOG4J2-709" dev="ggregory" type="update">
        Update Apache Commons Logging to 1.2 from 1.1.3.
      </action>
    </release>
    <release version="2.0-rc2" date="2014-06-21" description="Bug fixes and enhancements">
      <action issue="LOG4J2-675" dev="rpopma" type="add">
        RollingFile and RollingRandomAccessFile now write the layout footer before rollover.
      </action>
      <action issue="LOG4J2-581" dev="rpopma" type="fix" due-to="Alexander Khokhlov">
        RollingRandomAccessFile now writes the layout header after rollover.
      </action>
      <action issue="LOG4J2-622" dev="rpopma" type="fix" due-to="Farooq Khan">
        RollingFileManager now correctly honours the bufferedIO configuration after rollover.
      </action>
      <action issue="LOG4J2-674" dev="rpopma" type="add">
        Made RollingFileAppender buffer size configurable.
      </action>
      <action issue="LOG4J2-141" dev="rpopma" type="fix" due-to="Joern Huxhorn">
        Improved documentation regarding log4j status logger.
      </action>
      <action issue="LOG4J2-539" dev="rpopma" type="fix" due-to="Colin Froggatt">
        Fixed issue with "Reconfigure using XML below" function in JMX Client GUI.
        ConfigurationSource is now a top-level class and can be obtained with Configuration.getConfigurationSource().
        LoggerContext.getConfiguration().getConfigurationSource()
        provides a reliable public method for obtaining a logger context's configuration location and content.
      </action>
      <action issue="LOG4J2-619" dev="rgoers" type="fix" due-to="Scott Harrington">
        Invalid XML configuration files do not prevent the config file from being checked again.
      </action>
      <action issue="LOG4J2-637" dev="rpopma" type="fix" due-to="Mansoor Sajjad, Jon Wilmoth">
        JMX: Updating a Logger's level via jConsole now correctly takes effect.
      </action>
      <action issue="LOG4J2-668" dev="rpopma" type="fix">
        Correctly process log events when combining AsyncLoggers with AsyncAppender.
      </action>
      <action issue="LOG4J2-669" dev="rpopma" type="fix">
        Prevent NPE when combining AsyncLoggers with AsyncLoggerConfigs.
      </action>
      <action issue="LOG4J2-42" dev="rgoers" type="add">
        Create an appender to route log events to the ServletContext log.
      </action>
      <action issue="LOG4J2-419" dev="rgoers" type="update" due-to="Woonsan Ko">
        Support default value for missing key in look ups with fallback to looking in the properties map.
      </action>
      <action issue="LOG4J2-563" dev="rgoers" type="fix" due-to="Michael Friedmann">
        FlumeAvroManager now always uses a client type of default_failover.
      </action>
      <action issue="LOG4J2-554" dev="rgoers" type="update">
        Allow configuration files to be located as Servlet Context resources.
      </action>
      <action issue="LOG4J2-535" dev="rgoers" type="fix">
        Reset rollover time when size rollover is triggered.
      </action>
      <action issue="LOG4J2-664" dev="mattsicker" type="fix">
        Moved plugin cache file to META-INF for OSGi compatibility.
      </action>
      <action issue="LOG4J2-640" dev="mattsicker" type="fix">
        Fix NPE that can be caused by a null ThreadContextClassLoader.
      </action>
      <action issue="LOG4J2-655" dev="mattsicker" type="add">
        Add Vagrantfile for testing in GNU+Linux.
      </action>
      <action issue="LOG4J2-651" dev="ggregory" type="fix">
        Log4j 2 throws ArrayIndexOutOfBoundsException.
      </action>
      <action issue="LOG4J2-654" dev="rpopma" type="add">
        Add log4j-perf module to provide a home for all log4j performance tests.
        Add support for JMH microbenchmark performance tests.
      </action>
      <action issue="LOG4J2-652" dev="mattsicker" type="add">
        Add support for default plugin values and attributes.
      </action>
      <action issue="LOG4J2-598" dev="mattsicker" type="add">
        Add support for types other than String for plugin factory values/attributes.
      </action>
      <action issue="LOG4J2-250" dev="rpopma" type="update">
        Refactor Log4jLogEvent to lazily create ThrowableProxy.
      </action>
      <action issue="LOG4J2-647" dev="ggregory" type="update">
        Upgrade to Flume 1.5.0.
      </action>
      <action issue="LOG4J2-644" dev="ggregory" type="add">
        Implement a SecureSocketAppender and secure server (SSL/TLS).
      </action>
      <action issue="LOG4J2-646" dev="ggregory" type="update">
        Merge the TLS Syslog appender into the Syslog appender.
      </action>
      <action issue="LOG4J2-620" dev="rgoers" type="fix">
        Perform reconfiguration in a separate thread to prevent deadlocks.
      </action>
      <action issue="LOG4J2-641" dev="mattsicker" type="update">
        Override commons-logging dependency version in tests.
      </action>
      <action issue="LOG4J2-639" dev="rpopma" type="fix" due-to="Mck SembWever">
        Prevent NPE in AsyncLogger and AsyncLoggerConfig if logger is used after log4j has been shut down.
      </action>
      <action issue="LOG4J2-469" dev="rgoers" type="fix">
        FailoverAppender was not resetting its status after the primary appender recovered.
      </action>
      <action issue="LOG4J2-623" dev="rgoers" type="fix">
        Generate MDC properties as a JSON map in JSONLayout.
      </action>
      <action issue="LOG4J2-566" dev="rpopma" type="update" due-to="Luigi Alice">
        Made RollingRandomAccessFileAppender buffer size configurable.
      </action>
      <action issue="LOG4J2-520" dev="rpopma" type="fix" due-to="JavaTech, Andre Bogus">
        Resolved issue where AsyncAppender dropped events if queue still contained
        events when application is stopped.
      </action>
      <action issue="LOG4J2-392" dev="rpopma" type="fix" due-to="Andre Bogus">
        Resolved a problem with the previous solution for LOG4J2-392 that resulted in dropped events
        when using AsyncLoggerConfig with slow appenders when application is stopped.
      </action>
      <action issue="LOG4J2-613" dev="mattsicker" type="fix">
        The OSGi version of log4j-web imports Servlet 2.5 at minimum instead of 3.0.
      </action>
      <action issue="LOG4J2-602" dev="rgoers" type="fix">
        Unit tests are now less verbose during the build process.
      </action>
      <action issue="LOG4J2-570" dev="mattsicker" type="fix">
        Fix shutdown thread memory leak in servlet containers.
      </action>
      <action issue="LOG4J2-628" dev="rpopma" type="update">
        Use Clock to generate all log event timestamps, not just for Async Loggers.
      </action>
      <action issue="LOG4J2-629" dev="rpopma" type="add">
          Document the system properties used in Log4J 2.
      </action>
      <action issue="LOG4J2-542" dev="rgoers" type="fix">
        Make Throwable transient in ThrowableProxy.
      </action>
      <action issue="LOG4J2-617" dev="mattsicker" type="update">
        Update SLF4J to 1.7.7.
      </action>
      <action issue="LOG4J2-616" dev="mattsicker" type="update">
        Update Jackson to 2.3.3.
      </action>
      <action issue="LOG4J2-440" dev="mattsicker" type="fix">
        During shutdown, a NullPointerException could be thrown due to the NullConfiguration class no longer being
        available to the ClassLoader.
      </action>
      <action issue="LOG4J2-346" dev="mattsicker" type="fix">
        Cyclic dependency with log4j-slf4j-impl in OSGi.
      </action>
      <action issue="LOG4J2-345" dev="mattsicker" type="fix">
        The log4j-1.2-api module didn't export any packages to OSGi.
      </action>
      <action issue="LOG4J2-605" dev="mattsicker" type="fix">
        Password data from the NoSQL plugins no longer shows up in cleartext in debug logging.
      </action>
      <action issue="LOG4J2-448" dev="rgoers" type="fix" due-to="X86core">
        A StringIndexOutOfBounds exception could occur during property substitution.
      </action>
      <action issue="LOG4J2-597" dev="rgoers" type="fix">
        StatusLogger was not skipping multiple instances of the FQCN class, causing messages from classes in
        the Verbose list to be printed.
      </action>
      <action issue="LOG4J2-585" dev="rgoers" type="update" due-to="Bruce Brouwer">
        Add support for multiple parents to Markers.
      </action>
      <action issue="LOG4J2-595" dev="mattsicker" type="add">
        Introduce Java annotation processor as the new plugin pre-caching mechanism. This is available in log4j-core.
        All custom plugins created before this should be re-built against the current log4j-core.
      </action>
      <action issue="LOG4J2-564" dev="mattsicker" type="fix">
          Renamed SLF4J logger class to Log4jLogger.
      </action>
      <action issue="LOG4J2-579" dev="ggregory" type="fix">
          Rework Level comparison APIs.
      </action>
      <action issue="LOG4J2-576" dev="ggregory" type="add">
          Add org.apache.logging.log4j.Logger.getLevel().
      </action>
      <action issue="LOG4J2-574" dev="rpopma" type="update">
          Make Blocking the default WaitStrategy for Async Loggers.
      </action>
      <action issue="LOG4J2-555" dev="rpopma" type="update" due-to="Bruce Brouwer">
          Introduce ExtendedLogger interface to facilitate implementing and extending Loggers.
      </action>
      <action issue="LOG4J2-560" dev="rgoers" type="fix">
          SyslogAppenderTest and RFC5424LayoutTest were failing in Java 8.
      </action>
      <action issue="LOG4J2-561" dev="ggregory" type="update" due-to="vibin">
        Allow spaces around commas in Configuration's package attribute.
      </action>
      <action issue="LOG4J2-547" dev="rgoers" type="update" due-to="Bruce Brouwer">
        Have Logger API expose a PrintWriter instead of custom LoggerStream.
      </action>
      <action issue="LOG4J2-439" dev="rgoers" type="add" due-to="Bruce Brouwer">
        Add EncodingPatternConverter to escape newlines and HTML special characters.
      </action>
      <action issue="LOG4J2-496" dev="rgoers" type="update">
        Allow header and footer to be specified as lookup patterns in PatternLayout.
      </action>
      <action issue="LOG4J2-499" dev="rgoers"  type="fix">
        Add equals and hashcode to Log4jLogEvent.
      </action>
      <action issue="LOG4J2-410" dev="rgoers" type="update" due-to="Ivlin Zeng">
        SLf4JLogger is now Serializable.
      </action>
      <action issue="LOG4J2-427" dev="rgoers" type="add" due-to="Alexander Reelsen">
        Add support for configuration via YAML.
      </action>
      <action issue="LOG4J2-378" dev="rgoers" type="fix">
        Add DateLookup and ThreadContextLookup to default lookups.
      </action>
      <action issue="LOG4J2-468" dev="rgoers" type="update">
        Add support to add a LoggerConfig. Document two ways to modify the configuration.
      </action>
      <action issue="LOG4J2-582" dev="ggregory" type="update">
        Rename org.apache.logging.log4j.core.net.SocketServer to TCPSocketServer and refactor with UDP.
      </action>
      <action issue="LOG4J2-592" dev="ggregory" type="update">
        Update Jackson to 2.3.2 from 2.2.2.
      </action>
    </release>
    <release version="2.0-rc1" date="2014-02-16" description="Bug fixes and enhancements">
      <action dev="nickwilliams" type="delete">
        Removed the DataSourceConnectionSource and the &lt;DriverManager&gt; plugin for the JDBC Appender. It is not
        safe to use. Please use the DataSource or factory connection sources backed by a connection pool.
      </action>
      <action dev="nickwilliams" type="update">
        Renamed the org.apache.logging.log4j.core.appender.db.nosql.mongo package to
        org.apache.logging.log4j.core.appender.db.nosql.mongodb.
      </action>
      <action dev="grobmeier" type="update">
        Renamed the org.apache.logging.log4j.core.appender.db.nosql.couch package to
        org.apache.logging.log4j.core.appender.db.nosql.couchdb.
      </action>
      <action issue="LOG4J2-500" dev="rpopma" type="fix">
        (JMX - ObjectNames changed!) Unloading one web application unloads JMX MBeans for all web applications.
      </action>
      <action issue="LOG4J2-507" dev="ggregory" type="update">
        Space Level numbers by 100 instead of 1.
      </action>
      <action issue="LOG4J2-531" dev="rpopma" type="fix" due-to="Geoff Ballinger">
        Fixed bugs where rolled log files were overwritten by RollingFile appender with
        composite time and size based policies.
      </action>
      <action issue="LOG4J2-475" dev="nickwilliams" type="fix" due-to="Matt Sicker">
        Changed the MongoDBConnection to add a MongoDB encoding hook instead of a decoding hook.
      </action>
      <action issue="LOG4J2-489" dev="nickwilliams" type="fix">
        Fixed the JPAAppender's overuse of transactions by connecting (borrowing from pool) on new write internal or on
        flush.
      </action>
      <action issue="LOG4J2-457" dev="nickwilliams" type="fix">
        Fixed failure of JDBC and JPA appender to properly release database connections by connecting (borrowing from
        pool) on new write internal or on flush.
      </action>
      <action issue="LOG4J2-442" dev="nickwilliams" type="fix">
        Fixed problem with JDBC and JPA appender connectivity in WebSphere by connecting (borrowing from pool) on new
        write internal or on flush.
      </action>
      <action issue="LOG4J2-438" dev="nickwilliams" type="fix">
        Ensured the JDBCAppender commits transactions after a single write or a flush of multiple writes.
      </action>
      <action issue="LOG4J2-407" dev="nickwilliams" type="fix">
        Fixed inability to recover from lost database connection in database appenders by connecting (borrowing from
        pool) on new write internal or on flush.
      </action>
      <action issue="LOG4J2-530" dev="rpopma" type="add">
        (JMX) JMX Client GUI should dynamically update when LoggerContext MBeans are registered/unregistered in MBean
        server.
      </action>
      <action issue="LOG4J2-511" dev="rpopma" type="fix" due-to="James Pretorius">
        Stop AsyncLoggerConfig Disruptor thread(s), then AsyncAppender thread(s) first
        before stopping other appenders.
      </action>
      <action issue="LOG4J2-392" dev="rpopma" type="fix" due-to="ilynaf, Andre Bogus">
        Stop AsyncLoggerConfig Disruptor thread(s), then AsyncAppender thread(s) first
        before stopping other appenders.
      </action>
      <action issue="LOG4J2-345" dev="rpopma" type="fix" due-to="Roland Weiglhofer, Matt Sicker">
        (OSGi) logging.log4j-1.2-api doesn't export the log4j API 1.2. Dependent bundles can not be resolved.
      </action>
      <action issue="LOG4J2-523" dev="ggregory" type="fix">
        LocalizedMessage serialization is broken.
      </action>
      <action issue="LOG4J2-385" dev="rpopma" type="fix" due-to="Ace Funk, Porfirio Partida">
        Fixed issues with time-based file rollover (monthly, weekly, hourly and every minute).
      </action>
      <action issue="LOG4J2-452" dev="nickwilliams" type="fix">
        Added a ServletContext attribute that, when set to "true", disables Log4j's auto-initialization in
        Servlet 3.0+ web applications.
      </action>
      <action issue="LOG4J2-512" dev="nickwilliams" type="fix" due-to="Chandra Sekhar Kakarla, Matt Sicker">
        Exposed Log4j web support interface and methods and the LoggerContext through ServletContext attributes
        so that threads not affected by filters (such as asynchronous threads) can utilize the LoggerContext. Also
        updated the Log4j filter so that it supports async.
      </action>
      <action issue="LOG4J2-409" dev="nickwilliams" type="fix" due-to="Frank Steinmann, Thomas Neidhart">
        Created a utility to properly escape backslashes before creating URIs, and changed URI creation to use the
        utility instead of instantiating URI directly.
      </action>
      <action issue="LOG4J2-344" dev="nickwilliams" type="fix" due-to="Keir Lawson, Tomasz Wladzinski">
        Changed the Servlet 3.0 auto-initializer to add the filter by class to get around a WebLogic bug.
      </action>
      <action issue="LOG4J2-359" dev="nickwilliams" type="fix" due-to="Abhinav Shah">
        Changed the Servlet 3.0 auto-initializer so that it does nothing in a Servlet 2.5 or older application. This
        ensures behavioral consistency across containers. This includes additional fixes to abort initialization if a
        duplicate filter already exists and to check the actual Servlet EFFECTIVE version.
      </action>
      <action issue="LOG4J2-517" dev="rpopma" type="fix">
        Switch in log4j-1.2-api Category.getEffectiveLevel has no cases for FATAL, OFF.
      </action>
      <action issue="LOG4J2-41" dev="rgoers" type="update" due-to="Nick Williams">
        Add support for custom logging levels.
      </action>
      <action issue="LOG4J2-406" dev="rpopma" type="fix" due-to="Kerrigan Joseph">
        (JMX) Unregister all log4j JMX MBeans when the LoggerContext is stopped
        to allow web application classes to be GC-ed on undeploy.
      </action>
      <action issue="LOG4J2-405" dev="rgoers" type="fix">
        Configuration was being processed twice at startup.
      </action>
      <action issue="LOG4J2-479" dev="rpopma" type="add" due-to="MK">
        ThreadContext now uses plain ThreadLocal by default, unless system property
        isThreadContextMapInheritable has value "true".
      </action>
      <action issue="LOG4J2-398" dev="rgoers" type="fix">
        Configure properties and setup Interpolator before processing rest of configuration.
      </action>
      <action issue="LOG4J2-481" dev="rgoers" type="add" due-to="Matt Sicker">
        Add Stream interface to Loggers.
      </action>
      <action issue="LOG4J2-490" dev="rgoers" type="update" due-to="Matt Sicker">
        Update EasyMock to version 3.2.
      </action>
      <action issue="LOG4J2-470" dev="rgoers" type="fix">
        hostName property was not being set until after the first configuration element.
      </action>
      <action issue="LOG4J2-464" dev="rgoers" type="fix">
        Support arrays as sub-elements of a JSON configuration.
      </action>
      <action issue="LOG4J2-492" dev="rpopma" type="fix" due-to="Shaddy Baddah, Herlani Junior">
        (JMX) Fixed MalformedObjectNameException if context name contains '=' or newline characters.
      </action>
      <action issue="LOG4J2-377" dev="rpopma" type="fix" due-to="Roland Weiglhofer, Matt Sicker">
        (OSGi) Fix NPE during shutdown.
      </action>
      <action issue="LOG4J2-463" dev="rpopma" type="fix" due-to="Michael Diamond, Matt Sicker">
        Fixed documentation for MyApp example application in the Automatic Configuration section
      </action>
      <action issue="LOG4J2-408" dev="rpopma" type="fix" due-to="Dongqing Hu, Matt Sicker">
        Fixed error in documentation code example in manual/eventlogging.html
      </action>
      <action issue="LOG4J2-451" dev="rpopma" type="fix" due-to="Vinay Pothnis, Matt Sicker">
        Fixed typo in documentation: system property should be log4j2.loggerContextFactory
      </action>
      <action issue="LOG4J2-443" dev="rpopma" type="fix" due-to="Colin Froggatt, Tudor Har">
        (JMX) Fixed issue where log4j2 LoggerContext did not show up in JMX GUI or JConsole.
      </action>
      <action issue="LOG4J2-485" dev="rpopma" type="fix">
        Fixed issue where toString methods that perform logging could deadlock AsyncAppender.
      </action>
      <action issue="LOG4J2-445" dev="rpopma" type="fix" due-to="Anthony Baldocchi">
        ResolverUtil cannot find packages in file URLs which include the '+' character.
      </action>
      <action issue="LOG4J2-430" dev="rgoers" type="fix" due-to="David Gstir">
        Use the formatted Message in RFC5424Layout for non-StructuredDataMessages.
      </action>
      <action issue="LOG4J2-459" dev="rgoers" type="fix">
        Set external context when constructing the LoggerContext.
      </action>
      <action issue="LOG4J2-466" dev="rpopma" type="fix" due-to="Jan Tepke">
        Cannot load log4j2 config file if path contains plus '+' characters.
      </action>
      <action issue="LOG4J2-462" dev="rpopma" type="fix" due-to="Daisuke Baba">
        Fix LogEvent to never return null Level, fixes LevelPatternConverter.format may throw NPE.
      </action>
      <action issue="LOG4J2-465" dev="rpopma" type="fix" due-to="Daisuke Baba">
        Fix LogEvent to never return null Level, fixes ThresholdFilter throws NPE.
      </action>
      <action issue="LOG4J2-471" dev="rpopma" type="fix" due-to="Anthony Baldocchi">
        Fixed issue where toString methods that perform logging could deadlock AsyncLogger.
      </action>
      <action issue="LOG4J2-482" dev="rpopma" type="add" due-to="Hongdi Ren">
        Documentation fix: The attribute of Route to refer to an appender is "ref" not "AppenderRef".
      </action>
      <action issue="LOG4J2-467" dev="rpopma" type="add" due-to="Anthony Baldocchi">
        Added option to toggle Thread name caching in AsyncLogger.
      </action>
      <action issue="LOG4J2-478" dev="ggregory" type="fix" due-to="Michael Friedmann.">
        The message and ndc fields are not JavaScript escaped in JSONLayout.
      </action>
      <action issue="LOG4J2-455" dev="rpopma" type="fix" due-to="Robin Zhang Tao">
        RingBufferLogEvent should return Message timestamp for TimestampMessage messages.
      </action>
      <action issue="LOG4J2-477" dev="rpopma" type="fix" due-to="Tal Liron">
        NPE in ClassLoaderContextSelector.
      </action>
      <action issue="LOG4J2-454" dev="rpopma" type="fix" due-to="Robin Zhang Tao">
        TimeBasedTriggeringPolicy should use event time millis.
      </action>
      <action issue="LOG4J2-472" dev="rpopma" type="fix" due-to="Tal Liron">
        BaseConfiguration class does not properly implement Configuration interface.
      </action>
      <action issue="LOG4J2-447" dev="ggregory" type="fix" due-to="Jeff Hudren, Mark Paluch, Scott Deboy">
        XMLLayout does not include marker name.
      </action>
      <action issue="LOG4J2-453" dev="rgoers" type="update">
        Update Flume Appender to use Flume 1.4.0.
      </action>
      <action issue="LOG4J2-423" dev="rpopma" type="add">
        (JMX) Added MBeans for instrumenting AsyncAppenders and AsyncLogger RingBuffers,
        exposing queue size, remaining capacity and other attributes.
      </action>
      <action issue="LOG4J2-323" dev="rpopma" type="fix">
        Resolved memory leak by releasing reference to ThreadLocal when
        AsyncLogger is stopped.
      </action>
      <action issue="LOG4J2-425" dev="rpopma" type="fix">
        Resolved memory leak by populating AsyncLoggerConfigHelper ring buffer
        via EventTranslatorTwoArg, eliminating the need for a ThreadLocal.
      </action>
      <action issue="LOG4J2-420" dev="ggregory" type="add">
        Create a lookup for resource bundle substitution.
      </action>
      <action issue="LOG4J2-417" dev="ggregory" type="fix">
        Fix Event Level / LoggerConfig Level table at the architecture documentation page.
      </action>
      <action issue="LOG4J2-415" dev="ggregory" type="add">
        Format log event time as UNIX time (seconds or milliseconds).
      </action>
      <action issue="LOG4J2-404" dev="rgoers" type="fix" due-to="Kamal Bahadur">
        @EnterpriseNumber" was missing in the ID of structured data when RFC5424Layout is used
      </action>
      <action issue="LOG4J2-379" dev="rpopma" type="fix">
        Fixed issue that prevented Log4J from working in Google App Engine.
      </action>
      <action issue="LOG4J2-401" dev="ggregory" type="add">
        Configure FileAppender buffer size.
      </action>
      <action issue="LOG4J2-402" dev="ggregory" type="add">
        Configure RandomAccessFileAppender buffer size.
      </action>
      <action issue="LOG4J2-528" dev="ggregory" type="update">
        Rename package org.apache.logging.log4j.core.appender.rolling.helper to org.apache.logging.log4j.core.appender.rolling.action.
      </action>
      <action issue="LOG4J2-532" dev="ggregory" type="update">
        Resource leak in Flume appender when it cannot create a BerkeleyDB db.
      </action>
      <action issue="LOG4J2-413" dev="ggregory" type="update">
        PatternLayout option to not output ANSI escape codes if no Console is available.
      </action>
    </release>
    <release version="2.0-beta9" date="2013-09-14" description="Bug fixes and enhancements">
      <action issue="LOG4J2-317" dev="ggregory" type="update">
        Renamed FastFileAppender and FastRollingFileAppender to RandomAccessFileAppender
        and RollingRandomAccessFileAppender. Configurations using the Fast(Rolling)File element
        no longer work and should be modified to use the (Rolling)RandomAccessFile element.
      </action>
      <action dev="nickwilliams" type="update">
        Changed the "suppressExceptions" configuration attribute for all Appenders to "ignoreExceptions" to avoid
        confusion with Java 7 suppressed exceptions. Also renamed the Appender#isExceptionSuppressed() method to
        Appender#ignoreExceptions() to avoid the same confusion. All Appenders by default internally log and then ignore
        exceptions encountered while logging. Setting "ignoreExceptions" to "false" on an Appender causes it to allow
        exceptions to propagate to the caller. You must set "ignoreExceptions" to "false" for Appenders you are wrapping
        in the Failover Appender.
      </action>
      <action dev="nickwilliams" type="update">
        Changed the (relatively new) PatternLayout configuration attribute "suppressExceptions" to
        "alwaysWriteExceptions" to more correctly indicate what it does. As such, the meaning of this attribute has
        reversed (previous "true"s should become "false"s, and vice versa). Since this was an undocumented attribute up
        until now, it's unlikely this change will affect any users.
      </action>
      <action issue="LOG4J2-226" dev="rgoers" type="fix">
        Fix table of contents generation in pdf.
      </action>
      <action issue="LOG4J2-395" dev="rgoers" type="fix" due-to="Abhinav Shah">
        Allow classpath scheme when specifying configuration file location as a system property.
      </action>
      <action issue="LOG4J2-393" dev="rgoers" type="fix">
        Initialize PluginManager once during configuration. Move advertisement setup into BaseConfiguration.
      </action>
      <action issue="LOG4J2-391" dev="rgoers" type="fix" due-to="Kamal Bahadur">
        FlumePersistentManager now handles LockConflictExceptions in Berkeley Db.
      </action>
      <action issue="LOG4J2-399" dev="ggregory" type="add">
        Allow the default file rollover strategy to define the compression level.
      </action>
      <action issue="LOG4J2-338" dev="rgoers" type="add" due-to="Tibor Benke">
        Add TLSAppender. Also added missing license headers to several files.
      </action>
      <action issue="LOG4J2-380" dev="rgoers" type="fix">
        Use rollover date when substituting ${date} in the filePattern.
      </action>
      <action issue="LOG4J2-253" dev="rpopma" type="add">
        Added FAQ page to the site.
      </action>
      <action issue="LOG4J2-362" dev="rpopma" type="add">
        Add a diagram to the site (FAQ page) that explains when to use which jar.
      </action>
      <action issue="LOG4J2-322" dev="nickwilliams" type="fix">
        Centralized reflective use of Reflection#getCallerClass and properly handled its instability in various versions
        of Java.
      </action>
      <action issue="LOG4J2-293" dev="rgoers" type="fix">
        Reset the Configuration if the ClassLoaderContextSelector creates a LoggerContext without a configuration
        location and then is later provided one.
      </action>
      <action issue="LOG4J2-293" dev="nickwilliams" type="fix" due-to="Abhinav Shah">
        Changed the ConfigurationFactory to recognize and properly use the classpath: URI scheme in addition to the
        classloader: URI scheme.
      </action>
      <action issue="LOG4J2-359" dev="nickwilliams" type="fix" due-to="Abhinav Shah">
        Changed the Servlet 3.0 auto-initializer so that it does nothing in a Servlet 2.5 or older application. This
        ensures behavioral consistency across containers.
      </action>
      <action issue="LOG4J2-374" dev="ggregory" type="add" due-to="Tibor Benke">
        Add more options to PatternLayout to display more detailed information about a Throwable.
      </action>
      <action issue="LOG4J2-383" dev="ggregory" type="add">
        [Pattern Layout] Customize level names by length.
      </action>
      <action issue="LOG4J2-384" dev="ggregory" type="add">
        [Pattern Layout] Customize level names to lower-case.
      </action>
      <action issue="LOG4J2-355" dev="ggregory" type="update" due-to="Tibor Benke">
        Add support for multiple SD-ELEMENTs in a RFC 5424 syslog message.
      </action>
      <action dev="nickwilliams" type="update">
        Cleaned up tests and cleared up documentation for the JPA appender following the resolution of EclipseLink
        issue #412454.
      </action>
      <action issue="LOG4J2-310" dev="rpopma" type="fix" due-to="Olivier Lemasle">
        Fixed issue where SMTPAppender did not send mails with error or fatal level without prior info event.
      </action>
      <action issue="LOG4J2-368" dev="rgoers" type="fix">
        Add PatternLayout constructor to Log4j 1.2 bridge for Velocity.
      </action>
      <action issue="LOG4J2-333" dev="ggregory" type="fix" due-to="Hervé Boutemy">
        Match artifact ids with Maven module names.
      </action>
      <action issue="LOG4J2-364" dev="rgoers" type="add" due-to="David Nault">
        Add WebLookup to retrieve information from the ServletContext.
      </action>
      <action issue="LOG4J2-367" dev="ggregory" type="fix" due-to="David Parry">
        JMS appenders send two messages for one append.
      </action>
      <action issue="LOG4J2-319" dev="ggregory" type="fix">
        Double stack trace logging when using %throwable in %style and %highlight.
      </action>
      <action issue="LOG4J2-360" dev="rgoers" type="add">
        Allow Plugins to have aliases.
      </action>
      <action issue="LOG4J2-358" dev="nickwilliams" type="fix">
        NoSQLAppender using MongoDB provider ignores username and password attributes
      </action>
      <action issue="LOG4J2-356" dev="ggregory" type="add">
        Create a JSON Layout.
      </action>
      <action issue="LOG4J2-343" dev="rpopma" type="fix" due-to="Henning Schmiedehausen">
        Removed unnecessary generics from Appender interface and implementing classes.
      </action>
      <action issue="LOG4J2-351" dev="rpopma" type="fix" due-to="Roland Weiglhofer">
        [OSGi] wrong Fragment-Host in manifest files.
      </action>
      <action issue="LOG4J2-336" dev="rpopma" type="fix" due-to="Andre Bogus">
        AsyncLogger errors after multiple calls to LoggerContext.reconfigure().
      </action>
      <action issue="LOG4J2-347" dev="rpopma" type="fix" due-to="David Phillips">
        Give the AsyncAppender thread a more descriptive name for easier debugging/profiling.
      </action>
      <action issue="LOG4J2-332" dev="rgoers" type="fix" due-to="Hervé Boutemy">
        Modified documentation to refer to SLF4J Binding instead of SLF4J Bridge.
      </action>
      <action issue="LOG4J2-342" dev="rgoers" type="fix">
        Ignore xml:base attributes.
      </action>
      <action issue="LOG4J2-309" dev="rgoers" type="fix">
        Insure jars and distributions only have a single License and Notice file.
      </action>
      <action issue="LOG4J2-341" dev="ggregory" type="add">
        Enable XInclude for XML configurations.
      </action>
      <action issue="LOG4J2-320" dev="ggregory" type="fix">
        JPAAppender stops logging because META-INF/log4j-provider.properties is left open.
      </action>
      <action issue="LOG4J2-335" dev="rgoers" type="fix">
        FlumePersistentManager's writer thread had high CPU usage.
      </action>
      <action issue="LOG4J2-331" dev="nickwilliams" type="fix">
        Removed erroneous check for affected MongoDB records, which always returns zero on inserts.
      </action>
      <action issue="LOG4J2-330" dev="nickwilliams" type="fix">
        Added a BSON Transformer so that MongoDB can persist Log4j events.
      </action>
      <action issue="LOG4J2-329" dev="rgoers" type="fix">
        StatusLogger now only creates StatusData objects if they are the appropriate logging level.
      </action>
      <action issue="LOG4J2-328" dev="rgoers" type="fix">
        FlumePersistentManager was calling Berkeley DB's count method too frequently.
      </action>
      <action issue="LOG4J2-280" dev="rpopma" type="fix">
        Additional fix to make AsyncAppender threads daemon threads and improve their thread name.
      </action>
      <action issue="LOG4J2-165" dev="rgoers" type="fix">
        The slf4j-ext jar is now an optional dependency of the SLF4J bridge.
      </action>
      <action issue="LOG4J2-318" dev="rgoers" type="update">
        Allow shutdown hook to be disabled in the configuration.
      </action>
      <action issue="LOG4J2-166" dev="rgoers" type="fix">
        RoutingAppender's default Route can now be an appender reference.
      </action>
      <action issue="LOG4J2-313" dev="rgoers" type="add" due-to="Woonsan Ko">
        Add JNDILookup plugin.
      </action>
      <action issue="LOG4J2-299" dev="rgoers" type="fix">
        Add getThrowable method to ThrowableProxy.
      </action>
      <action issue="LOG4J2-216" dev="rgoers" type="fix">
        ThrowableProxy no longer extends Throwable.
      </action>
      <action issue="LOG4J2-311" dev="rpopma" type="fix">
        Synchronized flush() and close() methods in the XxxFileManager and OutputStreamManager classes.
      </action>
      <action issue="LOG4J2-312" dev="ggregory" type="update">
        XML layout improvements (compact vs. pretty, namespace, namespace prefix, root element).
      </action>
      <action issue="LOG4J2-388" dev="ggregory" type="update">
        Update Java Mail dependency to 1.5.0 from 1.4.7.
      </action>
      <action issue="LOG4J2-325" dev="ggregory" type="update">
        Update JDBC tests to use H2 database 1.3.173 from 1.3.172.
      </action>
      <action issue="LOG4J2-366" dev="ggregory" type="update">
        Update commons-logging to 1.1.3 from 1.1.1.
      </action>
      <action issue="LOG4J2-390" dev="ggregory" type="update">
        Update HSQLDB dependency to 2.3.0 from 2.2.9.
      </action>
      <action issue="LOG4J2-308" dev="rpopma" type="update">
        Clarified which library versions were used in Async Loggers performance test.
      </action>
      <action issue="LOG4J2-307" dev="rpopma" type="update">
        Updated Async Loggers' LMAX Disruptor library from 3.0.1 to 3.2.0.
      </action>
      <action issue="LOG4J2-306" dev="ggregory" type="update">
        Update JSON Jackson library to 2.2.2 from 2.2.1.
      </action>
      <action issue="LOG4J2-387" dev="ggregory" type="update">
        Update Jackson dependency to 1.9.13 from 1.9.11.
      </action>
      <action issue="LOG4J2-305" dev="ggregory" type="add">
        Ease porting from 1.x Logger.getRootLogger(): add LogManager.getRootLogger().
      </action>
      <action issue="LOG4J2-304" dev="rpopma" type="fix">
        Fixed Async Loggers memory leak.
      </action>
      <action issue="LOG4J2-291" dev="nickwilliams" type="fix">
        Fixed JDBC, JPA, and NoSQL appenders so that the failover appender properly fails over on error.
      </action>
      <action dev="nickwilliams" type="update">
        Improved site by adding quick jump-off page and menu for Javadoc links for all components.
      </action>
      <action issue="LOG4J2-397" dev="ggregory" type="fix" due-to="Yonatan Graber">
        Logger.info(Message) Javadoc is incorrect.
      </action>
    </release>
    <release version="2.0-beta8" date="2013-07-10" description="Bug fixes and enhancements">
      <action issue="LOG4J2-270" dev="nickwilliams" type="update">
        Improved logging initialization in Servlet containers, especially Servlet 3.0 and newer where Log4j now
        initializes and deinitializes automatically with no deployment descriptor configuration.
      </action>
      <action issue="LOG4J2-302" dev="rpopma" type="fix">
        Added toString methods to ThreadContextStack/Map implementation classes.
      </action>
      <action issue="LOG4J2-301" dev="rgoers" type="update">
        Add printf methods to Logger API.
      </action>
      <action issue="LOG4J2-300" dev="rgoers" type="fix">
        WriterThread was ending when no agents are available which caused an OutOfMemoryError.
      </action>
      <action issue="LOG4J2-282" dev="rgoers" type="update">
        Allow the default status level to be specified as a system property.
      </action>
      <action issue="LOG4J2-278" dev="rgoers" type="fix">
        Filter calls from Avro or Flume to be ignored by the FlumeAppender.
      </action>
      <action issue="LOG4J2-279" dev="rgoers" type="fix">
        FlumePersistentManager now calls Berkeley DB from threads to avoid encountering interrupts in the application.
      </action>
      <action issue="LOG4J2-296" dev="ggregory" type="fix">
        Wasted work in FlumePersistentManager.createManager.
      </action>
      <action issue="LOG4J2-297" dev="ggregory" type="fix">
        Wasted work in TestConfigurator.testEnvironment.
      </action>
      <action issue="LOG4J2-298" dev="ggregory" type="fix">
        Wasted work in StyleConverterTest.setupClass.
      </action>
      <action issue="LOG4J2-280" dev="rpopma" type="fix">
        AsyncLogger threads are now daemon threads and won't prevent the JVM from shutting down anymore.
      </action>
      <action issue="LOG4J2-295" dev="rpopma" type="fix">
        Fast(Rolling)FileAppender now correctly handles messages exceeding the buffer size.
      </action>
      <action issue="LOG4J2-271" dev="rpopma" type="fix">
        FastRollingFileAppender with TimeBasedTriggeringPolicy now works correctly if append=false.
      </action>
      <action issue="LOG4J2-267" dev="rpopma" type="fix">
        FastRollingFileAppender with TimeBasedTriggeringPolicy now works correctly if append=false.
      </action>
      <action issue="LOG4J2-292" dev="rpopma" type="fix">
        Fast(Rolling)FileAppender now correctly appends to (does not overwrite) existing file.
      </action>
      <action issue="LOG4J2-294" dev="rgoers" type="update">
        LogManager.getLogger can now be called without a logger name or with a null logger name.
      </action>
      <action issue="LOG4J2-289" dev="rgoers" type="fix">
        Upgrade javadoc plugin to 2.9.1 to fix javadoc security issue.
      </action>
      <action issue="LOG4J2-288" dev="gregory" type="update">
        Update JUnit to 4.11 from 4.7.
      </action>
      <action issue="LOG4J2-286" dev="gregory" type="update">
        Update test H2 JDBC driver to 1.172 from 1.171.
      </action>
      <action issue="LOG4J2-285" dev="gregory" type="update">
        Update Jansi jar to 1.11 from 1.9.
      </action>
      <action issue="LOG4J2-284" dev="gregory" type="update">
        Update Log4j 1 dependency to 1.2.17 from 1.2.16.
      </action>
      <action issue="LOG4J2-386" dev="gregory" type="update">
        Update NoSQL dependencies: lightcouch 0.0.6 from 0.0.5, mongodb 2.11.2 from 2.11.1.
      </action>
      <action issue="LOG4J2-283" dev="gregory" type="update">
        Remove dependency on Apache ORO jar.
      </action>
      <action issue="LOG4J2-277" dev="gregory" type="update">
        Wasted work in RollingAppenderSizeTest.testAppender() and others.
      </action>
      <action issue="LOG4J2-139" dev="rgoers" type="fix">
        Fix NullPointerException (regression due to fix for LOG4J2-228)
      </action>
      <action issue="LOG4J2-168" dev="rgoers" type="update" due-to="Scott Severtson">
        Include arbitrary message fields in RFC-5424 structured data.
      </action>
      <action issue="LOG4J2-275" dev="rgoers" type="fix">
        FlumeAvroManager fails to notify client of failing event if Flume RPCClient cannot be created.
      </action>
      <action issue="LOG4J2-274" dev="ggregory" type="update">
        Wasted work in UUIDUtil initialization.
      </action>
      <action issue="LOG4J2-273" dev="ggregory" type="update">
        Wasted work in XMLLayout.toSerializable().
      </action>
    </release>
    <release version="2.0-beta7" date="2013-06-01" description="Bug fixes and enhancements">
      <action issue="LOG4J2-249" dev="rgoers" type="update">
        Allow context parameters in Log4jContextListener to include properties.
      </action>
      <action issue="LOG4J2-263" dev="rgoers" type="fix">
        Do not allow a charset on RFC5424Layout - use UTF-8.
      </action>
      <action issue="LOG4J2-242" dev="rgoers" type="fix">
        StringFormattedMessage and MessageFormatMessage now will accept a Throwable as their last argument and
        pass it on.
      </action>
      <action issue="LOG4J2-243" dev="rgoers" type="update">
        Allow custom LogEventFactories.
      </action>
      <action issue="LOG4J2-262" dev="rgoers" type="update" due-to="Edward Sargisson">
        Add support for interceptors in the embedded Flume Appender.
      </action>
      <action issue="LOG4J2-269" dev="rgoers" type="fix">
        Use transaction when batch size is 1.
      </action>
      <action issue="LOG4J2-268" dev="rgoers" type="fix">
        Add guid to FlumeEvent headers for non-Map Messages.
      </action>
      <action issue="LOG4J2-246" dev="rgoers" type="fix">
        Data buffer is reset in finally clause.
      </action>
      <action issue="LOG4J2-228" dev="rgoers" type="fix">
        UDP now sends one event per packet.
      </action>
      <action dev="rpopma" type="update">
        Method name changes in interface org.apache.logging.log4j.spi.ThreadContextMap:
        getContext() to getCopy(), get() to getImmutableMapOrNull().
      </action>
      <action issue="LOG4J2-154" dev="rpopma" type="update">
        Improve ThreadContext performance with copy-on-write map and stack.
      </action>
      <action issue="LOG4J2-261" dev="rgoers" type="fix" due-to="Edward Sargisson">
        Add missing "not" to error message.
      </action>
      <action issue="LOG4J2-10" dev="rgoers" type="add" due-to="Timothy Ward">
        Break up core into multiple osgi jars.
      </action>
      <action issue="LOG4J2-223" dev="rgoers" type="fix">
        Remove LoggerContext when LoggerContext is stopped.
      </action>
      <action issue="LOG4J2-260" dev="ggregory" type="fix">
        XML layout does not specify charset in content type.
      </action>
      <action issue="LOG4J2-259" dev="ggregory" type="fix">
        HTML layout does not specify charset in content type.
      </action>
      <action issue="LOG4J2-258" dev="ggregory" type="fix">
        HTML layout does not output meta element for charset.
      </action>
      <action issue="LOG4J2-257" dev="ggregory" type="fix">
        XML layout ignores charset for the XML processing instruction's encoding attribute.
      </action>
      <action issue="LOG4J2-255" dev="rpopma" type="fix">
        Multi-byte character strings are now assumed to be in the platform default encoding, not UTF-8.
      </action>
      <action issue="LOG4J2-254" dev="rgoers" type="fix">
        Mark OutputStream in OutputStreamManager as volatile. Mark header and footer as final.
      </action>
      <action issue="LOG4J2-244" dev="rgoers" type="fix">
        Rewrite Appender was ignoring filters on referenced appenders.
      </action>
      <action issue="LOG4J2-245" dev="rgoers" type="fix">
        Avoid EmptyStack exception if getCallerClass and SecurityManager are not available.
      </action>
      <action issue="LOG4J2-229" dev="ggregory" type="add" due-to="Nick Williams">
        New JDBC, JPA, and NoSQL database Appenders.
      </action>
      <action issue="LOG4J2-247" dev="ggregory" type="fix">
        SocketServer.isActive should be volatile because it is accessed from different threads.
      </action>
      <action issue="LOG4J2-251" dev="sdeboy" type="add">
        Provide configuration information (location, content type, content if possible) via a registered Advertiser.
      </action>
    </release>
    <release version="2.0-beta6" date="2013-05-05" description="Bug fixes and enhancements">
      <action issue="LOG4J2-231" dev="rgoers" type="fix">
        Logger.getParent() was not returning the correct Logger.
      </action>
      <action issue="LOG4J2-201" dev="rgoers" type="fix">
        Renamed Plugin annotation attribute from "type" to "category".
      </action>
      <action issue="LOG4J2-237" dev="rpopma" type="update">
        Moved JMX Client GUI classes into separate jmx-gui submodule.
      </action>
      <action issue="LOG4J2-219" dev="rpopma" type="fix" due-to="Peter DePasquale">
        Fix: install default root logger if not configured (this is unchanged),
        but make sure to include configured named loggers. Clarified documentation.
      </action>
      <action issue="LOG4J2-159" dev="rgoers" type="fix">
        Use OSGi version format in Fragment-Host
      </action>
      <action issue="LOG4J2-234" dev="rgoers" type="fix">
        RegexFilter threw a NullPointerException when used as a context-wide filter.
      </action>
      <action issue="LOG4J2-192" dev="rgoers" type="fix">
        Add support for interpolating Environment variables when processing the configuration.
      </action>
      <action issue="LOG4J2-235" dev="rpopma" type="fix" due-to="Sebastian Oerding">
        Removed dependency on tools jar from core module, made jconsole dependency optional.
      </action>
      <action issue="LOG4J2-233" dev="rpopma" type="fix">
        Fixed link to log4j-user mailing list.
      </action>
      <action issue="LOG4J2-230" dev="rpopma" type="update" due-to="Wojciech Zaręba">
        Improved error reporting when misconfigured.
      </action>
      <action issue="LOG4J2-222" dev="rgoers" type="fix" due-to="Steven Yang">
        Disruptor will now shutdown during Tomcat shutdown.
      </action>
      <action dev="rpopma" type="update">
        Renamed AsynchAppender to AsyncAppender. Plugin name became Async (was Asynch).
      </action>
      <action dev="rpopma" type="update">
        Removed CheckStyle false positives for NewlineAtEndOfFile and whitespace following '*' at end of line in javadoc.
      </action>
      <action dev="rpopma" type="update">
        Moved Clock interface to package org.apache.logging.log4j.core.helpers.
      </action>
      <action issue="LOG4J2-225" dev="rpopma" type="update">
        Documentation updates to clarify use and impact of location in pattern layouts.
      </action>
      <action issue="LOG4J2-224" dev="rgoers" type="fix">
        The FlumeAppender failed to start if the Flume RPCClient could not connect to any Flume agents.
      </action>
      <action issue="LOG4J2-223" dev="rgoers" type="fix">
        Fix LoggerContext start and stop to eliminate IllegalStateException and NoClassDefFound errors.
      </action>
      <action issue="LOG4J2-221" dev="rgoers" type="fix" due-to="Nick Williams">
        Remove hundreds of compiler warnings.
      </action>
      <action issue="LOG4J2-215" dev="rpopma" type="fix">
        Various small documentation fixes.
      </action>
      <action issue="LOG4J2-217" dev="rpopma" type="fix" due-to="Fabien Sanglard">
        Ensure PluginManager streams are always closed.
      </action>
    </release>
    <release version="2.0-beta5" date="2013-04-20" description="Bug fixes and enhancements">
      <action issue="LOG4J2-205" dev="rgoers" type="fix">
        Fix deadlock in SocketAppender. Added option to not wait for socket reconnect.
      </action>
      <action issue="LOG4J2-207" dev="rgoers" type="add" due-to="Remko Popma">
        Add JMX support.
      </action>
      <action issue="LOG4J2-211" dev="rgoers" type="fix" due-to="Nick Williams">
        Removing extra spaces in entry and exit method output.
      </action>
      <action issue="LOG4J2-214" dev="rgoers" type="update" due-to="Remko Popma">
        Async documentation update.
      </action>
      <action issue="LOG4J2-212" dev="rgoers" type="fix">
        Loggers without a "." had no parent logger.
      </action>
      <action issue="LOG4J2-208" dev="rgoers" type="update" due-to="Remko Popma">
        Move async subproject into core.
      </action>
      <action issue="LOG4J2-212" dev="rgoers" type="fix">
        Call LoggerContext.stop when the application is shutdown.
      </action>
      <action issue="LOG4J2-210" dev="rgoers" type="fix" due-to="Arkin Yetis">
        MapMessage was not enclosing key value in quotes when generating XML.
      </action>
      <action issue="LOG4J2-198" dev="rgoers" type="fix">
        FlumeAvroManager now uses Flume RPCClient.
      </action>
      <action issue="LOG4J2-196" dev="rgoers" type="fix">
        FlumeAvroManager now uses Flume RPCClient.
      </action>
      <action issue="LOG4J2-207" dev="ggregory" type="fix">
        Use the Maven group ID org.apache.logging.log4j for all artifacts.
      </action>
      <action issue="LOG4J2-187" dev="rgoers" type="add" due-to="Nick Williams">
        Add tag library.
      </action>
      <action issue="LOG4J2-195" dev="rgoers" type="fix" due-to="Remko Popma">
        Unit tests now create files in the target directory.
      </action>
      <action issue="LOG4J2-193" dev="rgoers" type="fix" due-to="Remko Popma">
        RollingFastFileAppender (in log4j-async) did not roll over.
      </action>
      <action issue="LOG4J2-199" dev="rgoers" type="fix" due-to="Remko Popma">
        Highlight subprojects in sub-navigation.
      </action>
      <action issue="LOG4J2-200" dev="rgoers" type="fix" due-to="Remko Popma">
        LoggerContext method renamed to removeFilter from removeFiler.
      </action>
      <action issue="LOG4J2-194" dev="rgoers" type="fix" due-to="Remko Popma">
        ThrowableFormatOptionsTest failed on Windows due to CR/LF issue.
      </action>
      <action issue="LOG4J2-190" dev="rgoers" type="fix" due-to="Werner">
        BaseConfiguration addLoggerAppender saved appender using the Logger name.
      </action>
      <action issue="LOG4J2-160" dev="rgoers" type="update" due-to="Joanne Polsky">
        Move Throwable pattern converter options processing to ThrowableFormatOptions class.
      </action>
      <action issue="LOG4J2-157" dev="rgoers" type="update" due-to="Remko Popma">
        Allowed Loggers access to the properties in the LoggerConfig.
      </action>
      <action issue="LOG4J2-153" dev="rgoers" type="update" due-to="Remko Popma">
        Added ability to include or exclude location information.
      </action>
      <action issue="LOG4J2-151" dev="rgoers" type="update" due-to="Remko Popma">
        Allow Logger and LoggerContext to be subclassed.
      </action>
      <action issue="LOG4J2-164" dev="rgoers" type="add" due-to="Remko Popma">
        Add methods is/setEndOfBatch to LogEvent.
      </action>
      <action issue="LOG4J2-163" dev="rgoers" type="add" due-to="Remko Popma">
        Add support for asynchronous loggers.
      </action>
      <action issue="LOG4J2-189" dev="rgoers" type="fix" due-to="Werner">
        The blocking parameter did not work properly on AsynchAppender.
      </action>
      <action issue="LOG4J2-188" dev="rgoers" type="fix" due-to="Werner">
        AppenderRefs on AsynchAppender didn't support the level and filter elements.
      </action>
      <action issue="LOG4J2-176" dev="rgoers" type="fix" due-to="Remko Popma">
        Avoid IllegalArgumentException in AsynchAppender.
      </action>
      <action issue="LOG4J2-179" dev="ggregory" type="add">
        Add Logger interface APIs to log at given levels.
      </action>
      <action issue="LOG4J2-181" dev="rgoers" type="fix">
        OutputStreamManager now adds the layout header whenever the OutputStream is set.
      </action>
      <action issue="LOG4J2-177" dev="rgoers" type="fix" due-to="Remko Popma">
        Fix NullPointerException in DatagramOutputStream when flush is called from multiple threads.
      </action>
      <action dev="rgoers" type="add">
        Added FlumePersistentManager which writes to BerkeleyDB and then writes to Flume asynchronously.
      </action>
      <action issue="LOG4J2-175" dev="sdeboy" type="fix">
        Plugin cache should be reset when addPackages is called.
      </action>
      <action issue="LOG4J2-155" dev="sdeboy" type="add">
        Expose file appender configuration details via an advertisement mechanism.
      </action>
      <action issue="LOG4J2-159" dev="rgoers" type="fix" due-to="Jan Winter">
        Add Fragment-Host to MANIFEST.MF for log4j-core.
      </action>
      <action issue="LOG4J2-167" dev="rgoers" type="fix">
        Configurator throws a ClassCastException if LogManager returns a SimpleLoggerContext.
      </action>
      <action issue="LOG4J2-169" dev="rgoers" type="fix">
        ConfigurationFactory was adding factories on every call.
      </action>
      <action issue="LOG4J2-161" dev="rgoers" type="fix">
        Modify ClassLoaderContextSelector to use the first ClassLoader in the child parent hierarchy that
        has a Context with a configuration to allow JSPs to use the WebApp's context and configuration.
      </action>
      <action issue="LOG4J2-158" dev="rgoers" due-to="Scott Severtson">
        Add RFC 5424 compliant escaping rules to RFC5424Layout.
      </action>
    </release>
    <release version="2.0-beta4" date="2013-01-28" description="Bug fixes and enhancements">
      <action issue="LOG4J2-156" dev="ggregory" type="fix" due-to="Andreas Born">
        LocalizedMessageTest fails on linux system.
      </action>
      <action issue="LOG4J2-152" dev="rgoers" type="fix" due-to="Remko Popma">
        RollingFileAppender's FileRenameAction was throwing a NullPointerException if no directory was specified
        on the target file name.
      </action>
      <action issue="LOG4J2-150" dev="rgoers" type="fix">
        Convert all System.getProperty calls to use PropertiesUtil to suppress SecurityExceptions.
      </action>
      <action issue="LOG4J2-147" dev="rgoers" type="fix" due-to="William Burns">
        ThreadContextMapFilter was matching on the key instead of the value of the key.
      </action>
      <action dev="rgoers" type="fix">
        Allow FlumeAvroManager to initialize even if it cannot connect to an agent.
      </action>
      <action issue="LOG4J2-149" dev="rgoers" type="fix" due-to="Scott Severtson">
        SMTPAppender will only cache filtered events.
      </action>
      <action issue="LOG4J2-145" dev="ggregory" type="fix">
        Add missing serial version IDs.
      </action>
      <action issue="LOG4J2-144" dev="ggregory" type="fix">
        NullPointerException in RFC5424Layout.
      </action>
      <action issue="LOG4J2-143" dev="rgoers" type="fix">
        MessagePatternConverter now returns "null" if the log message is null.
      </action>
      <action issue="LOG4J2-142" dev="rgoers" type="fix">
        Serialized LogEvents were not reset in the output stream causing them to deserialize incorrectly.
      </action>
      <action issue="LOG4J2-139" dev="rgoers" type="fix">
        Fix null pointer exception in SocketAppender if no protocol is specified. The protocol will default
        to TCP for the SocketAppender and UDP for the SyslogAppender.
      </action>
      <action dev="rgoers" type="add">
        Added Log4j 2 to SLF4J adapter.
      </action>
      <action issue="LOG4J2-140" dev="ggregory" type="fix" due-to="Joern Huxhorn">
        Typo in documentation of SocketAppender.
      </action>
      <action issue="LOG4J2-137" dev="rgoers" type="fix">
        Fix hang in Dumbster SMTP test server.
      </action>
      <action issue="LOG4J2-136" dev="rgoers" type="update" due-to="Scott Severtson">
        Allow newlines to be escaped in Syslog and RFC5424 layouts. Allow Throwables to be included in
        the output from RFC5424Layout.
      </action>
      <action issue="LOG4J2-131" dev="rgoers" type="add" due-to="Scott Severtson">
        Add SMTPAppender.
      </action>
      <action issue="LOG4J2-130" dev="rgoers" type="fix">
        PatternLayout should format throwables without requiring a converter.
      </action>
      <action dev="rgoers" type="add">
        Added hostName and contextName to property map.
      </action>
      <action issue="LOG4J2-135" dev="ggregory" type="fix" due-to="Ingo Feltes">
        BaseConfiguration does not close the first appender.
      </action>
      <action dev="rgoers" type="add">
        Add MessageFormatMessage and FormattedMessage.
      </action>
      <action issue="LOG4J2-134" dev="ggregory" type="add">
        Use %red, %white, %blue, and so on in the console appender.
      </action>
      <action issue="LOG4J2-133" dev="ggregory" type="add">
        Allow custom message creation via a message factory.
      </action>
      <action issue="LOG4J2-132" dev="ggregory" type="fix">
        AbstractLogger.catching(Throwable) checks for DEBUG level but logs at ERROR level.
      </action>
      <action issue="LOG4J2-129" dev="rgoers" type="fix">
        RoutingAppender was only creating a single appender for the default Route.
      </action>
      <action issue="LOG4J2-126" dev="rgoers" type="fix">
        Allow JMS appenders to recover if the queue or topic is unavailable.
      </action>
      <action issue="LOG4J2-128" dev="rgoers" type="update">
        Add follow attribute to Console Appender.
      </action>
      <action issue="LOG4J2-127" dev="rgoers" type="fix">
        AbstractLogger methods were not passing Markers to the isEnabled methods.
      </action>
      <action dev="rgoers" type="add">
        Added Flume Appender samples.
      </action>
      <action issue="LOG4J2-122" dev="rgoers" type="update">
        Add unit test to verify exceptions are thrown when the socket connection fails.
      </action>
      <action issue="LOG4J2-125" dev="rgoers" type="fix">
        JMSQueue and JMSTopic Appenders did not allow name to be specified.
      </action>
      <action issue="LOG4J2-111" dev="rgoers" type="fix">
        Enhanced javadoc copyright statement.
      </action>
      <action issue="LOG4J2-110" dev="rgoers" type="update">
        Renamed log4j12-api to log4j-1.2-api.
      </action>
      <action issue="LOG4J2-120" dev="rgoers" type="fix">
        TCPSocketManager would fail if the initial connection could not be established.
      </action>
      <action issue="LOG4J2-119" dev="rgoers" type="fix">
        A broken socket connection would cause the TCPSocketManager to continuously reconnect.
      </action>
      <action issue="LOG4J2-123" dev="rgoers" type="fix" due-to="Olivier Lamy">
        The example for ThreadContextMapFilter was incorrect.
      </action>
      <action issue="LOG4J2-116" dev="rgoers" type="fix">
        File renaming was using the wrong date value. Enhanced DefaultRolloverStrategy to store newest files in
        highest index as well as lowest.
      </action>
      <action issue="LOG4J2-115" dev="rgoers" type="fix">
        ThreadContext Map elements with null values are now ignored when constructing a Flume event and in the
        RFC5424 Layout.
      </action>
      <action issue="LOG4J2-113" dev="rgoers" type="fix">
        StructuredDataFilter createFilter was annotated with PluginAttr instead of PluginElement for the
        KeyValuePairs.
      </action>
      <action issue="LOG4J2-114" dev="rgoers" type="fix" due-to="Arkin Yetis">
        StructuredDataMessage was validating the length of the values in the event Map instead of the lengths
        of the keys.
      </action>
    </release>
    <release version="2.0-beta3" date="2012-11-11" description= "Bug fixes and enhancements">
      <action issue="LOG4J2-108" dev="rgoers" type="fix">
        Fix NullPointerException in ClassLoaderContextSelector when no class is returned from
        the SecurityManager.
      </action>
      <action issue="LOG4J2-105" dev="rgoers" type="update">
        Add ability to customize the names of the Levels in the LevelPatternConverter.
      </action>
      <action issue="LOG4J2-107" dev="rgoers" type="fix">
        PatternParser was not properly handling adjacent nested options
      </action>
      <action issue="LOG4J2-95" dev="rgoers" type="fix">
        Add support for loading plugins inside the OSGi bundle.
      </action>
      <action issue="LOG4J2-85" dev="rgoers" type="update">
        Add ThreadContext.push(String format, Object... args)
      </action>
      <action issue="LOG4J2-103" dev="rgoers" type="fix" due-to="Das Archive">
        The LogEvent was wrapping a ThrowableProxy with another ThrowableProxy when deserializing.
      </action>
      <action dev="rgoers" type="update">
        Created combined jar to combine API and Core contents for users who only want the Log4j implementation.
      </action>
      <action issue="LOG4J2-104" dev="rgoers" type="fix">
        Convert LogManager binding to use "regular" java properties instead of XML properties to workaround a
        bug in Oracle's xmlparserv2 jar.
      </action>
      <action issue="LOG4J2-28" dev="rgoers" type="add">
        Added PropertiesRewritePolicy and ability to define properties on a Logger.
      </action>
      <action issue="LOG4J2-87" dev="rgoers" type="update">
        Build pdf of user's guide.
      </action>
      <action issue="LOG4J2-29" dev="rgoers" type="update">
        Added font and fontSize parameters to HTMLLayout. Replace newlines in message with br tag.
      </action>
      <action issue="LOG4J2-55" dev="rgoers" type="add">
        Added ability to configure from an InputSource.
      </action>
      <action issue="LOG4J2-102" dev="rgoers" type="fix" due-to="Emanuele Colombo">
        The Facility value was being improperly calculated.
      </action>
      <action issue="LOG4J2-101" dev="rgoers" type="fix" due-to="Emanuele Colombo">
        A NullPointerException would occur if no format value was passed to the SyslogAppender.
      </action>
      <action issue="LOG4J2-99" dev="rgoers" type="fix" due-to="Das Archive">
        MapRewritePolicy had an extra call to putAll that caused updates to behave like adds.
      </action>
      <action dev="rgoers" type="fix">
        Avoid NPE when duplicate LoggerContextFactorys are present. Allow factories to specify a weight to allow
        real implementations to outrank test implementations. Provide a simple default LoggerContextFactory.
      </action>
      <action issue="LOG4J2-97" dev="rgoers" type="fix">
        Added several missing classes and methods for Log4j 1.x compatibility.
      </action>
      <action issue="LOG4J2-94" dev="rgoers" type="fix" due-to="Denis Treskunov">
        Interpolator was not stripping Lookup key separator when trying to locate the default value for a variable.
      </action>
      <action dev="rgoers" type="fix">
        Log4j 1.2 Category.forcedLog was wrapping the message with an ObjectMessage even if the parameter was an
        ObjectMessage.
      </action>
    </release>
    <release version="2.0-beta2" date="2012-10-07" description="Bug fixes and enhancements">
      <action dev="rgoers" type="update">
        Made ParameterizedMessage, StringFormattedMessage and ThreadDumpMessage immutable. LocalizedMessage is
        immutable except that it will be updated with the logger name when it is added to the LogEvent.
      </action>
      <action dev="rgoers" type="fix">
        DefaultConfiguration was not starting the Console Appender.
      </action>
      <action issue="LOG4J2-35" dev="rgoers" type="add">
        Add interval and modulate options to TimeBasedTriggeringPolicy to allow more fine-grained control of
        when file rolling should occur.
      </action>
      <action issue="LOG4J2-58" dev="rgoers" type="add">
        Add support for filtering packages from stack traces.
      </action>
      <action issue="LOG4J2-84" dev="rgoers" type="add">
        If system property "disableThreadContextStack" is set pushes to the ThreadContext will be ignored. If
        system property "disableThreadContext" is set both puts and pushes will be ignored.
      </action>
      <action issue="LOG4J2-83" dev="rgoers" type="add">
        If system property "disableThreadContextMap" is set puts to the ThreadContext will be ignored. If
        system property "disableThreadContext" is set both puts and pushes will be ignored.
      </action>
      <action dev="rgoers" type="add">
        Add support for ANSI colors by adding the highlight and style pattern converters. Fix pattern
        parsing to allow nested patterns.
      </action>
      <action issue="LOG4J2-92" dev="rgoers" type="fix">
        Converted DynamicThresholdFilter to use KeyValuePair. Fixed bugs in the Map-based filters
        to allow declaration of multiple values for a key to match the documentation.
      </action>
      <action issue="LOG4J2-88" dev="rgoers" type="fix">
        Many logging methods in AbstractLogger were set to an incorrect logging level. catching was
        using the THROWING marker and was set to debug instead of error.
      </action>
      <action dev="rgoers" type="add">
        Allow the status logging to be directed to stderr or to a file.
      </action>
      <action issue="LOG4J2-91" dev="rgoers" type="fix">
        Log4j 1.2 adapter's Category class was missing 3 log methods.
      </action>
      <action issue="LOG4J2-84" dev="rgoers" type="fix">
        If the ThreadContext stack is empty the LogEvent will contain a null value to reduce the overhead of
        creating log events and in the size of the serialized object. Changed the ThreadContext stack to use
        a custom stack interface instead of java.util.Stack as that class is overly heavy. This change will
        cause an API incompatibility.
      </action>
      <action issue="LOG4J2-83" dev="rgoers" type="fix">
        If the ThreadContext map is empty the LogEvent will contain a null value to reduce the overhead of creating
        log events and in the size of the serialized object.
      </action>
      <action dev="rgoers" type="add">
        Add getFormats to MultiformatMessage and allow StructuredDataMessage to format as XML.
      </action>
      <action issue="LOG4J2-90" dev="rgoers" type="fix">
        Add documentation on client vs server mode to performance page.
      </action>
      <action dev="rgoers" type="fix">
        Move variable substitution from PatternLayout to appropriate converters to improve performance.
      </action>
    </release>
    <release version="2.0-beta1" date="2012-09-18" description="Bug fixes and enhancements">
      <action dev="rgoers" type="add">
        Added AsynchAppender.
      </action>
      <action issue="LOG4J-81" dev="rgoers" type="fix">
        PatternLayout was not honoring format modifiers.
      </action>
      <action dev="rgoers" type="fix">
        Created web module to allow web applications to include the Log4j context listener in WEB-INF/lib even if
        Log4j is in the container's class path. Allow locating the LoggerContext to include the ClassLoader. Updated
        the Loader utility to always choose the child ClassLoader. Verified in Jboss 5 and Tomcat.
      </action>
      <action issue="LOG4J2-82" dev="rgoers" type="fix">
        MarkerFilter called MarkerManager.getMarker causing the Marker to be created during the processing of the
        configuration. This prevents the application from creating the Marker with any parents. MarkerWrapper in
        SLF4J-impl was getting a ClassCastException in instanceOf because the Marker isn't a MarkerWrapper.
      </action>
      <action issue="LOG4J2-80" dev="rgoers" type="fix" due-to="Oliver Lamy">
        Allow Log4j 2 to be used as the implementation with SLF4J and SLF4J's jcl-over-slf4j by adding filtering
        to the log method in SLF4JLogger.
      </action>
      <action issue="LOG4J2-78" dev="rgoers" type="fix">
        LogFactoryImpl.setAttribute in the Commons Logging bridge got a NullPointerException when passed a null value.
        It will now remove the attribute.
      </action>
      <action issue="LOG4J2-77" dev="rgoers" type="fix">
        RoutingAppender was calling the stop method for each of its referenced Appenders and was calling
        the stop method of the default Appender a second time. It will now only call the stop method of
        Appenders it creates.
      </action>
      <action issue="LOG4J2-76" dev="rgoers" type="fix">
        RewriteAppender was calling the stop method of the referenced appender causing the referenced appender's
        manager to have its use count decremented too many times.
      </action>
      <action issue="LOG4J2-74" dev="rgoers" type="fix">
        Logger.error(Marker, Message, Throwable) was internally using Level.TRACE.
      </action>
      <action issue="LOG4J2-75" dev="rgoers" type="fix">
        Enhanced Log4jContextListener to accept a configuration file location. Modified FileConfigurationMonitor
        to monitor files configured that way. Fixed other reconfiguration related bugs. Tested in JBoss and
        Tomcat.
      </action>
      <action issue="LOG4J2-72" dev="rgoers" type="fix">
        NullPointerException in RollingFileManager when filePattern does not cause the file to be compressed.
      </action>
      <action issue="LOG4J2-71" dev="rgoers" type="fix">
        FileRenameAction did not create the parent directories of the archive files causing the rollover to fail.
      </action>
      <action dev="rgoers" type="update">
        Update the versions of SLF4J and Logback.
      </action>
    </release>
    <release version="2.0-alpha2" date="2012-08-24" description="Bug fixes and minor enhancements">
      <action issue="LOG4J2-70" dev="rgoers" type="add">
        Add getLogger(Class) to LogManager.
      </action>
      <action issue="LOG4J2-69" dev="rgoers" type="add">
        Allow Flume agents to be embedded into the Flume Appender.
      </action>
      <action issue="LOG4J2-68" dev="rgoers" type="add">
        Add support for formatting using String.format().
      </action>
      <action issue="LOG4J2-67" dev="rgoers" type="add">
        Allow components besides core to create a PluginMap for faster plugin loading and not
        having to specify the plugin package in the configuration.
      </action>
      <action issue="LOG4J2-64" dev="rgoers" type="fix">
        Fix compilation problems in Java 7.
      </action>
      <action issue="LOG4J2-65" dev="rgoers" type="fix">
        Allow variable substitution on the configuration attributes and on the root log level.
      </action>
    </release>
    <release version="2.0-alpha1" date="2012-07-29" description="Rewrite of Log4j">
      <action issue="LOG4J2-60" dev="rgoers" type="add" due-to="Shane Kelly">
        Added ability to filter on the AppenderRef by adding either a level or a filter.
      </action>
      <action issue="LOG4J2-56" dev="rgoers" type="fix" due-to="John Owen Atala">
        Level.toLevel would throw an IllegalArgumentException instead of returning the default value.
      </action>
      <action issue="LOG4J2-51" dev="rgoers" type="fix" due-to="John Vasileff">
        Remove LoggerContext support for custom logger factories. All Loggers returned
        by LoggerContext should be compatible and of the same type.
      </action>
      <action issue="LOG4J2-50" dev="rgoers" type="fix" due-to="John Vasileff">
        Make sure all application facing log methods use their own FQCN. This patch
        resolves a unit test failure for the %C pattern when using the Category logger.
      </action>
    </release>
  </body>
</document><|MERGE_RESOLUTION|>--- conflicted
+++ resolved
@@ -31,42 +31,10 @@
          - "remove" - Removed
     -->
     <release version="3.0.0" date="2021-MM-DD" description="GA Release 3.0.0">
-<<<<<<< HEAD
       <action issue="LOG4J2-3024" dev="mattsicker" type="fix" due-to="Tim Perry">
         Cleanly shutdown status logger when log4j is stopping to ensure file handles
         are promptly released to avoid resource leakage.
       </action>
-      <action issue="LOG4J2-2624" dev="mattsicker" type="fix" due-to="Tim Perry">
-        Allow auto-shutdown of log4j in log4j-web to be turned off and provide a
-        ServletContextListener "Log4jShutdownOnContextDestroyedListener" to stop log4j.
-        Register the listener at the top of web.xml to ensure the shutdown happens last.
-      </action>
-      <action issue="LOG4J2-1606" dev="mattsicker" type="fix" due-to="Tim Perry">
-        Allow auto-shutdown of log4j in log4j-web to be turned off and provide a
-        ServletContextListener "Log4jShutdownOnContextDestroyedListener" to stop log4j.
-        Register the listener at the top of web.xml to ensure the shutdown happens last.
-      </action>
-      <action issue="LOG4J2-2977" dev="vy" due-to="Ron Grabowski">
-        Replace outdated PatternLayout.createLayout() calls in docs with createDefaultLayout().
-      </action>
-      <action issue="LOG4J2-2973" dev="vy" type="fix" due-to="Fabio Ricchiuti">
-        Rename EventTemplateAdditionalField#type (conflicting with properties file parser) to "format".
-      </action>
-      <action issue="LOG4J2-2999" dev="vy" type="add">
-        Replace JsonTemplateLayout resolver configurations table in docs with sections.
-      </action>
-      <action issue="LOG4J2-2993" dev="vy" type="add">
-        Support stack trace truncation in JsonTemplateLayout.
-      </action>
-      <action issue="LOG4J2-2998" dev="vy" type="fix">
-        Fix truncation of excessive strings ending with a high surrogate in JsonWriter.
-      </action>
-      <action issue="LOG4J2-2967" dev="ckozak" type="fix">
-        Fix JsonTemplateLayout index based parameter resolution when messages contain too few parameters.
-      </action>
-      <action issue="LOG4J2-2962" dev="vy" type="add">
-        Enrich "map" resolver by unifying its backend with "mdc" resolver.
-      </action>
       <action dev="vy" type="update">
         Update jetty-util from 8.2.0.v20160908 to 9.4.31.v20200723.
       </action>
@@ -76,8 +44,6 @@
       <action dev="vy" type="update">
         Update Jackson from 2.11.1 to 2.11.2.
       </action>
-=======
->>>>>>> 79d668af
       <action issue="LOG4J2-2400" dev="rgoers" type="add" due-to="Natalie Meurer">
         Add Redis Appender.
       </action>
