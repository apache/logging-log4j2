<?xml version="1.0" encoding="UTF-8"?>
<project xmlns="http://maven.apache.org/POM/4.0.0" xmlns:xsi="http://www.w3.org/2001/XMLSchema-instance"
         xsi:schemaLocation="http://maven.apache.org/POM/4.0.0 http://maven.apache.org/xsd/maven-4.0.0.xsd">
  <modelVersion>4.0.0</modelVersion>

  <groupId>org.apache.logging.log4j.samples</groupId>
  <artifactId>log4j-spring-cloud-config-sample-server</artifactId>
  <version>3.0.0-SNAPSHOT</version>
  <packaging>jar</packaging>

  <name>Apache Log4j Sample Configuration Service</name>
  <description>Sample Cloud Config Server</description>

  <parent>
    <groupId>org.springframework.boot</groupId>
    <artifactId>spring-boot-starter-parent</artifactId>
    <version>2.3.6.RELEASE</version>
    <relativePath/> <!-- lookup parent from repository -->
  </parent>

  <properties>
    <project.build.sourceEncoding>UTF-8</project.build.sourceEncoding>
    <project.reporting.outputEncoding>UTF-8</project.reporting.outputEncoding>
    <java.version>1.8</java.version>
    <spring-cloud.version>Hoxton.SR9</spring-cloud.version>


    <!-- paths -->
    <sonar.dependencyCheck.reportPath>${project.build.directory}/dependency-check-report.xml
    </sonar.dependencyCheck.reportPath>

    <!-- maven plugin versions -->
    <deploy.plugin.version>2.8.2</deploy.plugin.version>
    <maven.checkstyle.version>3.0.0</maven.checkstyle.version>
    <spotbugs.plugin.version>4.0.4</spotbugs.plugin.version>
    <maven.google.code.findbugs.version>3.0.2</maven.google.code.findbugs.version>
    <maven.google.code.findbugs.findbugs.version>3.0.1</maven.google.code.findbugs.findbugs.version>
    <maven.jacoco.version>0.8.6</maven.jacoco.version>
    <maven.pmd.version>3.9.0</maven.pmd.version>
    <site.plugin.version>3.4</site.plugin.version>
    <!-- maven plugin config -->
    <pmd.failurePriority>2</pmd.failurePriority>

  </properties>

  <dependencyManagement>
    <dependencies>
      <dependency>
        <groupId>org.springframework.cloud</groupId>
        <artifactId>spring-cloud-dependencies</artifactId>
        <version>${spring-cloud.version}</version>
        <type>pom</type>
        <scope>import</scope>
      </dependency>
    </dependencies>
  </dependencyManagement>

  <dependencies>
    <!-- log dependencies -->
    <dependency>
      <groupId>org.springframework.boot</groupId>
      <artifactId>spring-boot-starter-log4j2</artifactId>
    </dependency>
    <dependency>
      <groupId>org.springframework.cloud</groupId>
      <artifactId>spring-cloud-starter-config</artifactId>
    </dependency>
    <dependency>
      <groupId>org.springframework.cloud</groupId>
      <artifactId>spring-cloud-config-server</artifactId>
    </dependency>
    <dependency>
      <groupId>org.springframework.cloud</groupId>
      <artifactId>spring-cloud-config-monitor</artifactId>
    </dependency>
    <dependency>
      <groupId>org.springframework.boot</groupId>
      <artifactId>spring-boot-starter-actuator</artifactId>
      <exclusions>
        <exclusion>
          <groupId>org.springframework.boot</groupId>
          <artifactId>spring-boot-starter-logging</artifactId>
        </exclusion>
      </exclusions>
    </dependency>
    <dependency>
      <groupId>org.springframework.cloud</groupId>
      <artifactId>spring-cloud-starter-bus-amqp</artifactId>
    </dependency>
    <dependency>
      <groupId>org.springframework.boot</groupId>
      <artifactId>spring-boot-starter-web</artifactId>
    </dependency>
    <dependency>
      <groupId>org.springframework.boot</groupId>
      <artifactId>spring-boot-starter-security</artifactId>
    </dependency>
    <dependency>
      <groupId>org.apache.logging.log4j</groupId>
      <artifactId>log4j-api</artifactId>
      <version>${project.version}</version>
    </dependency>
    <dependency>
      <groupId>org.apache.logging.log4j</groupId>
      <artifactId>log4j-core</artifactId>
      <version>${project.version}</version>
    </dependency>
    <dependency>
      <groupId>org.apache.logging.log4j</groupId>
      <artifactId>log4j-slf4j-impl</artifactId>
      <version>${project.version}</version>
    </dependency>
    <dependency>
      <groupId>org.springframework.boot</groupId>
      <artifactId>spring-boot-starter-test</artifactId>
      <scope>test</scope>
    </dependency>
  </dependencies>


  <build>
    <plugins>
      <plugin>
        <groupId>org.apache.maven.plugins</groupId>
        <artifactId>maven-site-plugin</artifactId>
        <version>${site.plugin.version}</version>
        <configuration>
          <skip>true</skip>
          <skipDeploy>true</skipDeploy>
        </configuration>
      </plugin>
      <plugin>
        <groupId>org.apache.maven.plugins</groupId>
        <artifactId>maven-deploy-plugin</artifactId>
        <version>${deploy.plugin.version}</version>
        <configuration>
          <skip>true</skip>
        </configuration>
      </plugin>
      <plugin>
        <groupId>com.github.spotbugs</groupId>
        <artifactId>spotbugs-maven-plugin</artifactId>
<<<<<<< HEAD
        <version>3.0.5</version>
=======
        <version>${spotbugs.plugin.version}</version>
>>>>>>> 79d668af
        <configuration>
          <skip>true</skip>
        </configuration>
      </plugin>
      <plugin>
        <groupId>org.springframework.boot</groupId>
        <artifactId>spring-boot-maven-plugin</artifactId>
      </plugin>
      <plugin>
        <artifactId>maven-resources-plugin</artifactId>
        <version>3.2.0</version>
        <executions>
          <execution>
            <id>copy-resources</id>
            <!-- here the phase you need -->
            <phase>validate</phase>
            <goals>
              <goal>copy-resources</goal>
            </goals>
            <configuration>
              <outputDirectory>${basedir}/target/config-repo</outputDirectory>
              <resources>
                <resource>
                  <directory>src/main/config-repo</directory>
                  <filtering>true</filtering>
                </resource>
              </resources>
            </configuration>
          </execution>
        </executions>
      </plugin>

      <plugin>
        <groupId>org.jacoco</groupId>
        <artifactId>jacoco-maven-plugin</artifactId>
        <version>${maven.jacoco.version}</version>
        <configuration>
          <excludes>
            <exclude>com/oracle/brm/**/*.class</exclude>
            <exclude>org/w3/**/*.class</exclude>
            <exclude>org/xmlsoap/**/*.class</exclude>
            <exclude>oracle/security/pki/*.class</exclude>
          </excludes>
        </configuration>
        <executions>
          <execution>
            <goals>
              <goal>prepare-agent</goal>
            </goals>
          </execution>
          <execution>
            <id>report</id>
            <phase>prepare-package</phase>
            <goals>
              <goal>report</goal>
            </goals>
          </execution>
        </executions>
      </plugin>
    </plugins>
  </build>

  <distributionManagement>
    <downloadUrl>https://logging.apache.org/log4j/2.x/download.html</downloadUrl>
    <!-- site is only included to make maven-site-plugin stop complaining -->
    <site>
      <id>www.example.com</id>
      <url>scp://www.example.com/www/docs/project/</url>
    </site>
  </distributionManagement>

</project><|MERGE_RESOLUTION|>--- conflicted
+++ resolved
@@ -140,11 +140,7 @@
       <plugin>
         <groupId>com.github.spotbugs</groupId>
         <artifactId>spotbugs-maven-plugin</artifactId>
-<<<<<<< HEAD
-        <version>3.0.5</version>
-=======
         <version>${spotbugs.plugin.version}</version>
->>>>>>> 79d668af
         <configuration>
           <skip>true</skip>
         </configuration>
