--- conflicted
+++ resolved
@@ -30,11 +30,7 @@
 jobs:
 
   analyze:
-<<<<<<< HEAD
-    uses: apache/logging-parent/.github/workflows/codeql-analysis-reusable.yaml@rel/12.0.0
-=======
     uses: apache/logging-parent/.github/workflows/codeql-analysis-reusable.yaml@rel/12.1.1
->>>>>>> ea10ad3e
     with:
       java-version: |
         8
