<?xml version="1.0" encoding="UTF-8"?>
<!--
 Licensed to the Apache Software Foundation (ASF) under one or more
 contributor license agreements.  See the NOTICE file distributed with
 this work for additional information regarding copyright ownership.
 The ASF licenses this file to You under the Apache License, Version 2.0
 (the "License"); you may not use this file except in compliance with
 the License.  You may obtain a copy of the License at

      http://www.apache.org/licenses/LICENSE-2.0

 Unless required by applicable law or agreed to in writing, software
 distributed under the License is distributed on an "AS IS" BASIS,
 WITHOUT WARRANTIES OR CONDITIONS OF ANY KIND, either express or implied.
 See the License for the specific language governing permissions and
 limitations under the License.
-->
<project xmlns="http://maven.apache.org/POM/4.0.0" xmlns:xsi="http://www.w3.org/2001/XMLSchema-instance" xsi:schemaLocation="http://maven.apache.org/POM/4.0.0 http://maven.apache.org/xsd/maven-4.0.0.xsd">

  <modelVersion>4.0.0</modelVersion>

  <parent>
    <groupId>org.apache.logging.log4j</groupId>
    <artifactId>log4j</artifactId>
    <version>2.19.1-SNAPSHOT</version>
  </parent>

  <groupId>org.apache.logging.log4j.samples</groupId>
  <artifactId>log4j-samples</artifactId>
  <packaging>pom</packaging>

  <name>Apache Log4j Samples</name>
  <url>http://maven.apache.org</url>

  <properties>
    <log4jParentDir>${basedir}/..</log4jParentDir>
    <project.build.sourceEncoding>UTF-8</project.build.sourceEncoding>
    <revapi.skip>true</revapi.skip>
    <maven-jetty-plugin.version>6.1.26</maven-jetty-plugin.version>
    <spring-ws.version>4.0.0</spring-ws.version>
  </properties>

  <dependencyManagement>
    <dependencies>

      <dependency>
        <groupId>org.apache.logging.log4j.samples</groupId>
        <artifactId>log4j-samples-flume-common</artifactId>
        <version>${project.version}</version>
      </dependency>

      <dependency>
        <groupId>org.springframework.ws</groupId>
        <artifactId>spring-ws-core</artifactId>
        <version>${spring-ws.version}</version>
      </dependency>

    </dependencies>
  </dependencyManagement>

  <modules>
    <module>log4j-samples-flume-common</module>
    <module>log4j-samples-flume-remote</module>
    <module>log4j-samples-flume-embedded</module>
    <module>log4j-samples-configuration</module>
    <module>log4j-samples-loggerProperties</module>
  </modules>

  <build>

    <pluginManagement>
      <plugins>
        <plugin>
          <groupId>org.mortbay.jetty</groupId>
          <artifactId>maven-jetty-plugin</artifactId>
          <version>${maven-jetty-plugin.version}</version>
        </plugin>
      </plugins>
    </pluginManagement>

    <plugins>

      <!-- Samples aren't meant to be consumed as dependencies.
           Skip deploying their artifacts: -->
      <plugin>
        <groupId>org.apache.maven.plugins</groupId>
        <artifactId>maven-deploy-plugin</artifactId>
        <configuration>
          <skip>true</skip>
        </configuration>
      </plugin>
<<<<<<< HEAD
=======

      <!-- `enforce-upper-bound-deps` enforcer using `requireUpperBoundDeps` directive has been of no help so far.
           It is a source of compilation errors that have nothing much to do with Log4j.
           Hence, disabling it for samples: -->
      <plugin>
        <groupId>org.apache.maven.plugins</groupId>
        <artifactId>maven-enforcer-plugin</artifactId>
        <executions>
          <execution>
            <id>enforce-upper-bound-deps</id>
            <configuration>
              <skip>true</skip>
            </configuration>
          </execution>
        </executions>
      </plugin>

>>>>>>> ed57e36e
    </plugins>

  </build>

</project><|MERGE_RESOLUTION|>--- conflicted
+++ resolved
@@ -89,8 +89,6 @@
           <skip>true</skip>
         </configuration>
       </plugin>
-<<<<<<< HEAD
-=======
 
       <!-- `enforce-upper-bound-deps` enforcer using `requireUpperBoundDeps` directive has been of no help so far.
            It is a source of compilation errors that have nothing much to do with Log4j.
@@ -108,7 +106,6 @@
         </executions>
       </plugin>
 
->>>>>>> ed57e36e
     </plugins>
 
   </build>
